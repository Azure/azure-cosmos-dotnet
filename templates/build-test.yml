--- conflicted
+++ resolved
@@ -29,11 +29,7 @@
 
 - job:
   displayName: ${{ parameters.BuildConfiguration }}-${{ parameters.VmImage }} Microsoft.Azure.Cosmos.EmulatorTests
-<<<<<<< HEAD
   timeoutInMinutes: 90
-=======
-  timeoutInMinutes: 120
->>>>>>> 8da16bbd
   condition: and(succeeded(), eq('${{ parameters.OS }}', 'Windows'))
   pool:
     vmImage: ${{ parameters.VmImage }}
