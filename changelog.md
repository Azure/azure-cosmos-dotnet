<<<<<<< HEAD

# Changelog

All notable changes to this project will be documented in this file.

The format is based on [Keep a Changelog](https://keepachangelog.com/en/1.0.0/),
and this project adheres to [Semantic Versioning](https://semver.org/spec/v2.0.0.html).

## Unreleased

### Fixed

- Fix mis-typed message in CosmosException.ToString(); PR: [#548](https://github.com/Azure/azure-cosmos-dotnet-v3/pull/548)

## [3.0.0] - 2019-07-15

- General availability of [Version 3.0.0](https://www.nuget.org/packages/Microsoft.Azure.Cosmos/) of the .NET SDK
- Targets .NET Standard 2.0, which supports .NET framework 4.6.1+ and .NET Core 2.0+
- New object model, with top-level CosmosClient and methods split across relevant Database and Container classes
- New highly performant stream APIs
- Built-in support for Change Feed processor APIs
- Fluent builder APIs for CosmosClient, Container, and Change Feed processor
- Idiomatic throughput management APIs
- Granular RequestOptions and ResponseTypes for database, container, item, query and throughput requests
- Ability to scale non-partitioned containers 
- Extensible and customizable serializer
- Extensible request pipeline with support for custom handlers
=======
## Changes in [3.1.0](https://www.nuget.org/packages/Microsoft.Azure.Cosmos/3.0.0) : ##

* Fixes [#544](https://github.com/Azure/azure-cosmos-dotnet-v3/pull/544) Adding continuation token support for LINQ


## Changes in [3.0.0](https://www.nuget.org/packages/Microsoft.Azure.Cosmos/3.0.0) : ##

* General availability of [Version 3.0.0](https://www.nuget.org/packages/Microsoft.Azure.Cosmos/) of the .NET SDK
* Targets .NET Standard 2.0, which supports .NET framework 4.6.1+ and .NET Core 2.0+
* New object model, with top-level CosmosClient and methods split across relevant Database and Container classes
* New highly performant stream APIs
* Built-in support for Change Feed processor APIs
* Fluent builder APIs for CosmosClient, Container, and Change Feed processor
* Idiomatic throughput management APIs
* Granular RequestOptions and ResponseTypes for database, container, item, query and throughput requests
* Ability to scale non-partitioned containers 
* Extensible and customizable serializer
* Extensible request pipeline with support for custom handlers
>>>>>>> b3c381a1
<|MERGE_RESOLUTION|>--- conflicted
+++ resolved
@@ -1,4 +1,9 @@
-<<<<<<< HEAD
+## Changes in [3.1.0](https://www.nuget.org/packages/Microsoft.Azure.Cosmos/3.0.0) : ##
+
+* Fixes [#544](https://github.com/Azure/azure-cosmos-dotnet-v3/pull/544) Adding continuation token support for LINQ
+
+
+## Changes in [3.0.0](https://www.nuget.org/packages/Microsoft.Azure.Cosmos/3.0.0) : ##
 
 # Changelog
 
@@ -25,24 +30,4 @@
 - Granular RequestOptions and ResponseTypes for database, container, item, query and throughput requests
 - Ability to scale non-partitioned containers 
 - Extensible and customizable serializer
-- Extensible request pipeline with support for custom handlers
-=======
-## Changes in [3.1.0](https://www.nuget.org/packages/Microsoft.Azure.Cosmos/3.0.0) : ##
-
-* Fixes [#544](https://github.com/Azure/azure-cosmos-dotnet-v3/pull/544) Adding continuation token support for LINQ
-
-
-## Changes in [3.0.0](https://www.nuget.org/packages/Microsoft.Azure.Cosmos/3.0.0) : ##
-
-* General availability of [Version 3.0.0](https://www.nuget.org/packages/Microsoft.Azure.Cosmos/) of the .NET SDK
-* Targets .NET Standard 2.0, which supports .NET framework 4.6.1+ and .NET Core 2.0+
-* New object model, with top-level CosmosClient and methods split across relevant Database and Container classes
-* New highly performant stream APIs
-* Built-in support for Change Feed processor APIs
-* Fluent builder APIs for CosmosClient, Container, and Change Feed processor
-* Idiomatic throughput management APIs
-* Granular RequestOptions and ResponseTypes for database, container, item, query and throughput requests
-* Ability to scale non-partitioned containers 
-* Extensible and customizable serializer
-* Extensible request pipeline with support for custom handlers
->>>>>>> b3c381a1
+- Extensible request pipeline with support for custom handlers