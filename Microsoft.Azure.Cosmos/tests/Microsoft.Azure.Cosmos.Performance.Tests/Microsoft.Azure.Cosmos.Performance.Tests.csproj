﻿<Project Sdk="Microsoft.NET.Sdk">

  <PropertyGroup>
    <OutputType>Exe</OutputType>
    <TargetFramework>netcoreapp2.1</TargetFramework>
    <IsPackable>false</IsPackable>
    <GenerateAssemblyInfo>false</GenerateAssemblyInfo>
    <RootNamespace>Microsoft.Azure.Cosmos</RootNamespace>
<<<<<<< HEAD
=======
    <DirectVersion>3.1.6</DirectVersion>
>>>>>>> 76e76dd5
    <HybridRowVersion>1.0.0-preview</HybridRowVersion>
  </PropertyGroup>

  <ItemGroup>
    <PackageReference Include="BenchmarkDotNet" Version="0.11.5" />
    <PackageReference Include="Microsoft.Extensions.Configuration.Binder" Version="2.2.0" />
    <PackageReference Include="Microsoft.Extensions.Configuration.EnvironmentVariables" Version="2.2.0" />
    <PackageReference Include="Microsoft.Extensions.Configuration.Json" Version="2.2.0" />
    <PackageReference Include="Moq" Version="4.10.1" />
  </ItemGroup>

  <ItemGroup>
    <ProjectReference Include="..\..\src\Microsoft.Azure.Cosmos.csproj" />
  </ItemGroup>

  <ItemGroup>
    <PackageReference Include="Microsoft.Azure.Cosmos.Direct.MyGet" Version="3.1.4" />
    <PackageReference Include="Microsoft.Azure.Cosmos.Serialization.HybridRow" Version="[$(HybridRowVersion)]" PrivateAssets="All" />
  </ItemGroup>

  <ItemGroup>
    <None Update="samplepayload.json">
      <CopyToOutputDirectory>Always</CopyToOutputDirectory>
    </None>
  </ItemGroup>

  <PropertyGroup>
    <SignAssembly>false</SignAssembly>
  </PropertyGroup>
</Project><|MERGE_RESOLUTION|>--- conflicted
+++ resolved
@@ -6,10 +6,7 @@
     <IsPackable>false</IsPackable>
     <GenerateAssemblyInfo>false</GenerateAssemblyInfo>
     <RootNamespace>Microsoft.Azure.Cosmos</RootNamespace>
-<<<<<<< HEAD
-=======
     <DirectVersion>3.1.6</DirectVersion>
->>>>>>> 76e76dd5
     <HybridRowVersion>1.0.0-preview</HybridRowVersion>
   </PropertyGroup>
 
