﻿// ----------------------------------------------------------------
// Copyright (c) Microsoft Corporation.  All rights reserved.
// ----------------------------------------------------------------

namespace Microsoft.Azure.Cosmos.Performance.Tests.Benchmarks
{
    using System;
    using System.IO;
    using System.Threading.Tasks;
    using BenchmarkDotNet.Attributes;
    using Microsoft.Azure.Cosmos;
    using Microsoft.Azure.Cosmos.Performance.Tests.BenchmarkStrategies;
    using Newtonsoft.Json.Linq;

    /// <summary>
    /// Benchmark for Item related operations.
    /// </summary>
    [MemoryDiagnoser]
    [NetThroughput(new BenchmarkFrameworks[] { BenchmarkFrameworks.NetFx471, BenchmarkFrameworks.NetCore21 }, maxIterations: 50)]
    public class ItemBenchmark
    {
        private readonly CosmosClient clientForTests;
        private readonly CosmosContainer container;
        private JObject baseItem;
        private Stream baseStream;

        /// <summary>
        /// Initializes a new instance of the <see cref="ItemBenchmark"/> class.
        /// </summary>
        public ItemBenchmark()
        {
            this.clientForTests = MockDocumentClient.CreateMockCosmosClient();
            this.container = this.clientForTests.Databases["myDB"].Containers["myColl"];
            this.baseItem = JObject.Parse(File.ReadAllText("samplepayload.json"));
            this.baseStream = File.OpenRead("samplepayload.json");
        }

        /// <summary>
        /// Benchmark for CreateItemAsync.
        /// </summary>
        /// <returns>A <see cref="Task"/> representing the asynchronous operation.</returns>
        [Benchmark]
        public async Task InsertItem()
        {
<<<<<<< HEAD
            var response = await this.container.Items.CreateItemAsync(
                this.baseItem,
                new ItemRequestOptions { PartitionKey = Constants.ValidOperationId });
=======
            var response = await this.container.CreateItemAsync(
                Constants.ValidOperationId,
                this.baseItem);
>>>>>>> 77d12653
            if ((int)response.StatusCode > 300 || response.Resource == null)
            {
                throw new Exception();
            }
        }

        /// <summary>
        /// Benchmark for UpsertItemAsync.
        /// </summary>
        /// <returns>A <see cref="Task"/> representing the asynchronous operation.</returns>
        [Benchmark]
        public async Task UpsertItem()
        {
<<<<<<< HEAD
            var response = await this.container.Items.UpsertItemAsync(
                this.baseItem,
                new ItemRequestOptions { PartitionKey = Constants.ValidOperationId });
=======
            var response = await this.container.UpsertItemAsync(
                Constants.ValidOperationId,
                this.baseItem);
>>>>>>> 77d12653
            if ((int)response.StatusCode > 300 || response.Resource == null)
            {
                throw new Exception();
            }
        }

        /// <summary>
        /// Benchmark for UpsertItemAsync with Stream.
        /// </summary>
        /// <returns>A <see cref="Task"/> representing the asynchronous operation.</returns>
        [Benchmark]
        public async Task UpsertItemAsStream()
        {
            this.baseStream.Position = 0;
            var response = await this.container.UpsertItemAsStreamAsync(
                    Constants.ValidOperationId,
                    this.baseStream);
            if ((int)response.StatusCode > 300 || response.Content.Length == 0)
            {
                throw new Exception();
            }
        }

        /// <summary>
        /// Benchmark for ReadItemAsync.
        /// </summary>
        /// <returns>A <see cref="Task"/> representing the asynchronous operation.</returns>
        [Benchmark]
        public async Task ReadItem()
        {
            var response = await this.container.ReadItemAsync<JObject>(
                Constants.ValidOperationId, 
                Constants.ValidOperationId);
            if (response.StatusCode == System.Net.HttpStatusCode.NotFound || response.Resource == null)
            {
                throw new Exception();
            }
        }

        /// <summary>
        /// Benchmark for ReadItemAsync.
        /// </summary>
        /// <returns>A <see cref="Task"/> representing the asynchronous operation.</returns>
        [Benchmark]
        public async Task ReadItemNotExists()
        {
            var response = await this.container.ReadItemAsync<JObject>(
                Constants.ValidOperationId,
                Constants.NotFoundOperationId);
            if (response.StatusCode != System.Net.HttpStatusCode.NotFound)
            {
                throw new Exception();
            }
        }

        /// <summary>
        /// Benchmark for ReadItemStreamAsync.
        /// </summary>
        /// <returns>A <see cref="Task"/> representing the asynchronous operation.</returns>
        [Benchmark]
        public async Task ReadItemAsStream()
        {
            var response = await this.container.ReadItemAsStreamAsync(
                Constants.ValidOperationId, 
                Constants.ValidOperationId);
            if (response.StatusCode == System.Net.HttpStatusCode.NotFound || response.Content == null)
            {
                throw new Exception();
            }
        }

        /// <summary>
        /// Benchmark for ReplaceItemAsync.
        /// </summary>
        /// <returns>A <see cref="Task"/> representing the asynchronous operation.</returns>
        [Benchmark]
        public async Task UpdateItem()
        {
<<<<<<< HEAD
            var response = await this.container.Items.ReplaceItemAsync(                
=======
            var response = await this.container.ReplaceItemAsync(
                Constants.ValidOperationId,
>>>>>>> 77d12653
                Constants.ValidOperationId, 
                this.baseItem,
                new ItemRequestOptions { PartitionKey = Constants.ValidOperationId });
            if (response.StatusCode == System.Net.HttpStatusCode.NotFound || response.Resource == null)
            {
                throw new Exception();
            }
        }

        /// <summary>
        /// Benchmark for DeleteItemAsync.
        /// </summary>
        /// <returns>A <see cref="Task"/> representing the asynchronous operation.</returns>
        [Benchmark]
        public async Task DeleteItem()
        {
            var response = await this.container.DeleteItemAsync<JObject>(
                Constants.ValidOperationId,
                Constants.ValidOperationId);
            if (response.StatusCode == System.Net.HttpStatusCode.NotFound)
            {
                throw new Exception();
            }
        }

        /// <summary>
        /// Benchmark for DeleteItemAsync.
        /// </summary>
        /// <returns>A <see cref="Task"/> representing the asynchronous operation.</returns>
        [Benchmark]
        public async Task DeleteItemNotExists()
        {
            var response = await this.container.DeleteItemAsync<JObject>(
                Constants.ValidOperationId,
                Constants.NotFoundOperationId);
            if (response.StatusCode != System.Net.HttpStatusCode.NotFound)
            {
                throw new Exception();
            }
        }
    }
}<|MERGE_RESOLUTION|>--- conflicted
+++ resolved
@@ -42,15 +42,9 @@
         [Benchmark]
         public async Task InsertItem()
         {
-<<<<<<< HEAD
-            var response = await this.container.Items.CreateItemAsync(
+            var response = await this.container.CreateItemAsync(
                 this.baseItem,
                 new ItemRequestOptions { PartitionKey = Constants.ValidOperationId });
-=======
-            var response = await this.container.CreateItemAsync(
-                Constants.ValidOperationId,
-                this.baseItem);
->>>>>>> 77d12653
             if ((int)response.StatusCode > 300 || response.Resource == null)
             {
                 throw new Exception();
@@ -64,15 +58,9 @@
         [Benchmark]
         public async Task UpsertItem()
         {
-<<<<<<< HEAD
-            var response = await this.container.Items.UpsertItemAsync(
+            var response = await this.container.UpsertItemAsync(
                 this.baseItem,
                 new ItemRequestOptions { PartitionKey = Constants.ValidOperationId });
-=======
-            var response = await this.container.UpsertItemAsync(
-                Constants.ValidOperationId,
-                this.baseItem);
->>>>>>> 77d12653
             if ((int)response.StatusCode > 300 || response.Resource == null)
             {
                 throw new Exception();
@@ -151,12 +139,7 @@
         [Benchmark]
         public async Task UpdateItem()
         {
-<<<<<<< HEAD
-            var response = await this.container.Items.ReplaceItemAsync(                
-=======
-            var response = await this.container.ReplaceItemAsync(
-                Constants.ValidOperationId,
->>>>>>> 77d12653
+            var response = await this.container.ReplaceItemAsync(                
                 Constants.ValidOperationId, 
                 this.baseItem,
                 new ItemRequestOptions { PartitionKey = Constants.ValidOperationId });
