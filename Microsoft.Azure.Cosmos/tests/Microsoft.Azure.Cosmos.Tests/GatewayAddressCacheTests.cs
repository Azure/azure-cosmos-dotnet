﻿//------------------------------------------------------------
// Copyright (c) Microsoft Corporation.  All rights reserved.
//------------------------------------------------------------
namespace Microsoft.Azure.Cosmos
{
    using System;
    using System.Net.Http;
    using System.Threading.Tasks;
    using System.Threading;
    using System.Net;
    using System.Text;
    using System.Collections.ObjectModel;
    using System.Collections.Generic;
    using System.Linq;
    using Microsoft.VisualStudio.TestTools.UnitTesting;
    using Moq;
    using Microsoft.Azure.Documents;
    using Microsoft.Azure.Cosmos.Routing;
    using Microsoft.Azure.Cosmos.Tests;

    /// <summary>
    /// Tests for <see cref="GatewayAddressCache"/>.
    /// </summary>
    [TestClass]
    public class GatewayAddressCacheTests
    {
        private const string DatabaseAccountApiEndpoint = "https://endpoint.azure.com";
        private Mock<IAuthorizationTokenProvider> mockTokenProvider;
        private Mock<IServiceConfigurationReader> mockServiceConfigReader;
        private int targetReplicaSetSize = 4;
        private PartitionKeyRangeIdentity testPartitionKeyRangeIdentity;
        private ServiceIdentity serviceIdentity;
        private Uri serviceName;

        public GatewayAddressCacheTests()
        {
            this.mockTokenProvider = new Mock<IAuthorizationTokenProvider>();
<<<<<<< HEAD
            string payload;
            this.mockTokenProvider.Setup(foo => foo.GetUserAuthorizationAsync(
                    It.IsAny<string>(),
                    It.IsAny<string>(),
                    It.IsAny<string>(),
                    It.IsAny<Documents.Collections.INameValueCollection>(),
                    It.IsAny<AuthorizationTokenType>()))
                .Returns(new ValueTask<(string token, string payload)>(("token!", "payload")));
=======
            this.mockTokenProvider.Setup(foo => foo.GetUserAuthorizationAsync(It.IsAny<string>(), It.IsAny<string>(), It.IsAny<string>(), It.IsAny<Documents.Collections.INameValueCollection>(), It.IsAny<AuthorizationTokenType>()))
                .Returns(new ValueTask<(string, string)>(("token!", null)));
>>>>>>> ed0c8f0e
            this.mockServiceConfigReader = new Mock<IServiceConfigurationReader>();
            this.mockServiceConfigReader.Setup(foo => foo.SystemReplicationPolicy).Returns(new ReplicationPolicy() { MaxReplicaSetSize = this.targetReplicaSetSize });
            this.mockServiceConfigReader.Setup(foo => foo.UserReplicationPolicy).Returns(new ReplicationPolicy() { MaxReplicaSetSize = this.targetReplicaSetSize });
            this.testPartitionKeyRangeIdentity = new PartitionKeyRangeIdentity("YxM9ANCZIwABAAAAAAAAAA==", "YxM9ANCZIwABAAAAAAAAAA==");
            this.serviceName = new Uri(GatewayAddressCacheTests.DatabaseAccountApiEndpoint);
            this.serviceIdentity = new ServiceIdentity("federation1", this.serviceName, false);
        }

        [TestMethod]
        public void TestGatewayAddressCacheAutoRefreshOnSuboptimalPartition()
        {
            FakeMessageHandler messageHandler = new FakeMessageHandler();
            HttpClient httpClient = new HttpClient(messageHandler);
            httpClient.Timeout = TimeSpan.FromSeconds(120);
            GatewayAddressCache cache = new GatewayAddressCache(
                new Uri(GatewayAddressCacheTests.DatabaseAccountApiEndpoint),
                Documents.Client.Protocol.Https,
                this.mockTokenProvider.Object,
                this.mockServiceConfigReader.Object,
                MockCosmosUtil.CreateCosmosHttpClient(() => httpClient),
                suboptimalPartitionForceRefreshIntervalInSeconds: 2);

            int initialAddressesCount = cache.TryGetAddressesAsync(
                DocumentServiceRequest.Create(OperationType.Invalid, ResourceType.Address, AuthorizationTokenType.Invalid),
                this.testPartitionKeyRangeIdentity,
                this.serviceIdentity,
                false,
                CancellationToken.None).Result.AllAddresses.Count();

            Assert.IsTrue(initialAddressesCount < this.targetReplicaSetSize);

            Task.Delay(3000).Wait();

            int finalAddressCount = cache.TryGetAddressesAsync(
                DocumentServiceRequest.Create(OperationType.Invalid, ResourceType.Address, AuthorizationTokenType.Invalid),
                this.testPartitionKeyRangeIdentity,
                this.serviceIdentity,
                false,
                CancellationToken.None).Result.AllAddresses.Count();

            Assert.IsTrue(finalAddressCount == this.targetReplicaSetSize);
        }

        [TestMethod]
        public async Task TestGatewayAddressCacheUpdateOnConnectionResetAsync()
        {
            FakeMessageHandler messageHandler = new FakeMessageHandler();
            HttpClient httpClient = new HttpClient(messageHandler);
            httpClient.Timeout = TimeSpan.FromSeconds(120);
            GatewayAddressCache cache = new GatewayAddressCache(
                new Uri(GatewayAddressCacheTests.DatabaseAccountApiEndpoint),
                Documents.Client.Protocol.Https,
                this.mockTokenProvider.Object,
                this.mockServiceConfigReader.Object,
                MockCosmosUtil.CreateCosmosHttpClient(() => httpClient),
                suboptimalPartitionForceRefreshIntervalInSeconds: 2,
                enableTcpConnectionEndpointRediscovery: true);

            PartitionAddressInformation addresses = cache.TryGetAddressesAsync(
             DocumentServiceRequest.Create(OperationType.Invalid, ResourceType.Address, AuthorizationTokenType.Invalid),
             this.testPartitionKeyRangeIdentity,
             this.serviceIdentity,
             false,
             CancellationToken.None).Result;

            Assert.IsNotNull(addresses.AllAddresses.Select(address => address.PhysicalUri == "https://blabla.com"));

            // call updateAddress
            await cache.TryRemoveAddressesAsync(new Documents.Rntbd.ServerKey(new Uri("https://blabla.com")), CancellationToken.None);

            // check if the addresss is updated
            addresses = cache.TryGetAddressesAsync(
             DocumentServiceRequest.Create(OperationType.Invalid, ResourceType.Address, AuthorizationTokenType.Invalid),
             this.testPartitionKeyRangeIdentity,
             this.serviceIdentity,
             false,
             CancellationToken.None).Result;

            Assert.IsNotNull(addresses.AllAddresses.Select(address => address.PhysicalUri == "https://blabla5.com"));
        }

        [TestMethod]
        [Timeout(2000)]
        public void GlobalAddressResolverUpdateAsyncSynchronizationTest()
        {
            SynchronizationContext prevContext = SynchronizationContext.Current;
            try
            {
                TestSynchronizationContext syncContext = new TestSynchronizationContext();
                SynchronizationContext.SetSynchronizationContext(syncContext);
                syncContext.Post(_ =>
                {
                    UserAgentContainer container = new UserAgentContainer();
                    FakeMessageHandler messageHandler = new FakeMessageHandler();

                    AccountProperties databaseAccount = new AccountProperties();
                    Mock<IDocumentClientInternal> mockDocumentClient = new Mock<IDocumentClientInternal>();
                    mockDocumentClient.Setup(owner => owner.ServiceEndpoint).Returns(new Uri("https://blabla.com/"));
                    mockDocumentClient.Setup(owner => owner.GetDatabaseAccountInternalAsync(It.IsAny<Uri>(), It.IsAny<CancellationToken>())).ReturnsAsync(databaseAccount);

                    GlobalEndpointManager globalEndpointManager = new GlobalEndpointManager(mockDocumentClient.Object, new ConnectionPolicy());

                    ConnectionPolicy connectionPolicy = new ConnectionPolicy
                    {
                        RequestTimeout = TimeSpan.FromSeconds(10)
                    };

                    GlobalAddressResolver globalAddressResolver = new GlobalAddressResolver(
                        endpointManager: globalEndpointManager,
                        protocol: Documents.Client.Protocol.Tcp,
                        tokenProvider: this.mockTokenProvider.Object,
                        collectionCache: null,
                        routingMapProvider: null,
                        serviceConfigReader: this.mockServiceConfigReader.Object,
                        connectionPolicy: connectionPolicy,
                        httpClient: MockCosmosUtil.CreateCosmosHttpClient(() =>new HttpClient(messageHandler)));

                    ConnectionStateListener connectionStateListener = new ConnectionStateListener(globalAddressResolver);
                    connectionStateListener.OnConnectionEvent(ConnectionEvent.ReadEof, DateTime.Now, new Documents.Rntbd.ServerKey(new Uri("https://endpoint.azure.com:4040/")));

                }, state: null);
            }
            finally
            {
                SynchronizationContext.SetSynchronizationContext(prevContext);
            }
        }

        private class FakeMessageHandler : HttpMessageHandler
        {
            private bool returnFullReplicaSet;
            private bool returnUpdatedAddresses;

            public FakeMessageHandler()
            {
                this.returnFullReplicaSet = false;
                this.returnUpdatedAddresses = false;
            }

            protected override Task<HttpResponseMessage> SendAsync(HttpRequestMessage request, CancellationToken cancellationToken)
            {
                List<Address> addresses = new List<Address>()
                {
                    new Address() { IsPrimary = true, PhysicalUri = "https://blabla.com", Protocol = RuntimeConstants.Protocols.HTTPS, PartitionKeyRangeId = "YxM9ANCZIwABAAAAAAAAAA==" },
                    new Address() { IsPrimary = false, PhysicalUri = "https://blabla3.com", Protocol = RuntimeConstants.Protocols.HTTPS, PartitionKeyRangeId = "YxM9ANCZIwABAAAAAAAAAA==" },
                    new Address() { IsPrimary = false, PhysicalUri = "https://blabla2.com", Protocol = RuntimeConstants.Protocols.HTTPS, PartitionKeyRangeId = "YxM9ANCZIwABAAAAAAAAAA==" },
                };

                if (this.returnFullReplicaSet)
                {
                    addresses.Add(new Address() { IsPrimary = false, PhysicalUri = "https://blabla4.com", Protocol = RuntimeConstants.Protocols.HTTPS, PartitionKeyRangeId = "YxM9ANCZIwABAAAAAAAAAA==" });
                    this.returnFullReplicaSet = false;
                }
                else
                {
                    this.returnFullReplicaSet = true;
                }

                if (this.returnUpdatedAddresses)
                {
                    addresses.RemoveAll(address => address.IsPrimary == true);
                    addresses.Add(new Address() { IsPrimary = true, PhysicalUri = "https://blabla5.com", Protocol = RuntimeConstants.Protocols.HTTPS, PartitionKeyRangeId = "YxM9ANCZIwABAAAAAAAAAA==" });
                    this.returnUpdatedAddresses = false;
                }
                else
                {
                    this.returnUpdatedAddresses = true;
                }

                FeedResource<Address> addressFeedResource = new FeedResource<Address>()
                {
                    Id = "YxM9ANCZIwABAAAAAAAAAA==",
                    SelfLink = "dbs/YxM9AA==/colls/YxM9ANCZIwA=/docs/YxM9ANCZIwABAAAAAAAAAA==/",
                    Timestamp = DateTime.Now,
                    InnerCollection = new Collection<Address>(addresses),
                };

                StringBuilder feedResourceString = new StringBuilder();
                addressFeedResource.SaveTo(feedResourceString);

                StringContent content = new StringContent(feedResourceString.ToString());
                HttpResponseMessage responseMessage = new HttpResponseMessage()
                {
                    StatusCode = HttpStatusCode.OK,
                    Content = content,
                };

                return Task.FromResult<HttpResponseMessage>(responseMessage);
            }
        }

        public class TestSynchronizationContext : SynchronizationContext
        {
            private object locker = new object();
            public override void Post(SendOrPostCallback d, object state)
            {
                lock (this.locker)
                {
                    d(state);
                }
            }
        }
    }
}<|MERGE_RESOLUTION|>--- conflicted
+++ resolved
@@ -35,19 +35,8 @@
         public GatewayAddressCacheTests()
         {
             this.mockTokenProvider = new Mock<IAuthorizationTokenProvider>();
-<<<<<<< HEAD
-            string payload;
-            this.mockTokenProvider.Setup(foo => foo.GetUserAuthorizationAsync(
-                    It.IsAny<string>(),
-                    It.IsAny<string>(),
-                    It.IsAny<string>(),
-                    It.IsAny<Documents.Collections.INameValueCollection>(),
-                    It.IsAny<AuthorizationTokenType>()))
-                .Returns(new ValueTask<(string token, string payload)>(("token!", "payload")));
-=======
             this.mockTokenProvider.Setup(foo => foo.GetUserAuthorizationAsync(It.IsAny<string>(), It.IsAny<string>(), It.IsAny<string>(), It.IsAny<Documents.Collections.INameValueCollection>(), It.IsAny<AuthorizationTokenType>()))
                 .Returns(new ValueTask<(string, string)>(("token!", null)));
->>>>>>> ed0c8f0e
             this.mockServiceConfigReader = new Mock<IServiceConfigurationReader>();
             this.mockServiceConfigReader.Setup(foo => foo.SystemReplicationPolicy).Returns(new ReplicationPolicy() { MaxReplicaSetSize = this.targetReplicaSetSize });
             this.mockServiceConfigReader.Setup(foo => foo.UserReplicationPolicy).Returns(new ReplicationPolicy() { MaxReplicaSetSize = this.targetReplicaSetSize });
