﻿//------------------------------------------------------------
// Copyright (c) Microsoft Corporation.  All rights reserved.
//------------------------------------------------------------

namespace Microsoft.Azure.Cosmos.Tests.ChangeFeed
{
    using System;
    using System.Collections.Generic;
    using System.IO;
    using System.Net;
    using System.Threading.Tasks;
    using Microsoft.Azure.Cosmos.ChangeFeed.Pagination;
    using Microsoft.Azure.Cosmos.CosmosElements;
    using Microsoft.Azure.Cosmos.Pagination;
    using Microsoft.Azure.Cosmos.Query.Core.Monads;
    using Microsoft.Azure.Cosmos.ReadFeed.Pagination;
    using Microsoft.Azure.Cosmos.Routing;
    using Microsoft.Azure.Cosmos.Tests.Pagination;
    using Microsoft.Azure.Cosmos.Tracing;
    using Microsoft.Azure.Documents;
    using Microsoft.VisualStudio.TestTools.UnitTesting;

    [TestClass]
    public sealed class DocumentContainerChangeFeedTests
    {
        [TestMethod]
        public async Task EmptyContainerTestAsync()
        {
            IDocumentContainer documentContainer = await this.CreateDocumentContainerAsync(numItems: 0);
            List<FeedRangeEpk> ranges = await documentContainer.GetFeedRangesAsync(NoOpTrace.Singleton, cancellationToken: default);
            TryCatch<ChangeFeedPage> monadicChangeFeedPage = await documentContainer.MonadicChangeFeedAsync(
                ChangeFeedState.Beginning(),
                ranges[0],
                pageSize: 10,
<<<<<<< HEAD
                changeFeedMode: ChangeFeedMode.Incremental,
=======
                trace: NoOpTrace.Singleton,
>>>>>>> 29c960bb
                cancellationToken: default);

            Assert.IsTrue(monadicChangeFeedPage.Succeeded);
            Assert.IsTrue(monadicChangeFeedPage.Result is ChangeFeedNotModifiedPage);
        }

        [TestMethod]
        public async Task StartFromBeginingTestAsync()
        {
            IDocumentContainer documentContainer = await this.CreateDocumentContainerAsync(numItems: 10);
            List<FeedRangeEpk> ranges = await documentContainer.GetFeedRangesAsync(NoOpTrace.Singleton, cancellationToken: default);

            // Should get back the all the documents inserted so far
            ChangeFeedState resumeState;
            {
                TryCatch<ChangeFeedPage> monadicChangeFeedPage = await documentContainer.MonadicChangeFeedAsync(
                    ChangeFeedState.Beginning(),
                    ranges[0],
                    pageSize: int.MaxValue,
<<<<<<< HEAD
                    changeFeedMode: ChangeFeedMode.Incremental,
=======
                    trace: NoOpTrace.Singleton,
>>>>>>> 29c960bb
                    cancellationToken: default);

                Assert.IsTrue(monadicChangeFeedPage.Succeeded);

                resumeState = monadicChangeFeedPage.Result.State;
            }

            // No more changes left
            {
                TryCatch<ChangeFeedPage> monadicChangeFeedPage = await documentContainer.MonadicChangeFeedAsync(
                    resumeState,
                    ranges[0],
                    pageSize: 10,
<<<<<<< HEAD
                    changeFeedMode: ChangeFeedMode.Incremental,
=======
                    trace: NoOpTrace.Singleton,
>>>>>>> 29c960bb
                    cancellationToken: default);

                Assert.IsTrue(monadicChangeFeedPage.Succeeded);
                Assert.IsTrue(monadicChangeFeedPage.Result is ChangeFeedNotModifiedPage);
            }
        }

        [TestMethod]
        public async Task StartFromTimeTestAsync()
        {
            IDocumentContainer documentContainer = await this.CreateDocumentContainerAsync(numItems: 10);
            List<FeedRangeEpk> ranges = await documentContainer.GetFeedRangesAsync(trace: NoOpTrace.Singleton, cancellationToken: default);

            DateTime now = DateTime.UtcNow;
            // No changes let
            {
                TryCatch<ChangeFeedPage> monadicChangeFeedPage = await documentContainer.MonadicChangeFeedAsync(
                    ChangeFeedState.Time(now),
                    ranges[0],
                    pageSize: 10,
<<<<<<< HEAD
                    changeFeedMode: ChangeFeedMode.Incremental,
=======
                    trace: NoOpTrace.Singleton,
>>>>>>> 29c960bb
                    cancellationToken: default);

                Assert.IsTrue(monadicChangeFeedPage.Succeeded);
                Assert.IsTrue(monadicChangeFeedPage.Result is ChangeFeedNotModifiedPage);
            }

            // Insert some items
            for (int i = 0; i < 10; i++)
            {
                // Insert an item
                CosmosObject item = CosmosObject.Parse($"{{\"pk\" : {i} }}");
                while (true)
                {
                    TryCatch<Record> monadicCreateRecord = await documentContainer.MonadicCreateItemAsync(item, cancellationToken: default);
                    if (monadicCreateRecord.Succeeded)
                    {
                        break;
                    }
                }
            }

            // Now we should be able to see the changes
            {
                TryCatch<ChangeFeedPage> monadicChangeFeedPage = await documentContainer.MonadicChangeFeedAsync(
                    ChangeFeedState.Time(now),
                    ranges[0],
                    pageSize: int.MaxValue,
<<<<<<< HEAD
                    changeFeedMode: ChangeFeedMode.Incremental,
=======
                    trace: NoOpTrace.Singleton,
>>>>>>> 29c960bb
                    cancellationToken: default);

                Assert.IsTrue(monadicChangeFeedPage.Succeeded);
            }
        }

        [TestMethod]
        public async Task StartFromNowAsync()
        {
            IDocumentContainer documentContainer = await this.CreateDocumentContainerAsync(numItems: 10);
            List<FeedRangeEpk> ranges = await documentContainer.GetFeedRangesAsync(trace: NoOpTrace.Singleton, cancellationToken: default);

            ChangeFeedState resumeState;
            // No changes starting from now
            {
                TryCatch<ChangeFeedPage> monadicChangeFeedPage = await documentContainer.MonadicChangeFeedAsync(
                    ChangeFeedState.Now(),
                    ranges[0],
                    pageSize: 10,
<<<<<<< HEAD
                    changeFeedMode: ChangeFeedMode.Incremental,
=======
                    trace: NoOpTrace.Singleton,
>>>>>>> 29c960bb
                    cancellationToken: default);

                Assert.IsTrue(monadicChangeFeedPage.Succeeded);
                if (!(monadicChangeFeedPage.Result is ChangeFeedNotModifiedPage changeFeedNotModifiedPage))
                {
                    Assert.Fail();
                    throw new Exception();
                }

                resumeState = changeFeedNotModifiedPage.State;
            }

            // Insert some items
            for (int i = 0; i < 10; i++)
            {
                // Insert an item
                CosmosObject item = CosmosObject.Parse($"{{\"pk\" : {i} }}");
                while (true)
                {
                    TryCatch<Record> monadicCreateRecord = await documentContainer.MonadicCreateItemAsync(item, cancellationToken: default);
                    if (monadicCreateRecord.Succeeded)
                    {
                        break;
                    }
                }
            }

            {
                TryCatch<ChangeFeedPage> monadicChangeFeedPage = await documentContainer.MonadicChangeFeedAsync(
                    resumeState,
                    ranges[0],
                    pageSize: 10,
<<<<<<< HEAD
                    changeFeedMode: ChangeFeedMode.Incremental,
=======
                    trace: NoOpTrace.Singleton,
>>>>>>> 29c960bb
                    cancellationToken: default);

                Assert.IsTrue(monadicChangeFeedPage.Succeeded);
            }
        }

        [TestMethod]
        public async Task ReadPartitionKeyTestAsync()
        {
            IDocumentContainer documentContainer = await this.CreateDocumentContainerAsync(numItems: 0);
            for (int i = 0; i < 10; i++)
            {
                // Insert an item
                CosmosObject item = CosmosObject.Parse($"{{\"pk\" : {i} }}");
                while (true)
                {
                    TryCatch<Record> monadicCreateRecord = await documentContainer.MonadicCreateItemAsync(item, cancellationToken: default);
                    if (monadicCreateRecord.Succeeded)
                    {
                        break;
                    }
                }
            }

            // Should get back only the document with the partition key.
            TryCatch<ChangeFeedPage> monadicChangeFeedPage = await documentContainer.MonadicChangeFeedAsync(
                ChangeFeedState.Beginning(),
                new FeedRangePartitionKey(new Cosmos.PartitionKey(0)),
                pageSize: int.MaxValue,
<<<<<<< HEAD
                changeFeedMode: ChangeFeedMode.Incremental,
=======
                NoOpTrace.Singleton,
>>>>>>> 29c960bb
                cancellationToken: default);

            Assert.IsTrue(monadicChangeFeedPage.Succeeded);

            if (!(monadicChangeFeedPage.Result is ChangeFeedSuccessPage changeFeedSuccessPage))
            {
                Assert.Fail();
                throw new Exception();
            }

            MemoryStream memoryStream = new MemoryStream();
            changeFeedSuccessPage.Content.CopyTo(memoryStream);
            CosmosObject response = CosmosObject.CreateFromBuffer(memoryStream.ToArray());
            long count = Number64.ToLong(((CosmosNumber)response["_count"]).Value);

            Assert.AreEqual(1, count);
        }

        [TestMethod]
        public async Task EpkRangeFilteringAsync()
        {
            IDocumentContainer documentContainer = await this.CreateDocumentContainerAsync(numItems: 100);

            List<FeedRangeEpk> ranges = await documentContainer.GetFeedRangesAsync(NoOpTrace.Singleton, cancellationToken: default);
            FeedRangeEpk range = ranges[0];

            PartitionKeyHashRange hashRange = new PartitionKeyHashRange(PartitionKeyHash.Parse(range.Range.Min), PartitionKeyHash.Parse(range.Range.Max));
            PartitionKeyHashRanges hashRanges = PartitionKeyHashRangeSplitterAndMerger.SplitRange(hashRange, rangeCount: 2);

            long sumChildCount = 0;
            foreach (PartitionKeyHashRange value in hashRanges)
            {
                // Should get back only the document within the epk range.
                TryCatch<ChangeFeedPage> monadicChangeFeedPage = await documentContainer.MonadicChangeFeedAsync(
                    ChangeFeedState.Beginning(),
                    new FeedRangeEpk(
                        new Documents.Routing.Range<string>(
                            min: value.StartInclusive.Value.ToString(),
                            max: value.EndExclusive.Value.ToString(),
                            isMinInclusive: true,
                            isMaxInclusive: false)),
                    pageSize: int.MaxValue,
<<<<<<< HEAD
                    changeFeedMode: ChangeFeedMode.Incremental,
=======
                    NoOpTrace.Singleton,
>>>>>>> 29c960bb
                    cancellationToken: default);

                Assert.IsTrue(monadicChangeFeedPage.Succeeded);

                if (!(monadicChangeFeedPage.Result is ChangeFeedSuccessPage changeFeedSuccessPage))
                {
                    Assert.Fail();
                    throw new Exception();
                }

                MemoryStream memoryStream = new MemoryStream();
                changeFeedSuccessPage.Content.CopyTo(memoryStream);
                CosmosObject response = CosmosObject.CreateFromBuffer(memoryStream.ToArray());
                sumChildCount += Number64.ToLong(((CosmosNumber)response["_count"]).Value);
            }

            long numRecords = (await documentContainer.ReadFeedAsync(
                feedRange: range,
                readFeedState: ReadFeedState.Beginning(),
                pageSize: int.MaxValue,
                trace: NoOpTrace.Singleton,
                cancellationToken: default,
                queryRequestOptions: default)).GetRecords().Count;

            Assert.AreEqual(numRecords, sumChildCount);
        }

        [TestMethod]
        public async Task ReadChangesAcrossSplitsAsync()
        {
            IDocumentContainer documentContainer = await this.CreateDocumentContainerAsync(numItems: 100);
            List<FeedRangeEpk> ranges = await documentContainer.GetFeedRangesAsync(trace: NoOpTrace.Singleton, cancellationToken: default);
            long numRecords = (await documentContainer.ReadFeedAsync(
                feedRange: ranges[0],
                readFeedState: ReadFeedState.Beginning(),
                pageSize: int.MaxValue,
                queryRequestOptions: default,
                trace: NoOpTrace.Singleton,
                cancellationToken: default)).GetRecords().Count;

            await documentContainer.SplitAsync(ranges[0], cancellationToken: default);
            await documentContainer.RefreshProviderAsync(NoOpTrace.Singleton, cancellationToken: default);

            List<FeedRangeEpk> children = await documentContainer.GetChildRangeAsync(ranges[0], trace: NoOpTrace.Singleton, cancellationToken: default);

            long sumOfChildCounts = 0;
            foreach (FeedRangeInternal child in children)
            {
                TryCatch<ChangeFeedPage> monadicChangeFeedPage = await documentContainer.MonadicChangeFeedAsync(
                    ChangeFeedState.Beginning(),
                    child,
                    pageSize: 1000,
<<<<<<< HEAD
                    changeFeedMode: ChangeFeedMode.Incremental,
=======
                    trace: NoOpTrace.Singleton,
>>>>>>> 29c960bb
                    cancellationToken: default);

                Assert.IsTrue(monadicChangeFeedPage.Succeeded);

                if (!(monadicChangeFeedPage.Result is ChangeFeedSuccessPage changeFeedSuccessPage))
                {
                    Assert.Fail();
                    throw new Exception();
                }

                MemoryStream memoryStream = new MemoryStream();
                changeFeedSuccessPage.Content.CopyTo(memoryStream);
                CosmosObject response = CosmosObject.CreateFromBuffer(memoryStream.ToArray());
                long childCount = Number64.ToLong(((CosmosNumber)response["_count"]).Value);
                sumOfChildCounts += childCount;
            }

            Assert.AreEqual(numRecords, sumOfChildCounts);
        }

        private async Task<IDocumentContainer> CreateDocumentContainerAsync(
            int numItems,
            FlakyDocumentContainer.FailureConfigs failureConfigs = default)
        {
            PartitionKeyDefinition partitionKeyDefinition = new PartitionKeyDefinition()
            {
                Paths = new System.Collections.ObjectModel.Collection<string>()
                    {
                        "/pk"
                    },
                Kind = PartitionKind.Hash,
                Version = PartitionKeyDefinitionVersion.V2,
            };

            IMonadicDocumentContainer monadicDocumentContainer = new InMemoryContainer(partitionKeyDefinition);
            if (failureConfigs != null)
            {
                monadicDocumentContainer = new FlakyDocumentContainer(monadicDocumentContainer, failureConfigs);
            }

            DocumentContainer documentContainer = new DocumentContainer(monadicDocumentContainer);
            for (int i = 0; i < 3; i++)
            {
                IReadOnlyList<FeedRangeInternal> ranges = await documentContainer.GetFeedRangesAsync(trace: NoOpTrace.Singleton, cancellationToken: default);
                foreach (FeedRangeInternal range in ranges)
                {
                    await documentContainer.SplitAsync(range, cancellationToken: default);
                }

                await documentContainer.RefreshProviderAsync(NoOpTrace.Singleton, cancellationToken: default);
            }

            for (int i = 0; i < numItems; i++)
            {
                // Insert an item
                CosmosObject item = CosmosObject.Parse($"{{\"pk\" : {i} }}");
                while (true)
                {
                    TryCatch<Record> monadicCreateRecord = await documentContainer.MonadicCreateItemAsync(item, cancellationToken: default);
                    if (monadicCreateRecord.Succeeded)
                    {
                        break;
                    }
                }
            }

            return documentContainer;
        }
    }
}<|MERGE_RESOLUTION|>--- conflicted
+++ resolved
@@ -32,11 +32,8 @@
                 ChangeFeedState.Beginning(),
                 ranges[0],
                 pageSize: 10,
-<<<<<<< HEAD
                 changeFeedMode: ChangeFeedMode.Incremental,
-=======
                 trace: NoOpTrace.Singleton,
->>>>>>> 29c960bb
                 cancellationToken: default);
 
             Assert.IsTrue(monadicChangeFeedPage.Succeeded);
@@ -56,11 +53,8 @@
                     ChangeFeedState.Beginning(),
                     ranges[0],
                     pageSize: int.MaxValue,
-<<<<<<< HEAD
-                    changeFeedMode: ChangeFeedMode.Incremental,
-=======
-                    trace: NoOpTrace.Singleton,
->>>>>>> 29c960bb
+                    changeFeedMode: ChangeFeedMode.Incremental,
+                    trace: NoOpTrace.Singleton,
                     cancellationToken: default);
 
                 Assert.IsTrue(monadicChangeFeedPage.Succeeded);
@@ -74,11 +68,8 @@
                     resumeState,
                     ranges[0],
                     pageSize: 10,
-<<<<<<< HEAD
-                    changeFeedMode: ChangeFeedMode.Incremental,
-=======
-                    trace: NoOpTrace.Singleton,
->>>>>>> 29c960bb
+                    changeFeedMode: ChangeFeedMode.Incremental,
+                    trace: NoOpTrace.Singleton,
                     cancellationToken: default);
 
                 Assert.IsTrue(monadicChangeFeedPage.Succeeded);
@@ -99,11 +90,8 @@
                     ChangeFeedState.Time(now),
                     ranges[0],
                     pageSize: 10,
-<<<<<<< HEAD
-                    changeFeedMode: ChangeFeedMode.Incremental,
-=======
-                    trace: NoOpTrace.Singleton,
->>>>>>> 29c960bb
+                    changeFeedMode: ChangeFeedMode.Incremental,
+                    trace: NoOpTrace.Singleton,
                     cancellationToken: default);
 
                 Assert.IsTrue(monadicChangeFeedPage.Succeeded);
@@ -131,11 +119,8 @@
                     ChangeFeedState.Time(now),
                     ranges[0],
                     pageSize: int.MaxValue,
-<<<<<<< HEAD
-                    changeFeedMode: ChangeFeedMode.Incremental,
-=======
-                    trace: NoOpTrace.Singleton,
->>>>>>> 29c960bb
+                    changeFeedMode: ChangeFeedMode.Incremental,
+                    trace: NoOpTrace.Singleton,
                     cancellationToken: default);
 
                 Assert.IsTrue(monadicChangeFeedPage.Succeeded);
@@ -155,11 +140,8 @@
                     ChangeFeedState.Now(),
                     ranges[0],
                     pageSize: 10,
-<<<<<<< HEAD
-                    changeFeedMode: ChangeFeedMode.Incremental,
-=======
-                    trace: NoOpTrace.Singleton,
->>>>>>> 29c960bb
+                    changeFeedMode: ChangeFeedMode.Incremental,
+                    trace: NoOpTrace.Singleton,
                     cancellationToken: default);
 
                 Assert.IsTrue(monadicChangeFeedPage.Succeeded);
@@ -192,11 +174,8 @@
                     resumeState,
                     ranges[0],
                     pageSize: 10,
-<<<<<<< HEAD
-                    changeFeedMode: ChangeFeedMode.Incremental,
-=======
-                    trace: NoOpTrace.Singleton,
->>>>>>> 29c960bb
+                    changeFeedMode: ChangeFeedMode.Incremental,
+                    trace: NoOpTrace.Singleton,
                     cancellationToken: default);
 
                 Assert.IsTrue(monadicChangeFeedPage.Succeeded);
@@ -226,11 +205,8 @@
                 ChangeFeedState.Beginning(),
                 new FeedRangePartitionKey(new Cosmos.PartitionKey(0)),
                 pageSize: int.MaxValue,
-<<<<<<< HEAD
                 changeFeedMode: ChangeFeedMode.Incremental,
-=======
                 NoOpTrace.Singleton,
->>>>>>> 29c960bb
                 cancellationToken: default);
 
             Assert.IsTrue(monadicChangeFeedPage.Succeeded);
@@ -273,11 +249,8 @@
                             isMinInclusive: true,
                             isMaxInclusive: false)),
                     pageSize: int.MaxValue,
-<<<<<<< HEAD
-                    changeFeedMode: ChangeFeedMode.Incremental,
-=======
+                    changeFeedMode: ChangeFeedMode.Incremental,
                     NoOpTrace.Singleton,
->>>>>>> 29c960bb
                     cancellationToken: default);
 
                 Assert.IsTrue(monadicChangeFeedPage.Succeeded);
@@ -330,11 +303,8 @@
                     ChangeFeedState.Beginning(),
                     child,
                     pageSize: 1000,
-<<<<<<< HEAD
-                    changeFeedMode: ChangeFeedMode.Incremental,
-=======
-                    trace: NoOpTrace.Singleton,
->>>>>>> 29c960bb
+                    changeFeedMode: ChangeFeedMode.Incremental,
+                    trace: NoOpTrace.Singleton,
                     cancellationToken: default);
 
                 Assert.IsTrue(monadicChangeFeedPage.Succeeded);
