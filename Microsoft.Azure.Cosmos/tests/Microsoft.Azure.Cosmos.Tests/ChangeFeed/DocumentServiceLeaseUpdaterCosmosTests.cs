﻿//------------------------------------------------------------
// Copyright (c) Microsoft Corporation.  All rights reserved.
//------------------------------------------------------------

namespace Microsoft.Azure.Cosmos.ChangeFeed.Tests
{
    using System;
    using System.Net;
    using System.Threading;
    using System.Threading.Tasks;
    using Microsoft.Azure.Cosmos.ChangeFeed.Exceptions;
    using Microsoft.Azure.Cosmos.ChangeFeed.LeaseManagement;
    using Microsoft.Azure.Cosmos.Client.Core.Tests;
    using Microsoft.Azure.Cosmos.Fluent;
    using Microsoft.VisualStudio.TestTools.UnitTesting;
    using Moq;

    [TestClass]
    [TestCategory("ChangeFeed")]
    public class DocumentServiceLeaseUpdaterCosmosTests
    {
        [TestMethod]
        public async Task UpdatesLease()
        {
            string itemId = "1";
            object partitionKey = "1";
            DocumentServiceLeaseCore leaseToUpdate = new DocumentServiceLeaseCore();

<<<<<<< HEAD
            Mock<CosmosItems> mockedItems = new Mock<CosmosItems>();
            mockedItems.Setup(i => i.ReplaceItemAsync<DocumentServiceLeaseCore>(                
=======
            Mock<CosmosContainerCore> mockedItems = new Mock<CosmosContainerCore>();
            mockedItems.Setup(i => i.ReplaceItemAsync<DocumentServiceLeaseCore>(
                It.Is<object>((pk) => pk == partitionKey),
>>>>>>> 77d12653
                It.Is<string>((id) => id == itemId),
                It.Is<DocumentServiceLeaseCore>((lease) => lease == leaseToUpdate),
                It.Is<ItemRequestOptions>(options => options.PartitionKey == partitionKey),
                It.IsAny<CancellationToken>()))
                .ReturnsAsync(() =>
                {
                    var itemResponse = new Mock<ItemResponse<DocumentServiceLeaseCore>>();
                    itemResponse.Setup(i => i.Resource).Returns(leaseToUpdate);
                    return itemResponse.Object;
                });

            var updater = new DocumentServiceLeaseUpdaterCosmos(DocumentServiceLeaseUpdaterCosmosTests.GetMockedContainer(mockedItems));
            var updatedLease = await updater.UpdateLeaseAsync(leaseToUpdate, itemId, partitionKey, serverLease =>
            {
                serverLease.Owner = "newHost";
                return serverLease;
            });

            Assert.AreEqual("newHost", updatedLease.Owner);
            Mock.Get(mockedItems.Object)
                .Verify(items => items.ReplaceItemAsync(It.Is<string>((id) => id == itemId),
                It.Is<DocumentServiceLeaseCore>((lease) => lease == leaseToUpdate),
                It.Is<ItemRequestOptions>(options => options.PartitionKey == partitionKey),
                It.IsAny<CancellationToken>()), Times.Once);
            Mock.Get(mockedItems.Object)
                .Verify(items => items.ReadItemAsync<DocumentServiceLeaseCore>(It.Is<object>((pk) => pk == partitionKey),
                It.Is<string>((id) => id == itemId),
                It.IsAny<ItemRequestOptions>(),
                It.IsAny<CancellationToken>()), Times.Never);
        }

        [TestMethod]
        public async Task RetriesOnPreconditionFailed()
        {
            string itemId = "1";
            object partitionKey = "1";
            DocumentServiceLeaseCore leaseToUpdate = new DocumentServiceLeaseCore();

            Mock<CosmosContainerCore> mockedItems = new Mock<CosmosContainerCore>();
            mockedItems.Setup(i => i.ReadItemAsync<DocumentServiceLeaseCore>(
                It.Is<object>((pk) => pk == partitionKey),
                It.Is<string>((id) => id == itemId),
                It.IsAny<ItemRequestOptions>(),
                It.IsAny<CancellationToken>()))
                .ReturnsAsync(() =>
                {
                    var itemResponse = new Mock<ItemResponse<DocumentServiceLeaseCore>>();
                    itemResponse.Setup(i => i.Resource).Returns(leaseToUpdate);
                    return itemResponse.Object;
                });

            mockedItems.SetupSequence(i => i.ReplaceItemAsync<DocumentServiceLeaseCore>(                
                It.Is<string>((id) => id == itemId),
                It.Is<DocumentServiceLeaseCore>((lease) => lease == leaseToUpdate),
                It.Is<ItemRequestOptions>(options => options.PartitionKey == partitionKey),
                It.IsAny<CancellationToken>()))
                .Throws(new CosmosException(string.Empty, HttpStatusCode.PreconditionFailed, 0, string.Empty, 0))
                .Returns(() =>
                {
                    var itemResponse = new Mock<ItemResponse<DocumentServiceLeaseCore>>();
                    itemResponse.Setup(i => i.Resource).Returns(leaseToUpdate);
                    return Task.FromResult(itemResponse.Object);
                });

            var updater = new DocumentServiceLeaseUpdaterCosmos(DocumentServiceLeaseUpdaterCosmosTests.GetMockedContainer(mockedItems));
            var updatedLease = await updater.UpdateLeaseAsync(leaseToUpdate, itemId, partitionKey, serverLease =>
            {
                serverLease.Owner = "newHost";
                return serverLease;
            });

            Assert.AreEqual("newHost", updatedLease.Owner);
            Mock.Get(mockedItems.Object)
                .Verify(items => items.ReplaceItemAsync(It.Is<string>((id) => id == itemId),
                It.Is<DocumentServiceLeaseCore>((lease) => lease == leaseToUpdate),
                It.Is<ItemRequestOptions>(options => options.PartitionKey == partitionKey),
                It.IsAny<CancellationToken>()), Times.Exactly(2));
            Mock.Get(mockedItems.Object)
                .Verify(items => items.ReadItemAsync<DocumentServiceLeaseCore>(It.Is<object>((pk) => pk == partitionKey),
                It.Is<string>((id) => id == itemId),
                It.IsAny<ItemRequestOptions>(),
                It.IsAny<CancellationToken>()), Times.Once);
        }

        [TestMethod]
        [ExpectedException(typeof(LeaseLostException))]
        public async Task ThrowsAfterMaxRetries()
        {
            string itemId = "1";
            object partitionKey = "1";
            DocumentServiceLeaseCore leaseToUpdate = new DocumentServiceLeaseCore();

            Mock<CosmosContainerCore> mockedItems = new Mock<CosmosContainerCore>();
            mockedItems.Setup(i => i.ReadItemAsync<DocumentServiceLeaseCore>(
                It.Is<object>((pk) => pk == partitionKey),
                It.Is<string>((id) => id == itemId),
                It.IsAny<ItemRequestOptions>(),
                It.IsAny<CancellationToken>()))
                .ReturnsAsync(() =>
                {
                    var itemResponse = new Mock<ItemResponse<DocumentServiceLeaseCore>>();
                    itemResponse.Setup(i => i.Resource).Returns(leaseToUpdate);
                    return itemResponse.Object;
                });

            mockedItems.Setup(i => i.ReplaceItemAsync<DocumentServiceLeaseCore>(                
                It.Is<string>((id) => id == itemId),
                It.Is<DocumentServiceLeaseCore>((lease) => lease == leaseToUpdate),
                It.Is<ItemRequestOptions>(opitons => opitons.PartitionKey == partitionKey),
                It.IsAny<CancellationToken>()))
                .Throws(new CosmosException(string.Empty, HttpStatusCode.PreconditionFailed, 0, string.Empty, 0));

            var updater = new DocumentServiceLeaseUpdaterCosmos(DocumentServiceLeaseUpdaterCosmosTests.GetMockedContainer(mockedItems));
            var updatedLease = await updater.UpdateLeaseAsync(leaseToUpdate, itemId, partitionKey, serverLease =>
            {
                serverLease.Owner = "newHost";
                return serverLease;
            });
        }

        [TestMethod]
        [ExpectedException(typeof(LeaseLostException))]
        public async Task ThrowsOnConflict()
        {
            string itemId = "1";
            object partitionKey = "1";
            DocumentServiceLeaseCore leaseToUpdate = new DocumentServiceLeaseCore();

            Mock<CosmosContainerCore> mockedItems = new Mock<CosmosContainerCore>();
            mockedItems.Setup(i => i.ReadItemAsync<DocumentServiceLeaseCore>(
                It.Is<object>((pk) => pk == partitionKey),
                It.Is<string>((id) => id == itemId),
                It.IsAny<ItemRequestOptions>(),
                It.IsAny<CancellationToken>()))
                .ReturnsAsync(() =>
                {
                    var itemResponse = new Mock<ItemResponse<DocumentServiceLeaseCore>>();
                    itemResponse.Setup(i => i.Resource).Returns(leaseToUpdate);
                    return itemResponse.Object;
                });

            mockedItems.SetupSequence(i => i.ReplaceItemAsync<DocumentServiceLeaseCore>(                
                It.Is<string>((id) => id == itemId),
                It.Is<DocumentServiceLeaseCore>((lease) => lease == leaseToUpdate),
                It.Is<ItemRequestOptions>(options => options.PartitionKey == partitionKey),
                It.IsAny<CancellationToken>()))
                .Throws(new CosmosException(string.Empty, HttpStatusCode.Conflict, 0, string.Empty, 0))
                .Returns(() =>
                {
                    var itemResponse = new Mock<ItemResponse<DocumentServiceLeaseCore>>();
                    itemResponse.Setup(i => i.Resource).Returns(leaseToUpdate);
                    return Task.FromResult(itemResponse.Object);
                });

            var updater = new DocumentServiceLeaseUpdaterCosmos(DocumentServiceLeaseUpdaterCosmosTests.GetMockedContainer(mockedItems));
            var updatedLease = await updater.UpdateLeaseAsync(leaseToUpdate, itemId, partitionKey, serverLease =>
            {
                serverLease.Owner = "newHost";
                return serverLease;
            });
        }

        [TestMethod]
        [ExpectedException(typeof(LeaseLostException))]
        public async Task ThrowsOnNotFoundReplace()
        {
            string itemId = "1";
            object partitionKey = "1";
            DocumentServiceLeaseCore leaseToUpdate = new DocumentServiceLeaseCore();

            Mock<CosmosContainerCore> mockedItems = new Mock<CosmosContainerCore>();
            mockedItems.Setup(i => i.ReadItemAsync<DocumentServiceLeaseCore>(
                It.Is<object>((pk) => pk == partitionKey),
                It.Is<string>((id) => id == itemId),
                It.IsAny<ItemRequestOptions>(),
                It.IsAny<CancellationToken>()))
                .ReturnsAsync(() =>
                {
                    var itemResponse = new Mock<ItemResponse<DocumentServiceLeaseCore>>();
                    itemResponse.Setup(i => i.Resource).Returns(leaseToUpdate);
                    return itemResponse.Object;
                });

            mockedItems.SetupSequence(i => i.ReplaceItemAsync<DocumentServiceLeaseCore>(                
                It.Is<string>((id) => id == itemId),
                It.Is<DocumentServiceLeaseCore>((lease) => lease == leaseToUpdate),
                It.Is<ItemRequestOptions>(options => options.PartitionKey == partitionKey),
                It.IsAny<CancellationToken>()))
                .Returns(() =>
                {
                    var itemResponse = new Mock<ItemResponse<DocumentServiceLeaseCore>>();
                    itemResponse.Setup(i => i.StatusCode).Returns(HttpStatusCode.NotFound);
                    return Task.FromResult(itemResponse.Object);
                })
                .Returns(() =>
                {
                    var itemResponse = new Mock<ItemResponse<DocumentServiceLeaseCore>>();
                    itemResponse.Setup(i => i.Resource).Returns(leaseToUpdate);
                    return Task.FromResult(itemResponse.Object);
                });

            var updater = new DocumentServiceLeaseUpdaterCosmos(DocumentServiceLeaseUpdaterCosmosTests.GetMockedContainer(mockedItems));
            var updatedLease = await updater.UpdateLeaseAsync(leaseToUpdate, itemId, partitionKey, serverLease =>
            {
                serverLease.Owner = "newHost";
                return serverLease;
            });
        }

        [TestMethod]
        [ExpectedException(typeof(LeaseLostException))]
        public async Task ThrowsOnNotFoundRead()
        {
            string itemId = "1";
            object partitionKey = "1";
            DocumentServiceLeaseCore leaseToUpdate = new DocumentServiceLeaseCore();

            Mock<CosmosContainerCore> mockedItems = new Mock<CosmosContainerCore>();
            mockedItems.Setup(i => i.ReadItemAsync<DocumentServiceLeaseCore>(
                It.Is<object>((pk) => pk == partitionKey),
                It.Is<string>((id) => id == itemId),
                It.IsAny<ItemRequestOptions>(),
                It.IsAny<CancellationToken>()))
                .ReturnsAsync(() =>
                {
                    var itemResponse = new Mock<ItemResponse<DocumentServiceLeaseCore>>();
                    itemResponse.Setup(i => i.StatusCode).Returns(HttpStatusCode.NotFound);
                    return itemResponse.Object;
                });

            mockedItems.SetupSequence(i => i.ReplaceItemAsync<DocumentServiceLeaseCore>(                
                It.Is<string>((id) => id == itemId),
                It.Is<DocumentServiceLeaseCore>((lease) => lease == leaseToUpdate),
                It.Is<ItemRequestOptions>(options => options.PartitionKey == partitionKey),
                It.IsAny<CancellationToken>()))
                .Throws(new CosmosException(string.Empty, HttpStatusCode.PreconditionFailed, 0, string.Empty, 0))
                .Returns(() =>
                {
                    var itemResponse = new Mock<ItemResponse<DocumentServiceLeaseCore>>();
                    itemResponse.Setup(i => i.Resource).Returns(leaseToUpdate);
                    return Task.FromResult(itemResponse.Object);
                });

            var updater = new DocumentServiceLeaseUpdaterCosmos(DocumentServiceLeaseUpdaterCosmosTests.GetMockedContainer(mockedItems));
            var updatedLease = await updater.UpdateLeaseAsync(leaseToUpdate, itemId, partitionKey, serverLease =>
            {
                serverLease.Owner = "newHost";
                return serverLease;
            });
        }

        private static CosmosContainerCore GetMockedContainer(Mock<CosmosContainerCore> mockedContainer)
        {
            mockedContainer.Setup(c => c.LinkUri).Returns(new Uri("/dbs/myDb/colls/myColl", UriKind.Relative));
            return mockedContainer.Object;
        }

        private static CosmosClient GetMockedClient()
        {
            DocumentClient documentClient = new MockDocumentClient();

            CosmosClientBuilder cosmosClientBuilder = new CosmosClientBuilder("http://localhost", Guid.NewGuid().ToString());

            return cosmosClientBuilder.Build(documentClient);
        }
    }
}<|MERGE_RESOLUTION|>--- conflicted
+++ resolved
@@ -26,14 +26,8 @@
             object partitionKey = "1";
             DocumentServiceLeaseCore leaseToUpdate = new DocumentServiceLeaseCore();
 
-<<<<<<< HEAD
-            Mock<CosmosItems> mockedItems = new Mock<CosmosItems>();
+            Mock<CosmosContainerCore> mockedItems = new Mock<CosmosContainerCore>();
             mockedItems.Setup(i => i.ReplaceItemAsync<DocumentServiceLeaseCore>(                
-=======
-            Mock<CosmosContainerCore> mockedItems = new Mock<CosmosContainerCore>();
-            mockedItems.Setup(i => i.ReplaceItemAsync<DocumentServiceLeaseCore>(
-                It.Is<object>((pk) => pk == partitionKey),
->>>>>>> 77d12653
                 It.Is<string>((id) => id == itemId),
                 It.Is<DocumentServiceLeaseCore>((lease) => lease == leaseToUpdate),
                 It.Is<ItemRequestOptions>(options => options.PartitionKey == partitionKey),
