﻿//------------------------------------------------------------
// Copyright (c) Microsoft Corporation.  All rights reserved.
//------------------------------------------------------------

namespace Microsoft.Azure.Cosmos.Tests
{
    using System;
    using System.Collections.Generic;
    using System.IO;
    using System.Net;
    using System.Net.Http;
    using System.Threading;
    using System.Threading.Tasks;
    using Microsoft.Azure.Cosmos.CosmosElements;
    using Microsoft.Azure.Cosmos.Diagnostics;
    using Microsoft.Azure.Cosmos.Query;
    using Microsoft.Azure.Cosmos.Query.Core;
    using Microsoft.Azure.Cosmos.Query.Core.ContinuationTokens;
    using Microsoft.Azure.Cosmos.Query.Core.ExecutionComponent;
    using Microsoft.Azure.Cosmos.Query.Core.ExecutionComponent.Aggregate;
    using Microsoft.Azure.Cosmos.Query.Core.ExecutionComponent.Distinct;
    using Microsoft.Azure.Cosmos.Query.Core.ExecutionComponent.SkipTake;
    using Microsoft.Azure.Cosmos.Query.Core.ExecutionContext;
    using Microsoft.Azure.Cosmos.Query.Core.Metrics;
    using Microsoft.Azure.Cosmos.Query.Core.Monads;
    using Microsoft.Azure.Cosmos.Query.Core.QueryClient;
    using Microsoft.Azure.Cosmos.Query.Core.QueryPlan;
    using Microsoft.Azure.Cosmos.Resource.CosmosExceptions;
    using Microsoft.Azure.Documents;
    using Microsoft.VisualStudio.TestTools.UnitTesting;
    using Moq;

    [TestClass]
    public class CosmosQueryUnitTests
    {
        [TestMethod]
        public void VerifyNegativeCosmosQueryResponseStream()
        {
            string contianerRid = "mockContainerRid";
            string errorMessage = "TestErrorMessage";
            string activityId = "TestActivityId";
            double requestCharge = 42.42;
            CosmosException cosmosException = CosmosExceptionFactory.CreateBadRequestException(errorMessage);
            CosmosDiagnosticsContext diagnostics = new CosmosDiagnosticsContextCore();
            QueryResponse queryResponse = QueryResponse.CreateFailure(
                        statusCode: HttpStatusCode.NotFound,
                        cosmosException: cosmosException,
                        requestMessage: null,
                        responseHeaders: new CosmosQueryResponseMessageHeaders(
                            null,
                            null,
                            ResourceType.Document,
                            contianerRid)
                        {
                            RequestCharge = requestCharge,
                            ActivityId = activityId
                        },
                        diagnostics: diagnostics);

            Assert.AreEqual(HttpStatusCode.NotFound, queryResponse.StatusCode);
            Assert.AreEqual(cosmosException.ToString(includeDiagnostics: false), queryResponse.ErrorMessage);
            Assert.AreEqual(requestCharge, queryResponse.Headers.RequestCharge);
            Assert.AreEqual(activityId, queryResponse.Headers.ActivityId);
            Assert.AreEqual(diagnostics, queryResponse.Diagnostics);
            Assert.IsNull(queryResponse.Content);
        }

        [TestMethod]
        public void VerifyCosmosQueryResponseStream()
        {
            string contianerRid = "mockContainerRid";
            (QueryResponseCore response, IList<ToDoItem> items) = QueryResponseMessageFactory.Create(
                       itemIdPrefix: $"TestPage",
                       continuationToken: "SomeContinuationToken",
                       collectionRid: contianerRid,
                       itemCount: 100);

            QueryResponseCore responseCore = response;

            QueryResponse queryResponse = QueryResponse.CreateSuccess(
                        result: responseCore.CosmosElements,
                        count: responseCore.CosmosElements.Count,
                        responseLengthBytes: responseCore.ResponseLengthBytes,
                        serializationOptions: null,
                        responseHeaders: new CosmosQueryResponseMessageHeaders(
                            responseCore.ContinuationToken,
                            responseCore.DisallowContinuationTokenMessage,
                            ResourceType.Document,
                            contianerRid)
                        {
                            RequestCharge = responseCore.RequestCharge,
                            ActivityId = responseCore.ActivityId
                        },
                        diagnostics: new CosmosDiagnosticsContextCore());

            using (Stream stream = queryResponse.Content)
            {
                using (Stream innerStream = queryResponse.Content)
                {
                    Assert.IsTrue(object.ReferenceEquals(stream, innerStream), "Content should return the same stream");
                }
            }
        }

        [TestMethod]
        public void VerifyItemQueryResponseResult()
        {
            string contianerRid = "mockContainerRid";
            (QueryResponseCore response, IList<ToDoItem> items) factoryResponse = QueryResponseMessageFactory.Create(
                       itemIdPrefix: $"TestPage",
                       continuationToken: "SomeContinuationToken",
                       collectionRid: contianerRid,
                       itemCount: 100);

            QueryResponseCore responseCore = factoryResponse.response;
            List<CosmosElement> cosmosElements = new List<CosmosElement>(responseCore.CosmosElements);

            QueryResponse queryResponse = QueryResponse.CreateSuccess(
                        result: cosmosElements,
                        count: cosmosElements.Count,
                        responseLengthBytes: responseCore.ResponseLengthBytes,
                        serializationOptions: null,
                        responseHeaders: new CosmosQueryResponseMessageHeaders(
                            responseCore.ContinuationToken,
                            responseCore.DisallowContinuationTokenMessage,
                            ResourceType.Document,
                            contianerRid)
                        {
                            RequestCharge = responseCore.RequestCharge,
                            ActivityId = responseCore.ActivityId
                        },
                        diagnostics: new CosmosDiagnosticsContextCore());

            QueryResponse<ToDoItem> itemQueryResponse = QueryResponseMessageFactory.CreateQueryResponse<ToDoItem>(queryResponse);
            List<ToDoItem> resultItems = new List<ToDoItem>(itemQueryResponse.Resource);
            ToDoItemComparer comparer = new ToDoItemComparer();

            Assert.AreEqual(factoryResponse.items.Count, resultItems.Count);
            for (int i = 0; i < factoryResponse.items.Count; i++)
            {
                Assert.AreNotSame(factoryResponse.items[i], resultItems[i]);
                Assert.AreEqual(0, comparer.Compare(factoryResponse.items[i], resultItems[i]));
            }
        }

        [TestMethod]
        public void VerifyItemQueryResponseCosmosElements()
        {
            string containerRid = "mockContainerRid";
            (QueryResponseCore response, IList<ToDoItem> items) factoryResponse = QueryResponseMessageFactory.Create(
                       itemIdPrefix: $"TestPage",
                       continuationToken: "SomeContinuationToken",
                       collectionRid: containerRid,
                       itemCount: 100);

            QueryResponseCore responseCore = factoryResponse.response;
            List<CosmosElement> cosmosElements = new List<CosmosElement>(responseCore.CosmosElements);

            QueryResponse queryResponse = QueryResponse.CreateSuccess(
                        result: cosmosElements,
                        count: cosmosElements.Count,
                        responseLengthBytes: responseCore.ResponseLengthBytes,
                        serializationOptions: null,
                        responseHeaders: new CosmosQueryResponseMessageHeaders(
                            responseCore.ContinuationToken,
                            responseCore.DisallowContinuationTokenMessage,
                            ResourceType.Document,
                            containerRid)
                        {
                            RequestCharge = responseCore.RequestCharge,
                            ActivityId = responseCore.ActivityId
                        },
                        diagnostics: new CosmosDiagnosticsContextCore());

            QueryResponse<CosmosElement> itemQueryResponse = QueryResponseMessageFactory.CreateQueryResponse<CosmosElement>(queryResponse);
            List<CosmosElement> resultItems = new List<CosmosElement>(itemQueryResponse.Resource);

            Assert.AreEqual(cosmosElements.Count, resultItems.Count);
            for (int i = 0; i < cosmosElements.Count; i++)
            {
                Assert.AreSame(cosmosElements[i], resultItems[i]);
            }
        }

        [TestMethod]
        public async Task TestCosmosQueryExecutionComponentOnFailure()
        {
            (IList<IDocumentQueryExecutionComponent> components, QueryResponseCore response) setupContext = await this.GetAllExecutionComponents();

            foreach (DocumentQueryExecutionComponentBase component in setupContext.components)
            {
                QueryResponseCore response = await component.DrainAsync(1, default(CancellationToken));
                Assert.AreEqual(setupContext.response, response);
            }
        }

        [TestMethod]
        public async Task TestCosmosQueryExecutionComponentCancellation()
        {
            (IList<IDocumentQueryExecutionComponent> components, QueryResponseCore response) setupContext = await this.GetAllExecutionComponents();
            CancellationTokenSource cancellationTokenSource = new CancellationTokenSource();
            cancellationTokenSource.Cancel();

            foreach (DocumentQueryExecutionComponentBase component in setupContext.components)
            {
                try
                {
                    QueryResponseCore response = await component.DrainAsync(1, cancellationTokenSource.Token);
                    Assert.Fail("cancellation token should have thrown an exception");
                }
                catch (OperationCanceledException e)
                {
                    Assert.IsNotNull(e.Message);
                }
            }
        }

        [TestMethod]
        public async Task TestCosmosQueryPartitionKeyDefinition()
        {
            PartitionKeyDefinition partitionKeyDefinition = new PartitionKeyDefinition();
            QueryRequestOptions queryRequestOptions = new QueryRequestOptions
            {
                Properties = new Dictionary<string, object>()
                {
                    {"x-ms-query-partitionkey-definition", partitionKeyDefinition }
                }
            };

            SqlQuerySpec sqlQuerySpec = new SqlQuerySpec(@"select * from t where t.something = 42 ");
            bool allowNonValueAggregateQuery = true;
            bool isContinuationExpected = true;
            CancellationTokenSource cancellationTokenSource = new CancellationTokenSource();
            CancellationToken cancellationtoken = cancellationTokenSource.Token;

            Mock<CosmosQueryClient> client = new Mock<CosmosQueryClient>();
            string exceptionMessage = "Verified that the PartitionKeyDefinition was correctly set. Cancel the rest of the query";
            client
                .Setup(x => x.GetCachedContainerQueryPropertiesAsync(It.IsAny<Uri>(), It.IsAny<Cosmos.PartitionKey?>(), cancellationtoken))
                .ReturnsAsync(new ContainerQueryProperties("mockContainer", null, partitionKeyDefinition));
            client
                .Setup(x => x.ByPassQueryParsing())
                .Returns(false);
            client
                .Setup(x => x.TryGetPartitionedQueryExecutionInfoAsync(
                    It.IsAny<SqlQuerySpec>(),
                    It.IsAny<PartitionKeyDefinition>(),
                    It.IsAny<bool>(),
                    It.IsAny<bool>(),
                    It.IsAny<bool>(),
                    It.IsAny<bool>(),
                    It.IsAny<CancellationToken>()))
                .ReturnsAsync(TryCatch<PartitionedQueryExecutionInfo>.FromException(
                    new InvalidOperationException(
                        exceptionMessage)));

            CosmosQueryExecutionContextFactory.InputParameters inputParameters = new CosmosQueryExecutionContextFactory.InputParameters(
                sqlQuerySpec: sqlQuerySpec,
                initialUserContinuationToken: null,
                maxConcurrency: queryRequestOptions?.MaxConcurrency,
                maxItemCount: queryRequestOptions?.MaxItemCount,
                maxBufferedItemCount: queryRequestOptions?.MaxBufferedItemCount,
                partitionKey: queryRequestOptions?.PartitionKey,
                properties: queryRequestOptions?.Properties,
                partitionedQueryExecutionInfo: null,
                executionEnvironment: queryRequestOptions?.ExecutionEnvironment,
                returnResultsInDeterministicOrder: true,
                testInjections: queryRequestOptions?.TestSettings);

            CosmosQueryContext cosmosQueryContext = new CosmosQueryContextCore(
                client: client.Object,
                queryRequestOptions: queryRequestOptions,
                resourceTypeEnum: ResourceType.Document,
                operationType: OperationType.Query,
                resourceType: typeof(QueryResponse),
                resourceLink: new Uri("dbs/mockdb/colls/mockColl", UriKind.Relative),
                isContinuationExpected: isContinuationExpected,
                allowNonValueAggregateQuery: allowNonValueAggregateQuery,
                correlatedActivityId: new Guid("221FC86C-1825-4284-B10E-A6029652CCA6"));

            CosmosQueryExecutionContext context = CosmosQueryExecutionContextFactory.Create(
                cosmosQueryContext,
                inputParameters);

            QueryResponseCore queryResponse = await context.ExecuteNextAsync(cancellationtoken);
            Assert.AreEqual(HttpStatusCode.BadRequest, queryResponse.StatusCode);
            Assert.IsTrue(queryResponse.CosmosException.ToString().Contains(exceptionMessage), "response error message did not contain the proper substring.");
        }

        private async Task<(IList<IDocumentQueryExecutionComponent> components, QueryResponseCore response)> GetAllExecutionComponents()
        {
            (Func<CosmosElement, Task<TryCatch<IDocumentQueryExecutionComponent>>> func, QueryResponseCore response) = this.SetupBaseContextToVerifyFailureScenario();

            List<IDocumentQueryExecutionComponent> components = new List<IDocumentQueryExecutionComponent>();
            List<AggregateOperator> operators = new List<AggregateOperator>()
            {
                AggregateOperator.Average,
                AggregateOperator.Count,
                AggregateOperator.Max,
                AggregateOperator.Min,
                AggregateOperator.Sum
            };

            components.Add((await AggregateDocumentQueryExecutionComponent.TryCreateAsync(
                ExecutionEnvironment.Client,
                operators.ToArray(),
                new Dictionary<string, AggregateOperator?>()
                {
                    { "test", AggregateOperator.Count }
                },
                new List<string>() { "test" },
                false,
                null,
                func)).Result);

            components.Add((await DistinctDocumentQueryExecutionComponent.TryCreateAsync(
                ExecutionEnvironment.Client,
                null,
                func,
                DistinctQueryType.Ordered)).Result);

            components.Add((await SkipDocumentQueryExecutionComponent.TryCreateAsync(
                ExecutionEnvironment.Client,
                5,
                null,
                func)).Result);

            components.Add((await TakeDocumentQueryExecutionComponent.TryCreateLimitDocumentQueryExecutionComponentAsync(
                ExecutionEnvironment.Client,
                5,
                null,
                func)).Result);

            components.Add((await TakeDocumentQueryExecutionComponent.TryCreateTopDocumentQueryExecutionComponentAsync(
                ExecutionEnvironment.Client,
                5,
                null,
                func)).Result);

            return (components, response);
        }

<<<<<<< HEAD
        private (Func<string, Task<TryCatch<IDocumentQueryExecutionComponent>>>, QueryResponseCore) SetupBaseContextToVerifyFailureScenario()
        { 
            CosmosDiagnosticsContext diagnosticsContext = new CosmosDiagnosticsContextCore();
=======
        private (Func<CosmosElement, Task<TryCatch<IDocumentQueryExecutionComponent>>>, QueryResponseCore) SetupBaseContextToVerifyFailureScenario()
        {
            CosmosDiagnosticsContext diagnosticsContext = CosmosDiagnosticsContext.Create();
>>>>>>> c1c84bf2
            diagnosticsContext.AddDiagnosticsInternal( new PointOperationStatistics(
                    Guid.NewGuid().ToString(),
                    System.Net.HttpStatusCode.Unauthorized,
                    subStatusCode: SubStatusCodes.PartitionKeyMismatch,
                    responseTimeUtc: DateTime.UtcNow,
                    requestCharge: 4,
                    errorMessage: null,
                    method: HttpMethod.Post,
                    requestUri: new Uri("http://localhost.com"),
                    requestSessionToken: null,
                    responseSessionToken: null));
            IReadOnlyCollection<QueryPageDiagnostics> diagnostics = new List<QueryPageDiagnostics>()
            {
                new QueryPageDiagnostics(
                    "0",
                    "SomeQueryMetricText",
                    "SomeIndexUtilText",
                diagnosticsContext,
                new SchedulingStopwatch())
            };

            QueryResponseCore failure = QueryResponseCore.CreateFailure(
                System.Net.HttpStatusCode.Unauthorized,
                SubStatusCodes.PartitionKeyMismatch,
                new CosmosException(
                    statusCodes: HttpStatusCode.Unauthorized,
                    message: "Random error message",
                    subStatusCode: default,
                    stackTrace: default,
                    activityId: "TestActivityId",
                    requestCharge: 42.89,
                    retryAfter: default,
                    headers: default,
                    diagnosticsContext: default,
                    error: default,
                    innerException: default),
                42.89,
                "TestActivityId",
                diagnostics);

            Mock<IDocumentQueryExecutionComponent> baseContext = new Mock<IDocumentQueryExecutionComponent>();
            baseContext.Setup(x => x.DrainAsync(It.IsAny<int>(), It.IsAny<CancellationToken>())).Returns(Task.FromResult<QueryResponseCore>(failure));
            Task<TryCatch<IDocumentQueryExecutionComponent>> callBack(CosmosElement x) => Task.FromResult<TryCatch<IDocumentQueryExecutionComponent>>(TryCatch<IDocumentQueryExecutionComponent>.FromResult(baseContext.Object));
            return (callBack, failure);
        }
    }
}<|MERGE_RESOLUTION|>--- conflicted
+++ resolved
@@ -340,15 +340,9 @@
             return (components, response);
         }
 
-<<<<<<< HEAD
-        private (Func<string, Task<TryCatch<IDocumentQueryExecutionComponent>>>, QueryResponseCore) SetupBaseContextToVerifyFailureScenario()
-        { 
+        private (Func<CosmosElement, Task<TryCatch<IDocumentQueryExecutionComponent>>>, QueryResponseCore) SetupBaseContextToVerifyFailureScenario()
+        {
             CosmosDiagnosticsContext diagnosticsContext = new CosmosDiagnosticsContextCore();
-=======
-        private (Func<CosmosElement, Task<TryCatch<IDocumentQueryExecutionComponent>>>, QueryResponseCore) SetupBaseContextToVerifyFailureScenario()
-        {
-            CosmosDiagnosticsContext diagnosticsContext = CosmosDiagnosticsContext.Create();
->>>>>>> c1c84bf2
             diagnosticsContext.AddDiagnosticsInternal( new PointOperationStatistics(
                     Guid.NewGuid().ToString(),
                     System.Net.HttpStatusCode.Unauthorized,
