--- conflicted
+++ resolved
@@ -6,11 +6,8 @@
 {
     using System;
     using System.Collections.Generic;
-<<<<<<< HEAD
+    using System.IO;
     using System.Net.Http;
-=======
-    using System.IO;
->>>>>>> 3909cd08
     using System.Threading;
     using System.Threading.Tasks;
     using Microsoft.Azure.Cosmos.Query;
