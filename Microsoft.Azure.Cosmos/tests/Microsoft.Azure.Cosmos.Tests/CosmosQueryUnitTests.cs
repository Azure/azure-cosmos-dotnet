﻿//------------------------------------------------------------
// Copyright (c) Microsoft Corporation.  All rights reserved.
//------------------------------------------------------------

namespace Microsoft.Azure.Cosmos.Tests
{
    using System;
    using System.Collections.Generic;
    using System.IO;
    using System.Net;
    using System.Net.Http;
    using System.Threading;
    using System.Threading.Tasks;
    using Microsoft.Azure.Cosmos.CosmosElements;
    using Microsoft.Azure.Cosmos.Diagnostics;
    using Microsoft.Azure.Cosmos.Query;
    using Microsoft.Azure.Cosmos.Query.Core;
    using Microsoft.Azure.Cosmos.Query.Core.ContinuationTokens;
    using Microsoft.Azure.Cosmos.Query.Core.ExecutionComponent;
    using Microsoft.Azure.Cosmos.Query.Core.ExecutionComponent.Aggregate;
    using Microsoft.Azure.Cosmos.Query.Core.ExecutionComponent.Distinct;
    using Microsoft.Azure.Cosmos.Query.Core.ExecutionComponent.SkipTake;
    using Microsoft.Azure.Cosmos.Query.Core.ExecutionContext;
    using Microsoft.Azure.Cosmos.Query.Core.Metrics;
    using Microsoft.Azure.Cosmos.Query.Core.Monads;
    using Microsoft.Azure.Cosmos.Query.Core.QueryClient;
    using Microsoft.Azure.Cosmos.Query.Core.QueryPlan;
    using Microsoft.Azure.Documents;
    using Microsoft.VisualStudio.TestTools.UnitTesting;
    using Moq;

    [TestClass]
    public class CosmosQueryUnitTests
    {
        [TestMethod]
        public void VerifyNegativeCosmosQueryResponseStream()
        {
            string contianerRid = "mockContainerRid";
            string errorMessage = "TestErrorMessage";
            string activityId = "TestActivityId";
            double requestCharge = 42.42;

            CosmosDiagnosticsContext diagnostics = new CosmosDiagnosticsContext();
            QueryResponse queryResponse = QueryResponse.CreateFailure(
                        statusCode: HttpStatusCode.NotFound,
                        errorMessage: errorMessage,
                        requestMessage: null,
                        error: null,
                        responseHeaders: new CosmosQueryResponseMessageHeaders(
                            null,
                            null,
                            ResourceType.Document,
                            contianerRid)
                        {
                            RequestCharge = requestCharge,
                            ActivityId = activityId
                        },
                        diagnostics: diagnostics);

            Assert.AreEqual(HttpStatusCode.NotFound, queryResponse.StatusCode);
            Assert.AreEqual(errorMessage, queryResponse.ErrorMessage);
            Assert.AreEqual(requestCharge, queryResponse.Headers.RequestCharge);
            Assert.AreEqual(activityId, queryResponse.Headers.ActivityId);
            Assert.AreEqual(diagnostics, queryResponse.Diagnostics);
            Assert.IsNull(queryResponse.Content);
        }

        [TestMethod]
        public void VerifyCosmosQueryResponseStream()
        {
            string contianerRid = "mockContainerRid";
            (QueryResponseCore response, IList<ToDoItem> items) = QueryResponseMessageFactory.Create(
                       itemIdPrefix: $"TestPage",
                       continuationToken: "SomeContinuationToken",
                       collectionRid: contianerRid,
                       itemCount: 100);

            QueryResponseCore responseCore = response;

            QueryResponse queryResponse = QueryResponse.CreateSuccess(
                        result: responseCore.CosmosElements,
                        count: responseCore.CosmosElements.Count,
                        responseLengthBytes: responseCore.ResponseLengthBytes,
                        serializationOptions: null,
                        responseHeaders: new CosmosQueryResponseMessageHeaders(
                            responseCore.ContinuationToken,
                            responseCore.DisallowContinuationTokenMessage,
                            ResourceType.Document,
                            contianerRid)
                        {
                            RequestCharge = responseCore.RequestCharge,
                            ActivityId = responseCore.ActivityId
                        },
                        diagnostics: new CosmosDiagnosticsContext());

            using (Stream stream = queryResponse.Content)
            {
                using (Stream innerStream = queryResponse.Content)
                {
                    Assert.IsTrue(object.ReferenceEquals(stream, innerStream), "Content should return the same stream");
                }
            }
        }

        [TestMethod]
        public void VerifyItemQueryResponseResult()
        {
            string contianerRid = "mockContainerRid";
            (QueryResponseCore response, IList<ToDoItem> items) factoryResponse = QueryResponseMessageFactory.Create(
                       itemIdPrefix: $"TestPage",
                       continuationToken: "SomeContinuationToken",
                       collectionRid: contianerRid,
                       itemCount: 100);

            QueryResponseCore responseCore = factoryResponse.response;
            List<CosmosElement> cosmosElements = new List<CosmosElement>(responseCore.CosmosElements);

            QueryResponse queryResponse = QueryResponse.CreateSuccess(
                        result: cosmosElements,
                        count: cosmosElements.Count,
                        responseLengthBytes: responseCore.ResponseLengthBytes,
                        serializationOptions: null,
                        responseHeaders: new CosmosQueryResponseMessageHeaders(
                            responseCore.ContinuationToken,
                            responseCore.DisallowContinuationTokenMessage,
                            ResourceType.Document,
                            contianerRid)
                        {
                            RequestCharge = responseCore.RequestCharge,
                            ActivityId = responseCore.ActivityId
                        },
                        diagnostics: new CosmosDiagnosticsContext());

            QueryResponse<ToDoItem> itemQueryResponse = QueryResponseMessageFactory.CreateQueryResponse<ToDoItem>(queryResponse);
            List<ToDoItem> resultItems = new List<ToDoItem>(itemQueryResponse.Resource);
            ToDoItemComparer comparer = new ToDoItemComparer();

            Assert.AreEqual(factoryResponse.items.Count, resultItems.Count);
            for (int i = 0; i < factoryResponse.items.Count; i++)
            {
                Assert.AreNotSame(factoryResponse.items[i], resultItems[i]);
                Assert.AreEqual(0, comparer.Compare(factoryResponse.items[i], resultItems[i]));
            }
        }

        [TestMethod]
        public void VerifyItemQueryResponseCosmosElements()
        {
            string containerRid = "mockContainerRid";
            (QueryResponseCore response, IList<ToDoItem> items) factoryResponse = QueryResponseMessageFactory.Create(
                       itemIdPrefix: $"TestPage",
                       continuationToken: "SomeContinuationToken",
                       collectionRid: containerRid,
                       itemCount: 100);

            QueryResponseCore responseCore = factoryResponse.response;
            List<CosmosElement> cosmosElements = new List<CosmosElement>(responseCore.CosmosElements);

            QueryResponse queryResponse = QueryResponse.CreateSuccess(
                        result: cosmosElements,
                        count: cosmosElements.Count,
                        responseLengthBytes: responseCore.ResponseLengthBytes,
                        serializationOptions: null,
                        responseHeaders: new CosmosQueryResponseMessageHeaders(
                            responseCore.ContinuationToken,
                            responseCore.DisallowContinuationTokenMessage,
                            ResourceType.Document,
                            containerRid)
                        {
                            RequestCharge = responseCore.RequestCharge,
                            ActivityId = responseCore.ActivityId
                        },
                        diagnostics: new CosmosDiagnosticsContext());

            QueryResponse<CosmosElement> itemQueryResponse = QueryResponseMessageFactory.CreateQueryResponse<CosmosElement>(queryResponse);
            List<CosmosElement> resultItems = new List<CosmosElement>(itemQueryResponse.Resource);

            Assert.AreEqual(cosmosElements.Count, resultItems.Count);
            for (int i = 0; i < cosmosElements.Count; i++)
            {
                Assert.AreSame(cosmosElements[i], resultItems[i]);
            }
        }

        [TestMethod]
        public async Task TestCosmosQueryExecutionComponentOnFailure()
        {
            (IList<IDocumentQueryExecutionComponent> components, QueryResponseCore response) setupContext = await this.GetAllExecutionComponents();

            foreach (DocumentQueryExecutionComponentBase component in setupContext.components)
            {
                QueryResponseCore response = await component.DrainAsync(1, default(CancellationToken));
                Assert.AreEqual(setupContext.response, response);
            }
        }

        [TestMethod]
        public async Task TestCosmosQueryExecutionComponentCancellation()
        {
            (IList<IDocumentQueryExecutionComponent> components, QueryResponseCore response) setupContext = await this.GetAllExecutionComponents();
            CancellationTokenSource cancellationTokenSource = new CancellationTokenSource();
            cancellationTokenSource.Cancel();

            foreach (DocumentQueryExecutionComponentBase component in setupContext.components)
            {
                try
                {
                    QueryResponseCore response = await component.DrainAsync(1, cancellationTokenSource.Token);
                    Assert.Fail("cancellation token should have thrown an exception");
                }
                catch (OperationCanceledException e)
                {
                    Assert.IsNotNull(e.Message);
                }
            }
        }

        [TestMethod]
        public async Task TestCosmosQueryPartitionKeyDefinition()
        {
            PartitionKeyDefinition partitionKeyDefinition = new PartitionKeyDefinition();
            QueryRequestOptions queryRequestOptions = new QueryRequestOptions
            {
                Properties = new Dictionary<string, object>()
                {
                    {"x-ms-query-partitionkey-definition", partitionKeyDefinition }
                }
            };

            SqlQuerySpec sqlQuerySpec = new SqlQuerySpec(@"select * from t where t.something = 42 ");
            bool allowNonValueAggregateQuery = true;
            bool isContinuationExpected = true;
            CancellationTokenSource cancellationTokenSource = new CancellationTokenSource();
            CancellationToken cancellationtoken = cancellationTokenSource.Token;

            Mock<CosmosQueryClient> client = new Mock<CosmosQueryClient>();
            string exceptionMessage = "Verified that the PartitionKeyDefinition was correctly set. Cancel the rest of the query";
            client
                .Setup(x => x.GetCachedContainerQueryPropertiesAsync(It.IsAny<Uri>(), It.IsAny<Cosmos.PartitionKey?>(), cancellationtoken))
                .ReturnsAsync(new ContainerQueryProperties("mockContainer", null, partitionKeyDefinition));
            client
                .Setup(x => x.ByPassQueryParsing())
                .Returns(false);
            client
                .Setup(x => x.TryGetPartitionedQueryExecutionInfoAsync(
                    It.IsAny<SqlQuerySpec>(),
                    It.IsAny<PartitionKeyDefinition>(),
                    It.IsAny<bool>(),
                    It.IsAny<bool>(),
                    It.IsAny<bool>(),
                    It.IsAny<bool>(),
                    It.IsAny<CancellationToken>()))
                .ReturnsAsync(TryCatch<PartitionedQueryExecutionInfo>.FromException(
                    new InvalidOperationException(
                        exceptionMessage)));

            CosmosQueryExecutionContextFactory.InputParameters inputParameters = new CosmosQueryExecutionContextFactory.InputParameters(
                sqlQuerySpec: sqlQuerySpec,
                initialUserContinuationToken: null,
                maxConcurrency: queryRequestOptions?.MaxConcurrency,
                maxItemCount: queryRequestOptions?.MaxItemCount,
                maxBufferedItemCount: queryRequestOptions?.MaxBufferedItemCount,
                partitionKey: queryRequestOptions?.PartitionKey,
                properties: queryRequestOptions?.Properties,
                partitionedQueryExecutionInfo: null,
                executionEnvironment: queryRequestOptions?.ExecutionEnvironment,
                returnResultsInDeterministicOrder: true,
                testInjections: queryRequestOptions?.TestSettings);

            CosmosQueryContext cosmosQueryContext = new CosmosQueryContextCore(
                client: client.Object,
                queryRequestOptions: queryRequestOptions,
                resourceTypeEnum: ResourceType.Document,
                operationType: OperationType.Query,
                resourceType: typeof(QueryResponse),
                resourceLink: new Uri("dbs/mockdb/colls/mockColl", UriKind.Relative),
                isContinuationExpected: isContinuationExpected,
                allowNonValueAggregateQuery: allowNonValueAggregateQuery,
                correlatedActivityId: new Guid("221FC86C-1825-4284-B10E-A6029652CCA6"));

            CosmosQueryExecutionContext context = CosmosQueryExecutionContextFactory.Create(
                cosmosQueryContext,
                inputParameters);

            QueryResponseCore queryResponse = await context.ExecuteNextAsync(cancellationtoken);
            Assert.AreEqual(HttpStatusCode.BadRequest, queryResponse.StatusCode);
            Assert.IsTrue(queryResponse.ErrorMessage.Contains(exceptionMessage), "response error message did not contain the proper substring.");
        }

        private async Task<(IList<IDocumentQueryExecutionComponent> components, QueryResponseCore response)> GetAllExecutionComponents()
        {
            (Func<RequestContinuationToken, Task<TryCatch<IDocumentQueryExecutionComponent>>> func, QueryResponseCore response) = this.SetupBaseContextToVerifyFailureScenario();

            List<IDocumentQueryExecutionComponent> components = new List<IDocumentQueryExecutionComponent>();
            List<AggregateOperator> operators = new List<AggregateOperator>()
            {
                AggregateOperator.Average,
                AggregateOperator.Count,
                AggregateOperator.Max,
                AggregateOperator.Min,
                AggregateOperator.Sum
            };

            components.Add((await AggregateDocumentQueryExecutionComponent.TryCreateAsync(
                ExecutionEnvironment.Client,
                operators.ToArray(),
                new Dictionary<string, AggregateOperator?>()
                {
                    { "test", AggregateOperator.Count }
                },
                new List<string>() { "test" },
                false,
                null,
                func)).Result);

            components.Add((await DistinctDocumentQueryExecutionComponent.TryCreateAsync(
                ExecutionEnvironment.Client,
                null,
                func,
                DistinctQueryType.Ordered)).Result);

            components.Add((await SkipDocumentQueryExecutionComponent.TryCreateAsync(
                ExecutionEnvironment.Client,
                5,
                null,
                func)).Result);

            components.Add((await TakeDocumentQueryExecutionComponent.TryCreateLimitDocumentQueryExecutionComponentAsync(
                ExecutionEnvironment.Client,
                5,
                null,
                func)).Result);

            components.Add((await TakeDocumentQueryExecutionComponent.TryCreateTopDocumentQueryExecutionComponentAsync(
                ExecutionEnvironment.Client,
                5,
                null,
                func)).Result);

            return (components, response);
        }

        private (Func<RequestContinuationToken, Task<TryCatch<IDocumentQueryExecutionComponent>>>, QueryResponseCore) SetupBaseContextToVerifyFailureScenario()
        {
            CosmosDiagnosticsContext diagnosticsContext = new CosmosDiagnosticsContext();
<<<<<<< HEAD
            diagnosticsContext.AddContextWriter(new PointOperationStatistics(
=======
            diagnosticsContext.AddDiagnosticsInternal( new PointOperationStatistics(
>>>>>>> a7963809
                    Guid.NewGuid().ToString(),
                    System.Net.HttpStatusCode.Unauthorized,
                    subStatusCode: SubStatusCodes.PartitionKeyMismatch,
                    requestCharge: 4,
                    errorMessage: null,
                    method: HttpMethod.Post,
                    requestUri: new Uri("http://localhost.com"),
                    requestSessionToken: null,
                    responseSessionToken: null,
                    clientSideRequestStatistics: null));
            IReadOnlyCollection<QueryPageDiagnostics> diagnostics = new List<QueryPageDiagnostics>()
            {
                new QueryPageDiagnostics(
                    "0",
                    "SomeQueryMetricText",
                    "SomeIndexUtilText",
                diagnosticsContext,
                new SchedulingStopwatch())
            };

            QueryResponseCore failure = QueryResponseCore.CreateFailure(
                System.Net.HttpStatusCode.Unauthorized,
                SubStatusCodes.PartitionKeyMismatch,
                "Random error message",
                42.89,
                "TestActivityId",
                diagnostics);

            Mock<IDocumentQueryExecutionComponent> baseContext = new Mock<IDocumentQueryExecutionComponent>();
            baseContext.Setup(x => x.DrainAsync(It.IsAny<int>(), It.IsAny<CancellationToken>())).Returns(Task.FromResult<QueryResponseCore>(failure));
            Task<TryCatch<IDocumentQueryExecutionComponent>> callBack(RequestContinuationToken x) => Task.FromResult<TryCatch<IDocumentQueryExecutionComponent>>(TryCatch<IDocumentQueryExecutionComponent>.FromResult(baseContext.Object));
            return (callBack, failure);
        }
    }
}<|MERGE_RESOLUTION|>--- conflicted
+++ resolved
@@ -343,11 +343,7 @@
         private (Func<RequestContinuationToken, Task<TryCatch<IDocumentQueryExecutionComponent>>>, QueryResponseCore) SetupBaseContextToVerifyFailureScenario()
         {
             CosmosDiagnosticsContext diagnosticsContext = new CosmosDiagnosticsContext();
-<<<<<<< HEAD
-            diagnosticsContext.AddContextWriter(new PointOperationStatistics(
-=======
             diagnosticsContext.AddDiagnosticsInternal( new PointOperationStatistics(
->>>>>>> a7963809
                     Guid.NewGuid().ToString(),
                     System.Net.HttpStatusCode.Unauthorized,
                     subStatusCode: SubStatusCodes.PartitionKeyMismatch,
