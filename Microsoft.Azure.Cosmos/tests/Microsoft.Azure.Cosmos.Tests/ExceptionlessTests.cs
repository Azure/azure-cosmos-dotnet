﻿//------------------------------------------------------------
// Copyright (c) Microsoft Corporation.  All rights reserved.
//------------------------------------------------------------

namespace Microsoft.Azure.Cosmos
{
    using System;
    using System.Globalization;
    using System.IO;
    using System.Net;
    using System.Net.Http;
    using System.Text;
    using System.Threading;
    using System.Threading.Tasks;
    using Microsoft.Azure.Cosmos.Client.Core.Tests;
    using Microsoft.Azure.Cosmos.Collections;
    using Microsoft.Azure.Cosmos.Common;
    using Microsoft.Azure.Cosmos.Handlers;
    using Microsoft.Azure.Cosmos.Internal;
    using Microsoft.Azure.Cosmos.Routing;
    using Microsoft.Azure.Documents;
    using Microsoft.Azure.Documents.Client;
    using Microsoft.Azure.Documents.Collections;
    using Microsoft.VisualStudio.TestTools.UnitTesting;
    using Moq;
    using Newtonsoft.Json;

    [TestClass]
    public class ExceptionlessTests
    {
        private static Uri resourceUri = new Uri("https://foo.com/dbs/db1/colls/coll1", UriKind.Absolute);

        [TestMethod]        
        [ExpectedException(typeof(NotFoundException))]
        public void TransportClient_DoesThrowFor404WithReadSessionNotAvailable_WithUseStatusCodeForFailures()
        {
            using (DocumentServiceRequest request =
                    DocumentServiceRequest.Create(
                        OperationType.Query,
                        ResourceType.Document,
                        ExceptionlessTests.resourceUri,
                        new MemoryStream(Encoding.UTF8.GetBytes("content1")),
                        AuthorizationTokenType.PrimaryMasterKey,
                        null))
            {
                request.UseStatusCodeForFailures = true;
                StoreResponse mockStoreResponse404 = new StoreResponse();
                mockStoreResponse404.ResponseHeaderNames = new string[1] { WFConstants.BackendHeaders.SubStatus };
                mockStoreResponse404.ResponseHeaderValues = new string[1] { ((int)SubStatusCodes.ReadSessionNotAvailable).ToString() };
                mockStoreResponse404.Status = (int)HttpStatusCode.NotFound;


                TransportClient.ThrowServerException(
                    string.Empty,
                    mockStoreResponse404,
                    ExceptionlessTests.resourceUri,
                    Guid.NewGuid(),
                    request);
            }
        }

        [TestMethod]        
        [DataRow((int)HttpStatusCode.NotFound)]
        [DataRow((int)HttpStatusCode.PreconditionFailed)]
        [DataRow((int)HttpStatusCode.Conflict)]
        public void TransportClient_DoesNotThrowFor4XX_WithUseStatusCodeForFailures(int statusCode)
        {
            using (DocumentServiceRequest request =
                    DocumentServiceRequest.Create(
                        OperationType.Query,
                        ResourceType.Document,
                        ExceptionlessTests.resourceUri,
                        new MemoryStream(Encoding.UTF8.GetBytes("content1")),
                        AuthorizationTokenType.PrimaryMasterKey,
                        null))
            {
                request.UseStatusCodeForFailures = true;
                StoreResponse mockStoreResponse4XX = new StoreResponse();
                mockStoreResponse4XX.Status = statusCode;


                TransportClient.ThrowServerException(
                    string.Empty,
                    mockStoreResponse4XX,
                    ExceptionlessTests.resourceUri,
                    Guid.NewGuid(),
                    request);
            }
        }

        [TestMethod]        
        public void TransportClient_DoesNotThrowFor429_WithUseStatusCodeFor429()
        {
            using (DocumentServiceRequest request =
                    DocumentServiceRequest.Create(
                        OperationType.Query,
                        ResourceType.Document,
                        ExceptionlessTests.resourceUri,
                        new MemoryStream(Encoding.UTF8.GetBytes("content1")),
                        AuthorizationTokenType.PrimaryMasterKey,
                        null))
            {
                request.UseStatusCodeFor429 = true;
                StoreResponse mockStoreResponse429 = new StoreResponse();
                mockStoreResponse429.Status = (int)StatusCodes.TooManyRequests;

                TransportClient.ThrowServerException(
                    string.Empty,
                    mockStoreResponse429,
                    ExceptionlessTests.resourceUri,
                    Guid.NewGuid(),
                    request);
            }
        }

        [TestMethod]        
        public async Task GatewayStoreClient_DoesNotThrowFor429_WithUseStatusCodeFor429()
        {
            using (DocumentServiceRequest request =
                DocumentServiceRequest.Create(
                    OperationType.Query,
                    ResourceType.Document,
                    new Uri("https://foo.com/dbs/db1/colls/coll1", UriKind.Absolute),
                    new MemoryStream(Encoding.UTF8.GetBytes("content1")),
                    AuthorizationTokenType.PrimaryMasterKey,
                    null))
            {
                request.UseStatusCodeFor429 = true;
                await GatewayStoreClientRunScenario(request, (int)StatusCodes.TooManyRequests);

            }
        }

        [TestMethod]
        [DataRow((int)HttpStatusCode.NotFound)]
        [DataRow((int)HttpStatusCode.PreconditionFailed)]
        [DataRow((int)HttpStatusCode.Conflict)]
        public async Task GatewayStoreClient_DoesNotThrowFor4XX_UseStatusCodeForFailures(int statusCode)
        {
            using (DocumentServiceRequest request =
                DocumentServiceRequest.Create(
                    OperationType.Query,
                    ResourceType.Document,
                    new Uri("https://foo.com/dbs/db1/colls/coll1", UriKind.Absolute),
                    new MemoryStream(Encoding.UTF8.GetBytes("content1")),
                    AuthorizationTokenType.PrimaryMasterKey,
                    null))
            {
                request.UseStatusCodeForFailures = true;
                await GatewayStoreClientRunScenario(request, statusCode);

            }
        }

        [TestMethod]
        [DataRow(true)]
        [DataRow(false)]

        public async Task TransportHandler_DoesNotCatch_For409(bool goThroughGateway)
        {
            MockTransportHandler transportHandler = await TransportHandlerRunScenario((int)HttpStatusCode.Conflict, goThroughGateway);
            Assert.IsFalse(transportHandler.ProcessMessagesAsyncThrew);
            Assert.IsTrue(transportHandler.SendAsyncCalls == 1);
        }

        [TestMethod]
        [DataRow(true)]
        [DataRow(false)]

        public async Task TransportHandler_DoesNotCatch_For404(bool goThroughGateway)
        {
            MockTransportHandler transportHandler = await TransportHandlerRunScenario((int)HttpStatusCode.NotFound, goThroughGateway);
            Assert.IsFalse(transportHandler.ProcessMessagesAsyncThrew);
            Assert.IsTrue(transportHandler.SendAsyncCalls == 1);
        }

        [TestMethod]
        [DataRow(true)]
        [DataRow(false)]

        public async Task TransportHandler_DoesNotCatch_For412(bool goThroughGateway)
        {
            MockTransportHandler transportHandler = await TransportHandlerRunScenario((int)HttpStatusCode.PreconditionFailed, goThroughGateway);
            Assert.IsFalse(transportHandler.ProcessMessagesAsyncThrew);
            Assert.IsTrue(transportHandler.SendAsyncCalls == 1);
        }

        [TestMethod]
        [DataRow(true)]
        [DataRow(false)]

        public async Task TransportHandler_DoesNotCatch_For429(bool goThroughGateway)
        {
            MockTransportHandler transportHandler = await TransportHandlerRunScenario((int)StatusCodes.TooManyRequests, goThroughGateway);
            Assert.IsFalse(transportHandler.ProcessMessagesAsyncThrew);
            Assert.IsTrue(transportHandler.SendAsyncCalls > 1);
        }

        /// <summary>
        /// Creates a CosmosClient with a mock TransportHandler that will capture and detect Exceptions happening inside ProcessChangesAsync.
        /// Since we want to be Exception-less, this will help detect if the Store Model is throwing or not.
        /// </summary>
        /// <param name="goThroughGateway">Whether or not to run the scenario using Gateway. If false, Direct will be used.</param>
        private static async Task<MockTransportHandler> TransportHandlerRunScenario(int responseStatusCode, bool goThroughGateway = true)
        {
            Func<HttpRequestMessage, Task<HttpResponseMessage>> sendFunc = async httpRequest => await Task.FromResult(new HttpResponseMessage((HttpStatusCode)responseStatusCode) {
                Content = new StringContent("{}"),
                RequestMessage = httpRequest
            });

            Func<Uri, DocumentServiceRequest, StoreResponse> sendDirectFunc = (uri, request) => new StoreResponse()
            {
                ResponseBody = Stream.Null,
                Status = responseStatusCode,
                ResponseHeaderNames = Array.Empty<string>(),
                ResponseHeaderValues = Array.Empty<string>()
            };

            // This is needed because in order to Mock a TransportClient we previously need an instance of CosmosClient
            CosmosClient internalClient = MockCosmosUtil.CreateMockCosmosClient();
            internalClient.DocumentClient.GatewayStoreModel = MockGatewayStoreModel(sendFunc);
            internalClient.DocumentClient.StoreModel = MockServerStoreModel(internalClient.DocumentClient.Session, sendDirectFunc);


            RetryHandler retryHandler = new RetryHandler(internalClient.DocumentClient.ResetSessionTokenRetryPolicy);
            MockTransportHandler transportHandler = new MockTransportHandler(internalClient);

            CosmosClient client = MockCosmosUtil.CreateMockCosmosClient(
                (builder) => {
                    builder
                        .AddCustomHandlers(retryHandler, transportHandler);
                });

            try
            {
                if (goThroughGateway)
                {
                    DatabaseResponse response = await client.Databases.CreateDatabaseAsync("test");
                }
                else
                {
<<<<<<< HEAD
                    ItemResponse<dynamic> response = await client.Databases["test"].Containers["test"].Items.CreateItemAsync<dynamic>(item: new { id = "id" }, requestOptions: new ItemRequestOptions { PartitionKey = "id" });
=======
                    ItemResponse<dynamic> response = await client.Databases["test"].Containers["test"].CreateItemAsync<dynamic>(partitionKey: "id", item: new { id = "id" });
>>>>>>> 77d12653
                }
            }
            catch (CosmosException)
            {
                // Swallow CosmosExceptions as the point is to test the TransportHandler
            }

            return transportHandler;
        }

        private static ServerStoreModel MockServerStoreModel(
            object sessionContainer, 
            Func<Uri, DocumentServiceRequest, StoreResponse> sendDirectFunc)
        {
            Mock<TransportClient> mockTransportClient = new Mock<TransportClient>();

            mockTransportClient.Setup(
                client => client.InvokeResourceOperationAsync(
                    It.IsAny<Uri>(), It.IsAny<DocumentServiceRequest>()))
                    .ReturnsAsync(sendDirectFunc);

            AddressInformation[] addressInformation = GetMockAddressInformation();
            var mockAddressCache = GetMockAddressCache(addressInformation);

            ReplicationPolicy replicationPolicy = new ReplicationPolicy();
            replicationPolicy.MaxReplicaSetSize = 1;
            Mock<IServiceConfigurationReader> mockServiceConfigReader = new Mock<IServiceConfigurationReader>();

            Mock<IAuthorizationTokenProvider> mockAuthorizationTokenProvider = new Mock<IAuthorizationTokenProvider>();
            mockAuthorizationTokenProvider.Setup(provider => provider.GetSystemAuthorizationTokenAsync(
                It.IsAny<string>(), It.IsAny<string>(), It.IsAny<string>(), It.IsAny<string>(), It.IsAny<INameValueCollection>(), It.IsAny<AuthorizationTokenType>()))
                .ReturnsAsync("dummyauthtoken");
            mockServiceConfigReader.SetupGet(x => x.UserReplicationPolicy).Returns(replicationPolicy);

            return new ServerStoreModel(new StoreClient(
                        mockAddressCache.Object,
                        (SessionContainer)sessionContainer,
                        mockServiceConfigReader.Object,
                        mockAuthorizationTokenProvider.Object,
                        Protocol.Tcp,
                        mockTransportClient.Object));
        }


        /// <summary>
        /// Sends a request with a particular response status code through the GatewayStoreModel
        /// </summary>
        private static async Task GatewayStoreClientRunScenario(
            DocumentServiceRequest request, 
            int responseStatusCode)
        {
            Func<HttpRequestMessage, Task<HttpResponseMessage>> sendFunc = async httpRequest => await Task.FromResult(new HttpResponseMessage((HttpStatusCode)responseStatusCode));

            GatewayStoreModel storeModel = MockGatewayStoreModel(sendFunc);

            using (new ActivityScope(Guid.NewGuid()))
            {
                await storeModel.ProcessMessageAsync(request);
            }
        }

        private static GatewayStoreModel MockGatewayStoreModel(Func<HttpRequestMessage, Task<HttpResponseMessage>> sendFunc)
        {
            Mock<IDocumentClientInternal> mockDocumentClient = new Mock<IDocumentClientInternal>();
            mockDocumentClient.Setup(client => client.ServiceEndpoint).Returns(new Uri("https://foo"));

            GlobalEndpointManager endpointManager = new GlobalEndpointManager(mockDocumentClient.Object, new ConnectionPolicy());
            ISessionContainer sessionContainer = new SessionContainer(string.Empty);
            HttpMessageHandler messageHandler = new MockMessageHandler(sendFunc);
            return new GatewayStoreModel(
                endpointManager,
                sessionContainer,
                TimeSpan.FromSeconds(5),
                ConsistencyLevel.Eventual,
                new DocumentClientEventSource(),
                new JsonSerializerSettings(),
                new UserAgentContainer(),
                ApiType.None,
                messageHandler);
        }

        private static Mock<IAddressResolver> GetMockAddressCache(AddressInformation[] addressInformation)
        {
            // Address Selector is an internal sealed class that can't be mocked, but its dependency
            // AddressCache can be mocked.
            Mock<IAddressResolver> mockAddressCache = new Mock<IAddressResolver>();

            mockAddressCache.Setup(
                cache => cache.ResolveAsync(
                    It.IsAny<DocumentServiceRequest>(),
                    false /*forceRefresh*/,
                    new CancellationToken()))
                    .ReturnsAsync(new PartitionAddressInformation(addressInformation));

            return mockAddressCache;
        }

        private static AddressInformation[] GetMockAddressInformation()
        {
            // setup mocks for address information
            AddressInformation[] addressInformation = new AddressInformation[3];

            // construct URIs that look like the actual uri
            // rntbd://yt1prdddc01-docdb-1.documents.azure.com:14003/apps/ce8ab332-f59e-4ce7-a68e-db7e7cfaa128/services/68cc0b50-04c6-4716-bc31-2dfefd29e3ee/partitions/5604283d-0907-4bf4-9357-4fa9e62de7b5/replicas/131170760736528207s/
            for (int i = 0; i <= 2; i++)
            {
                addressInformation[i] = new AddressInformation();
                addressInformation[i].PhysicalUri =
                    "rntbd://dummytenant.documents.azure.com:14003/apps/APPGUID/services/SERVICEGUID/partitions/PARTITIONGUID/replicas/"
                    + i.ToString("G", CultureInfo.CurrentCulture) + (i == 0 ? "p" : "s") + "/";
                addressInformation[i].IsPrimary = i == 0 ? true : false;
                addressInformation[i].Protocol = Protocol.Tcp;
                addressInformation[i].IsPublic = true;
            }
            return addressInformation;
        }

        private class MockMessageHandler : HttpMessageHandler
        {
            private readonly Func<HttpRequestMessage, Task<HttpResponseMessage>> sendFunc;

            public MockMessageHandler(Func<HttpRequestMessage, Task<HttpResponseMessage>> func)
            {
                this.sendFunc = func;
            }

            protected override async Task<HttpResponseMessage> SendAsync(HttpRequestMessage request, CancellationToken cancellationToken)
            {
                return await this.sendFunc(request);
            }
        }

        /// <summary>
        /// This TransportHandler sends the request and watches for DocumentClientExceptions and set a readable flag.
        /// </summary>
        private class MockTransportHandler: TransportHandler
        {
            public bool ProcessMessagesAsyncThrew { get; private set; }
            public int SendAsyncCalls { get; private set; }

            public MockTransportHandler(CosmosClient client): base(client)
            {
            }

            public override async Task<CosmosResponseMessage> SendAsync(
                CosmosRequestMessage request,
                CancellationToken cancellationToken)
            {
                this.ProcessMessagesAsyncThrew = false;
                this.SendAsyncCalls++;
                try
                {
                    using (new ActivityScope(Guid.NewGuid()))
                    {
                        DocumentServiceResponse response = await base.ProcessMessageAsync(request, cancellationToken);
                        return response.ToCosmosResponseMessage(request);
                    }
                }
                catch (DocumentClientException)
                {
                    this.ProcessMessagesAsyncThrew = true;
                    throw;
                }
            }
        }
    }
}<|MERGE_RESOLUTION|>--- conflicted
+++ resolved
@@ -239,11 +239,7 @@
                 }
                 else
                 {
-<<<<<<< HEAD
-                    ItemResponse<dynamic> response = await client.Databases["test"].Containers["test"].Items.CreateItemAsync<dynamic>(item: new { id = "id" }, requestOptions: new ItemRequestOptions { PartitionKey = "id" });
-=======
-                    ItemResponse<dynamic> response = await client.Databases["test"].Containers["test"].CreateItemAsync<dynamic>(partitionKey: "id", item: new { id = "id" });
->>>>>>> 77d12653
+                    ItemResponse<dynamic> response = await client.Databases["test"].Containers["test"].CreateItemAsync<dynamic>(item: new { id = "id" }, requestOptions: new ItemRequestOptions { PartitionKey = "id" });
                 }
             }
             catch (CosmosException)
