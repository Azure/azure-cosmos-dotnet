﻿//------------------------------------------------------------
// Copyright (c) Microsoft Corporation.  All rights reserved.
//------------------------------------------------------------

namespace Microsoft.Azure.Cosmos.Tests
{
    using Microsoft.Azure.Cosmos.Linq;
    using Microsoft.Azure.Cosmos.Scripts;
    using Microsoft.Azure.Documents;
    using Microsoft.VisualStudio.TestTools.UnitTesting;
    using Newtonsoft.Json;
    using Newtonsoft.Json.Linq;
    using System;
    using System.Collections.ObjectModel;
    using System.IO;
    using System.Linq;
    using System.Reflection;
    using System.Text;
    using System.Threading.Tasks;

    [TestClass]
    public class SettingsContractTests
    {
        [TestMethod]
        public void DatabaseSettingsDefaults()
        {
            DatabaseProperties dbSettings = new DatabaseProperties();

            Assert.IsNull(dbSettings.LastModified);
            Assert.IsNull(dbSettings.ResourceId);
            Assert.IsNull(dbSettings.Id);
            Assert.IsNull(dbSettings.ETag);

            SettingsContractTests.TypeAccessorGuard(typeof(DatabaseProperties), "Id");
        }

        [TestMethod]
        public void StoredProecdureSettingsDefaults()
        {
            StoredProcedureProperties dbSettings = new StoredProcedureProperties();

            Assert.IsNull(dbSettings.LastModified);
            Assert.IsNull(dbSettings.ResourceId);
            Assert.IsNull(dbSettings.Id);
            Assert.IsNull(dbSettings.ETag);

            SettingsContractTests.TypeAccessorGuard(typeof(StoredProcedureProperties), "Id", "Body");
        }

        [TestMethod]
        public void ConflictsSettingsDefaults()
        {
            ConflictProperties conflictSettings = new ConflictProperties();

            Assert.IsNull(conflictSettings.ResourceType);
            Assert.AreEqual(Cosmos.OperationKind.Invalid, conflictSettings.OperationKind);
            Assert.IsNull(conflictSettings.Id);

            SettingsContractTests.TypeAccessorGuard(typeof(ConflictProperties), "Id", "OperationKind", "ResourceType", "SourceResourceId");
        }

        [TestMethod]
        public void OperationKindMatchesDirect()
        {
            AssertEnums<Cosmos.OperationKind, Documents.OperationKind>();
        }

        [TestMethod]
        public void TriggerOperationMatchesDirect()
        {
            AssertEnums<Cosmos.Scripts.TriggerOperation, Documents.TriggerOperation>();
        }

        [TestMethod]
        public void DatabaseStreamDeserialzieTest()
        {
            string dbId = "946ad017-14d9-4cee-8619-0cbc62414157";
            string rid = "vu9cAA==";
            string self = "dbs\\/vu9cAA==\\/";
            string etag = "00000000-0000-0000-f8ea-31d6e5f701d4";
            double ts = 1555923784;

            DateTime UnixStartTime = new DateTime(1970, 1, 1, 0, 0, 0, 0, DateTimeKind.Utc);
            DateTime expected = UnixStartTime.AddSeconds(ts);

            string testPyaload = "{\"id\":\"" + dbId
                    + "\",\"_rid\":\"" + rid
                    + "\",\"_self\":\"" + self
                    + "\",\"_etag\":\"" + etag
                    + "\",\"_colls\":\"colls\\/\",\"_users\":\"users\\/\",\"_ts\":" + ts + "}";

            DatabaseProperties deserializedPayload =
                JsonConvert.DeserializeObject<DatabaseProperties>(testPyaload);

            Assert.IsTrue(deserializedPayload.LastModified.HasValue);
            Assert.AreEqual(expected, deserializedPayload.LastModified.Value);
            Assert.AreEqual(dbId, deserializedPayload.Id);
            Assert.AreEqual(rid, deserializedPayload.ResourceId);
            Assert.AreEqual(etag, deserializedPayload.ETag);
        }

        [TestMethod]
        public void ContainerStreamDeserialzieTest()
        {
            string colId = "946ad017-14d9-4cee-8619-0cbc62414157";
            string rid = "vu9cAA==";
            string self = "dbs\\/vu9cAA==\\/cols\\/abc==\\/";
            string etag = "00000000-0000-0000-f8ea-31d6e5f701d4";
            double ts = 1555923784;

            DateTime UnixStartTime = new DateTime(1970, 1, 1, 0, 0, 0, 0, DateTimeKind.Utc);
            DateTime expected = UnixStartTime.AddSeconds(ts);

            string testPyaload = "{\"id\":\"" + colId
                    + "\",\"_rid\":\"" + rid
                    + "\",\"_self\":\"" + self
                    + "\",\"_etag\":\"" + etag
                    + "\",\"_colls\":\"colls\\/\",\"_users\":\"users\\/\",\"_ts\":" + ts + "}";

            ContainerProperties deserializedPayload =
                JsonConvert.DeserializeObject<ContainerProperties>(testPyaload);

            Assert.IsTrue(deserializedPayload.LastModified.HasValue);
            Assert.AreEqual(expected, deserializedPayload.LastModified.Value);
            Assert.AreEqual(colId, deserializedPayload.Id);
            Assert.AreEqual(rid, deserializedPayload.ResourceId);
            Assert.AreEqual(etag, deserializedPayload.ETag);
        }

        [TestMethod]
        public void StoredProcedureDeserialzieTest()
        {
            string colId = "946ad017-14d9-4cee-8619-0cbc62414157";
            string rid = "vu9cAA==";
            string self = "dbs\\/vu9cAA==\\/cols\\/abc==\\/sprocs\\/def==\\/";
            string etag = "00000000-0000-0000-f8ea-31d6e5f701d4";
            double ts = 1555923784;

            DateTime UnixStartTime = new DateTime(1970, 1, 1, 0, 0, 0, 0, DateTimeKind.Utc);
            DateTime expected = UnixStartTime.AddSeconds(ts);

            string testPyaload = "{\"id\":\"" + colId
                    + "\",\"_rid\":\"" + rid
                    + "\",\"_self\":\"" + self
                    + "\",\"_etag\":\"" + etag
                    + "\",\"_colls\":\"colls\\/\",\"_users\":\"users\\/\",\"_ts\":" + ts + "}";

            StoredProcedureProperties deserializedPayload =
                JsonConvert.DeserializeObject<StoredProcedureProperties>(testPyaload);

            Assert.IsTrue(deserializedPayload.LastModified.HasValue);
            Assert.AreEqual(expected, deserializedPayload.LastModified.Value);
            Assert.AreEqual(colId, deserializedPayload.Id);
            Assert.AreEqual(rid, deserializedPayload.ResourceId);
            Assert.AreEqual(etag, deserializedPayload.ETag);
        }

        [TestMethod]
        public void DatabaseSettingsSerializeTest()
        {
            string id = Guid.NewGuid().ToString();

            DatabaseProperties databaseSettings = new DatabaseProperties()
            {
                Id = id
            };

            Database db = new Database()
            {
                Id = id
            };

            string cosmosSerialized = SettingsContractTests.CosmosSerialize(databaseSettings);
            string directSerialized = SettingsContractTests.DirectSerialize(db);

            // Swap de-serialize and validate 
            DatabaseProperties dbDeserSettings = SettingsContractTests.CosmosDeserialize<DatabaseProperties>(directSerialized);
            Database dbDeser = SettingsContractTests.DirectDeSerialize<Database>(cosmosSerialized);

            Assert.AreEqual(dbDeserSettings.Id, dbDeser.Id);
            Assert.AreEqual(dbDeserSettings.Id, db.Id);
        }

        [TestMethod]
        public void DatabaseSettingsDeSerializeTest()
        {
            string dbResponsePayload = @"{
                _colls : 'dbs/6GoAAA==/colls/',
                _users: 'dbs/6GoAAA==/users/',
                 id: 'QuickStarts',
                _rid: '6GoAAA==',
                _self: 'dbs/6GoAAA==/',
                _ts: 1530581163,
                _etag: '00002000-0000-0000-0000-5b3ad0ab0000'
                }";

            DatabaseProperties databaseSettings = SettingsContractTests.CosmosDeserialize<DatabaseProperties>(dbResponsePayload);
            Database db = SettingsContractTests.DirectDeSerialize<Database>(dbResponsePayload);

            // Not all are exposed in CosmosDatabaseSettings
            // so lets only validate relevant parts
            Assert.AreEqual(db.Id, databaseSettings.Id);
            Assert.AreEqual(db.ETag, databaseSettings.ETag);
            Assert.AreEqual(db.ResourceId, databaseSettings.ResourceId);

            Assert.AreEqual("QuickStarts", databaseSettings.Id);
            Assert.AreEqual("00002000-0000-0000-0000-5b3ad0ab0000", databaseSettings.ETag);
            Assert.AreEqual("6GoAAA==", databaseSettings.ResourceId);
        }

        [TestMethod]
        public void ContainerSettingsSimpleTest()
        {
            string id = Guid.NewGuid().ToString();
            string pkPath = "/partitionKey";

            // Two equivalent definitions 
            ContainerProperties cosmosContainerSettings = new ContainerProperties(id, pkPath);
            DocumentCollection collection = new DocumentCollection()
            {
                Id = id,
                PartitionKey = new PartitionKeyDefinition()
                {
                    Paths = new Collection<string>() { pkPath },
                }
            };

            string cosmosSerialized = SettingsContractTests.CosmosSerialize(cosmosContainerSettings);
            string directSerialized = SettingsContractTests.DirectSerialize(collection);

            // Swap de-serialize and validate 
            ContainerProperties containerDeserSettings = SettingsContractTests.CosmosDeserialize<ContainerProperties>(directSerialized);
            DocumentCollection collectionDeser = SettingsContractTests.DirectDeSerialize<DocumentCollection>(cosmosSerialized);

            Assert.AreEqual(collection.Id, containerDeserSettings.Id);
            Assert.AreEqual(collection.PartitionKey.Paths[0], containerDeserSettings.PartitionKeyPath);

            Assert.AreEqual(cosmosContainerSettings.Id, collectionDeser.Id);
            Assert.AreEqual(cosmosContainerSettings.PartitionKeyPath, collectionDeser.PartitionKey.Paths[0]);
        }

        [TestMethod]
        public void PartitionKeyDefinitionVersionValuesTest()
        {
            AssertEnums<Cosmos.PartitionKeyDefinitionVersion, Documents.PartitionKeyDefinitionVersion>();
        }

        [TestMethod]
        public void ContainerSettingsWithConflictResolution()
        {
            string id = Guid.NewGuid().ToString();
            string pkPath = "/partitionKey";

            // Two equivalent definitions 
            ContainerProperties cosmosContainerSettings = new ContainerProperties(id, pkPath)
            {
                ConflictResolutionPolicy = new Cosmos.ConflictResolutionPolicy()
                {
                    Mode = Cosmos.ConflictResolutionMode.Custom,
                    ResolutionPath = "/path",
                    ResolutionProcedure = "sp"
                }
            };

            DocumentCollection collection = new DocumentCollection()
            {
                Id = id,
                ConflictResolutionPolicy = new ConflictResolutionPolicy()
                {
                    Mode = ConflictResolutionMode.Custom,
                    ConflictResolutionPath = "/path",
                    ConflictResolutionProcedure = "sp"
                }
            };

            string cosmosSerialized = SettingsContractTests.CosmosSerialize(cosmosContainerSettings);
            string directSerialized = SettingsContractTests.DirectSerialize(collection);

            // Swap de-serialize and validate 
            ContainerProperties containerDeserSettings = SettingsContractTests.CosmosDeserialize<ContainerProperties>(directSerialized);
            DocumentCollection collectionDeser = SettingsContractTests.DirectDeSerialize<DocumentCollection>(cosmosSerialized);

            Assert.AreEqual(cosmosContainerSettings.Id, collectionDeser.Id);
            Assert.AreEqual((int)cosmosContainerSettings.ConflictResolutionPolicy.Mode, (int)collectionDeser.ConflictResolutionPolicy.Mode);
            Assert.AreEqual(cosmosContainerSettings.ConflictResolutionPolicy.ResolutionPath, collectionDeser.ConflictResolutionPolicy.ConflictResolutionPath);
            Assert.AreEqual(cosmosContainerSettings.ConflictResolutionPolicy.ResolutionProcedure, collectionDeser.ConflictResolutionPolicy.ConflictResolutionProcedure);
        }

        [TestMethod]
        public void ContainerSettingsWithIndexingPolicyTest()
        {
            string id = Guid.NewGuid().ToString();
            string pkPath = "/partitionKey";

            // Two equivalent definitions 
            ContainerProperties cosmosContainerSettings = new ContainerProperties(id, pkPath);
            cosmosContainerSettings.IndexingPolicy.Automatic = true;
            cosmosContainerSettings.IndexingPolicy.IncludedPaths.Add(new Cosmos.IncludedPath() { Path = "/id1/*" });

            Cosmos.UniqueKey cuk1 = new Cosmos.UniqueKey();
            cuk1.Paths.Add("/u1");
            cosmosContainerSettings.UniqueKeyPolicy.UniqueKeys.Add(cuk1);

            DocumentCollection collection = new DocumentCollection()
            {
                Id = id,
                PartitionKey = new PartitionKeyDefinition()
                {
                    Paths = new Collection<string>() { pkPath },
                }
            };
            collection.IndexingPolicy.Automatic = true;
            collection.IndexingPolicy.IncludedPaths.Add(new Documents.IncludedPath() { Path = "/id1/*" });

            Documents.UniqueKey duk1 = new Documents.UniqueKey();
            duk1.Paths.Add("/u1");
            collection.UniqueKeyPolicy.UniqueKeys.Add(duk1);

            string cosmosSerialized = SettingsContractTests.CosmosSerialize(cosmosContainerSettings);
            string directSerialized = SettingsContractTests.DirectSerialize(collection);

            // Swap de-serialize and validate 
            ContainerProperties containerDeserSettings = SettingsContractTests.CosmosDeserialize<ContainerProperties>(directSerialized);
            DocumentCollection collectionDeser = SettingsContractTests.DirectDeSerialize<DocumentCollection>(cosmosSerialized);

            Assert.AreEqual(collection.Id, containerDeserSettings.Id);
            Assert.AreEqual(collection.PartitionKey.Paths[0], containerDeserSettings.PartitionKeyPath);
            Assert.AreEqual(collection.IndexingPolicy.Automatic, containerDeserSettings.IndexingPolicy.Automatic);
            Assert.AreEqual(collection.IndexingPolicy.IncludedPaths.Count, containerDeserSettings.IndexingPolicy.IncludedPaths.Count);
            Assert.AreEqual(collection.IndexingPolicy.IncludedPaths[0].Path, containerDeserSettings.IndexingPolicy.IncludedPaths[0].Path);
            Assert.AreEqual(collection.IndexingPolicy.IncludedPaths[0].Indexes.Count, containerDeserSettings.IndexingPolicy.IncludedPaths[0].Indexes.Count);
            Assert.AreEqual(collection.UniqueKeyPolicy.UniqueKeys.Count, containerDeserSettings.UniqueKeyPolicy.UniqueKeys.Count);
            Assert.AreEqual(collection.UniqueKeyPolicy.UniqueKeys[0].Paths.Count, containerDeserSettings.UniqueKeyPolicy.UniqueKeys[0].Paths.Count);
            Assert.AreEqual(collection.UniqueKeyPolicy.UniqueKeys[0].Paths[0], containerDeserSettings.UniqueKeyPolicy.UniqueKeys[0].Paths[0]);

            Assert.AreEqual(cosmosContainerSettings.Id, collectionDeser.Id);
            Assert.AreEqual(cosmosContainerSettings.PartitionKeyPath, collectionDeser.PartitionKey.Paths[0]);
            Assert.AreEqual(cosmosContainerSettings.IndexingPolicy.Automatic, collectionDeser.IndexingPolicy.Automatic);
            Assert.AreEqual(cosmosContainerSettings.IndexingPolicy.IncludedPaths.Count, collectionDeser.IndexingPolicy.IncludedPaths.Count);
            Assert.AreEqual(cosmosContainerSettings.IndexingPolicy.IncludedPaths[0].Path, collectionDeser.IndexingPolicy.IncludedPaths[0].Path);
            Assert.AreEqual(cosmosContainerSettings.IndexingPolicy.IncludedPaths[0].Indexes.Count, collectionDeser.IndexingPolicy.IncludedPaths[0].Indexes.Count);
            Assert.AreEqual(cosmosContainerSettings.UniqueKeyPolicy.UniqueKeys.Count, collectionDeser.UniqueKeyPolicy.UniqueKeys.Count);
            Assert.AreEqual(cosmosContainerSettings.UniqueKeyPolicy.UniqueKeys[0].Paths.Count, collectionDeser.UniqueKeyPolicy.UniqueKeys[0].Paths.Count);
            Assert.AreEqual(cosmosContainerSettings.UniqueKeyPolicy.UniqueKeys[0].Paths[0], collectionDeser.UniqueKeyPolicy.UniqueKeys[0].Paths[0]);
        }

        [TestMethod]
        public void ContainerSettingsDefaults()
        {
            string id = Guid.NewGuid().ToString();
            string pkPath = "/partitionKey";

#if PREVIEW
            SettingsContractTests.TypeAccessorGuard(typeof(ContainerProperties),
                "Id",
                "UniqueKeyPolicy",
                "DefaultTimeToLive",
                "AnalyticalStoreTimeToLiveInSeconds",
                "IndexingPolicy",
                "GeospatialConfig",
                "TimeToLivePropertyPath",
                "PartitionKeyPath",
                "PartitionKeyDefinitionVersion",
                "ConflictResolutionPolicy",
                "ChangeFeedPolicy",
                "ClientEncryptionPolicy");
#else
            SettingsContractTests.TypeAccessorGuard(typeof(ContainerProperties),
                "Id",
                "UniqueKeyPolicy",
                "DefaultTimeToLive",
                "AnalyticalStoreTimeToLiveInSeconds",
                "IndexingPolicy",
                "GeospatialConfig",
                "TimeToLivePropertyPath",
                "PartitionKeyPath",
                "PartitionKeyDefinitionVersion",
<<<<<<< HEAD
                "ConflictResolutionPolicy",
                "PartitionKeyPaths");
=======
                "ConflictResolutionPolicy");
#endif
>>>>>>> 87674f12

            // Two equivalent definitions 
            ContainerProperties cosmosContainerSettings = new ContainerProperties(id, pkPath);

            Assert.AreEqual(id, cosmosContainerSettings.Id);
            Assert.AreEqual(pkPath, cosmosContainerSettings.PartitionKeyPath);

            Assert.IsNull(cosmosContainerSettings.ResourceId);
            Assert.IsNull(cosmosContainerSettings.LastModified);
            Assert.IsNull(cosmosContainerSettings.ETag);
            Assert.IsNull(cosmosContainerSettings.DefaultTimeToLive);

            Assert.IsNotNull(cosmosContainerSettings.IndexingPolicy);
            Assert.IsNotNull(cosmosContainerSettings.ChangeFeedPolicy);
            Assert.IsNotNull(cosmosContainerSettings.ConflictResolutionPolicy);
            Assert.IsTrue(object.ReferenceEquals(cosmosContainerSettings.IndexingPolicy, cosmosContainerSettings.IndexingPolicy));
            Assert.IsNotNull(cosmosContainerSettings.IndexingPolicy.IncludedPaths);
            Assert.IsTrue(object.ReferenceEquals(cosmosContainerSettings.IndexingPolicy.IncludedPaths, cosmosContainerSettings.IndexingPolicy.IncludedPaths));

            Cosmos.IncludedPath ip = new Cosmos.IncludedPath();
            Assert.IsNotNull(ip.Indexes);

            Assert.IsNotNull(cosmosContainerSettings.UniqueKeyPolicy);
            Assert.IsTrue(object.ReferenceEquals(cosmosContainerSettings.UniqueKeyPolicy, cosmosContainerSettings.UniqueKeyPolicy));
            Assert.IsNotNull(cosmosContainerSettings.UniqueKeyPolicy.UniqueKeys);
            Assert.IsTrue(object.ReferenceEquals(cosmosContainerSettings.UniqueKeyPolicy.UniqueKeys, cosmosContainerSettings.UniqueKeyPolicy.UniqueKeys));

            Cosmos.UniqueKey uk = new Cosmos.UniqueKey();
            Assert.IsNotNull(uk.Paths);
        }

        [TestMethod]
        public async Task ContainerSettingsIndexTest()
        {
            string containerJsonString = "{\"indexingPolicy\":{\"automatic\":true,\"indexingMode\":\"Consistent\",\"includedPaths\":[{\"path\":\"/*\",\"indexes\":[{\"dataType\":\"Number\",\"precision\":-1,\"kind\":\"Range\"},{\"dataType\":\"String\",\"precision\":-1,\"kind\":\"Range\"}]}],\"excludedPaths\":[{\"path\":\"/\\\"_etag\\\"/?\"}],\"compositeIndexes\":[],\"spatialIndexes\":[]},\"id\":\"MigrationTest\",\"partitionKey\":{\"paths\":[\"/id\"],\"kind\":\"Hash\"}}";

            CosmosJsonDotNetSerializer serializerCore = new CosmosJsonDotNetSerializer();
            ContainerProperties containerProperties = null;
            using (MemoryStream memory = new MemoryStream(Encoding.UTF8.GetBytes(containerJsonString)))
            {
                containerProperties = serializerCore.FromStream<ContainerProperties>(memory);
            }

            Assert.IsNotNull(containerProperties);
            Assert.AreEqual("MigrationTest", containerProperties.Id);

            string containerJsonAfterConversion = null;
            using (Stream stream = serializerCore.ToStream<ContainerProperties>(containerProperties))
            {
                using (StreamReader sr = new StreamReader(stream))
                {
                    containerJsonAfterConversion = await sr.ReadToEndAsync();
                }
            }

            Assert.AreEqual(containerJsonString, containerJsonAfterConversion);
        }

        [TestMethod]
        public void ContainerSettingsNullPartitionKeyTest()
        {
            ContainerProperties cosmosContainerSettings = new ContainerProperties("id", "/partitionKey")
            {
                PartitionKey = null
            };

            string cosmosSerialized = SettingsContractTests.CosmosSerialize(cosmosContainerSettings);
            Assert.IsFalse(cosmosSerialized.Contains("partitionKey"));
        }

        [TestMethod]
        public async Task ContainerV2CompatTest()
        {
            string containerId = "SerializeContainerTest";
            DocumentCollection documentCollection = new DocumentCollection()
            {
                Id = containerId,
                PartitionKey = new PartitionKeyDefinition()
                {
                    Paths = new Collection<string>()
                    {
                        "/pkPath"
                    }
                },
                IndexingPolicy = new IndexingPolicy()
                {
                    IncludedPaths = new Collection<IncludedPath>()
                    {
                        new IncludedPath()
                        {
                            Path = "/*"
                        }
                    },
                    CompositeIndexes = new Collection<Collection<CompositePath>>()
                    {
                        new Collection<CompositePath>()
                        {
                            new CompositePath()
                            {
                                Path = "/address/test/*",
                                Order = CompositePathSortOrder.Ascending
                            },
                            new CompositePath()
                            {
                                Path = "/address/test2/*",
                                Order = CompositePathSortOrder.Ascending
                            }
                        }
                    },
                    SpatialIndexes = new Collection<SpatialSpec>()
                    {
                        new SpatialSpec()
                        {
                            Path = "/name/first/*",
                            SpatialTypes = new Collection<SpatialType>()
                            {
                                SpatialType.LineString
                            }
                        }
                    }
                },
            };

            
            string documentJsonString = null;
            using (MemoryStream memoryStream = new MemoryStream())
            {
                documentCollection.SaveTo(memoryStream);
                memoryStream.Position = 0;
                using (StreamReader sr = new StreamReader(memoryStream))
                {
                    documentJsonString = await sr.ReadToEndAsync();
                }
            }

            Assert.IsNotNull(documentJsonString);

            string cosmosJsonString = null;
            using (MemoryStream memoryStream = new MemoryStream())
            {
                documentCollection.SaveTo(memoryStream);
                memoryStream.Position = 0;

                CosmosJsonDotNetSerializer serializerCore = new CosmosJsonDotNetSerializer();
                ContainerProperties containerProperties = serializerCore.FromStream<ContainerProperties>(memoryStream);

                Assert.IsNotNull(containerProperties);
                Assert.AreEqual(containerId, containerProperties.Id);

                using (Stream stream = serializerCore.ToStream<ContainerProperties>(containerProperties))
                {
                    using (StreamReader sr = new StreamReader(stream))
                    {
                        cosmosJsonString = await sr.ReadToEndAsync();
                    }
                }
            }

            JObject jObjectDocumentCollection = JObject.Parse(documentJsonString);
            JObject jObjectContainer = JObject.Parse(cosmosJsonString);
            Assert.IsTrue(JToken.DeepEquals(jObjectDocumentCollection, jObjectContainer), $"v2:{documentJsonString}; v3:{cosmosJsonString}");
        }

        [TestMethod]
        public void CosmosAccountSettingsSerializationTest()
        {
            AccountProperties cosmosAccountSettings = new AccountProperties();
            cosmosAccountSettings.Id = "someId";
            cosmosAccountSettings.EnableMultipleWriteLocations = true;
            cosmosAccountSettings.ResourceId = "/uri";
            cosmosAccountSettings.ETag = "etag";
            cosmosAccountSettings.WriteLocationsInternal = new Collection<AccountRegion>() { new AccountRegion() { Name = "region1", Endpoint = "endpoint1" } };
            cosmosAccountSettings.ReadLocationsInternal = new Collection<AccountRegion>() { new AccountRegion() { Name = "region2", Endpoint = "endpoint2" } };
            cosmosAccountSettings.AddressesLink = "link";
            cosmosAccountSettings.Consistency = new AccountConsistency() { DefaultConsistencyLevel = Cosmos.ConsistencyLevel.BoundedStaleness };
            cosmosAccountSettings.ReplicationPolicy = new ReplicationPolicy() { AsyncReplication = true };
            cosmosAccountSettings.ReadPolicy = new ReadPolicy() { PrimaryReadCoefficient = 10 };

            string cosmosSerialized = SettingsContractTests.CosmosSerialize(cosmosAccountSettings);

            AccountProperties accountDeserSettings = SettingsContractTests.CosmosDeserialize<AccountProperties>(cosmosSerialized);

            Assert.AreEqual(cosmosAccountSettings.Id, accountDeserSettings.Id);
            Assert.AreEqual(cosmosAccountSettings.EnableMultipleWriteLocations, accountDeserSettings.EnableMultipleWriteLocations);
            Assert.AreEqual(cosmosAccountSettings.ResourceId, accountDeserSettings.ResourceId);
            Assert.AreEqual(cosmosAccountSettings.ETag, accountDeserSettings.ETag);
            Assert.AreEqual(cosmosAccountSettings.WriteLocationsInternal[0].Name, accountDeserSettings.WriteLocationsInternal[0].Name);
            Assert.AreEqual(cosmosAccountSettings.WriteLocationsInternal[0].Endpoint, accountDeserSettings.WriteLocationsInternal[0].Endpoint);
            Assert.AreEqual(cosmosAccountSettings.ReadLocationsInternal[0].Name, accountDeserSettings.ReadLocationsInternal[0].Name);
            Assert.AreEqual(cosmosAccountSettings.ReadLocationsInternal[0].Endpoint, accountDeserSettings.ReadLocationsInternal[0].Endpoint);
            Assert.AreEqual(cosmosAccountSettings.AddressesLink, accountDeserSettings.AddressesLink);
            Assert.AreEqual(cosmosAccountSettings.Consistency.DefaultConsistencyLevel, accountDeserSettings.Consistency.DefaultConsistencyLevel);
            Assert.AreEqual(cosmosAccountSettings.ReplicationPolicy.AsyncReplication, accountDeserSettings.ReplicationPolicy.AsyncReplication);
            Assert.AreEqual(cosmosAccountSettings.ReadPolicy.PrimaryReadCoefficient, accountDeserSettings.ReadPolicy.PrimaryReadCoefficient);
        }

        [TestMethod]
        public void ConflictSettingsSerializeTest()
        {
            string id = Guid.NewGuid().ToString();

            ConflictProperties conflictSettings = new ConflictProperties()
            {
                Id = id,
                OperationKind = Cosmos.OperationKind.Create,
                ResourceType = typeof(StoredProcedureProperties)
            };

            Conflict conflict = new Conflict()
            {
                Id = id,
                OperationKind = OperationKind.Create,
                ResourceType = typeof(StoredProcedure)
            };

            string cosmosSerialized = SettingsContractTests.CosmosSerialize(conflictSettings);
            string directSerialized = SettingsContractTests.DirectSerialize(conflict);

            // Swap de-serialize and validate 
            ConflictProperties conflictDeserSettings = SettingsContractTests.CosmosDeserialize<ConflictProperties>(directSerialized);
            Conflict conflictDeser = SettingsContractTests.DirectDeSerialize<Conflict>(cosmosSerialized);

            Assert.AreEqual(conflictDeserSettings.Id, conflictDeser.Id);
            Assert.AreEqual((int)conflictDeserSettings.OperationKind, (int)conflictDeser.OperationKind);
            Assert.AreEqual(typeof(StoredProcedure), conflictDeser.ResourceType);
            Assert.AreEqual(typeof(StoredProcedureProperties), conflictDeserSettings.ResourceType);
            Assert.AreEqual(conflictDeserSettings.Id, conflict.Id);
        }

        [TestMethod]
        public void ConflictSettingsDeSerializeTest()
        {
            string conflictResponsePayload = @"{
                 id: 'Conflict1',
                 operationType: 'Replace',
                 resourceType: 'trigger'
                }";

            ConflictProperties conflictSettings = SettingsContractTests.CosmosDeserialize<ConflictProperties>(conflictResponsePayload);
            Conflict conflict = SettingsContractTests.DirectDeSerialize<Conflict>(conflictResponsePayload);

            Assert.AreEqual(conflict.Id, conflictSettings.Id);
            Assert.AreEqual((int)conflictSettings.OperationKind, (int)conflict.OperationKind);
            Assert.AreEqual(typeof(Trigger), conflict.ResourceType);
            Assert.AreEqual(typeof(TriggerProperties), conflictSettings.ResourceType);

            Assert.AreEqual("Conflict1", conflictSettings.Id);
        }

        [TestMethod]
        public void ChangeFeedPolicySerialization()
        {
            ContainerProperties containerSettings = new ContainerProperties("TestContainer", "/partitionKey");
            string serialization = JsonConvert.SerializeObject(containerSettings);
            Assert.IsFalse(serialization.Contains(Constants.Properties.ChangeFeedPolicy), "Change Feed Policy should not be included by default");

            TimeSpan desiredTimeSpan = TimeSpan.FromHours(1);
            containerSettings.ChangeFeedPolicy = new Cosmos.ChangeFeedPolicy() { FullFidelityRetention = desiredTimeSpan };
            string serializationWithValues = JsonConvert.SerializeObject(containerSettings);
            Assert.IsTrue(serializationWithValues.Contains(Constants.Properties.ChangeFeedPolicy), "Change Feed Policy should be included");
            Assert.IsTrue(serializationWithValues.Contains(Constants.Properties.LogRetentionDuration), "Change Feed Policy retention should be included");

            JObject parsed = JObject.Parse(serializationWithValues);
            JToken retentionValue = parsed[Constants.Properties.ChangeFeedPolicy][Constants.Properties.LogRetentionDuration];
            Assert.AreEqual(JTokenType.Integer, retentionValue.Type, "Change Feed Policy serialized retention should be an integer");
            Assert.AreEqual((int)desiredTimeSpan.TotalMinutes, retentionValue.Value<int>(), "Change Feed Policy serialized retention value incorrect");
        }

        [TestMethod]
        public void ChangeFeedPolicySerialization_Disabled()
        {
            ContainerProperties containerSettings = new ContainerProperties("TestContainer", "/partitionKey");
            string serialization = JsonConvert.SerializeObject(containerSettings);
            Assert.IsFalse(serialization.Contains(Constants.Properties.ChangeFeedPolicy), "Change Feed Policy should not be included by default");

            TimeSpan desiredTimeSpan = TimeSpan.FromHours(1);
            containerSettings.ChangeFeedPolicy = new Cosmos.ChangeFeedPolicy() { FullFidelityRetention = Cosmos.ChangeFeedPolicy.FullFidelityNoRetention };
            string serializationWithValues = JsonConvert.SerializeObject(containerSettings);
            Assert.IsTrue(serializationWithValues.Contains(Constants.Properties.ChangeFeedPolicy), "Change Feed Policy should be included");
            Assert.IsTrue(serializationWithValues.Contains(Constants.Properties.LogRetentionDuration), "Change Feed Policy retention should be included");

            JObject parsed = JObject.Parse(serializationWithValues);
            JToken retentionValue = parsed[Constants.Properties.ChangeFeedPolicy][Constants.Properties.LogRetentionDuration];
            Assert.AreEqual(JTokenType.Integer, retentionValue.Type, "Change Feed Policy serialized retention should be an integer");
            Assert.AreEqual(0, retentionValue.Value<int>(), "Change Feed Policy serialized retention value incorrect");
        }

        [TestMethod]
        public void ChangeFeedPolicySerialization_InvalidValues()
        {
            ContainerProperties containerSettings = new ContainerProperties("TestContainer", "/partitionKey");
            string serialization = JsonConvert.SerializeObject(containerSettings);
            Assert.IsFalse(serialization.Contains(Constants.Properties.ChangeFeedPolicy), "Change Feed Policy should not be included by default");

            Assert.ThrowsException<ArgumentOutOfRangeException>(() => new Cosmos.ChangeFeedPolicy() { FullFidelityRetention = TimeSpan.FromSeconds(10) });
            Assert.ThrowsException<ArgumentOutOfRangeException>(() => new Cosmos.ChangeFeedPolicy() { FullFidelityRetention = TimeSpan.FromMilliseconds(10) });
            Assert.ThrowsException<ArgumentOutOfRangeException>(() => new Cosmos.ChangeFeedPolicy() { FullFidelityRetention = TimeSpan.FromSeconds(-10) });
        }

        private static T CosmosDeserialize<T>(string payload)
        {
            using (MemoryStream ms = new MemoryStream())
            {
                StreamWriter sw = new StreamWriter(ms, new UTF8Encoding(false, true), 1024, leaveOpen: true);
                sw.Write(payload);
                sw.Flush();

                ms.Position = 0;
                return CosmosResource.FromStream<T>(ms);
            }
        }

        private static T DirectDeSerialize<T>(string payload) where T : JsonSerializable, new()
        {
            using (MemoryStream ms = new MemoryStream())
            {
                StreamWriter sw = new StreamWriter(ms, new UTF8Encoding(false, true), 1024, leaveOpen: true);
                sw.Write(payload);
                sw.Flush();

                ms.Position = 0;
                return JsonSerializable.LoadFrom<T>(ms);
            }
        }

        private static string CosmosSerialize(object input)
        {
            using (Stream stream = CosmosResource.ToStream(input))
            {
                using (StreamReader sr = new StreamReader(stream))
                {
                    return sr.ReadToEnd();
                }
            }
        }

        private static string DirectSerialize<T>(T input) where T : JsonSerializable
        {
            using (MemoryStream ms = new MemoryStream())
            {
                input.SaveTo(ms);
                ms.Position = 0;

                using (StreamReader sr = new StreamReader(ms))
                {
                    return sr.ReadToEnd();
                }
            }
        }

        private static void TypeAccessorGuard(Type input, params string[] publicSettable)
        {
            // All properties are public readable only by-default
            PropertyInfo[] allProperties = input.GetProperties(BindingFlags.Instance | BindingFlags.Public);
            foreach (PropertyInfo pInfo in allProperties)
            {
                MethodInfo[] accessors = pInfo.GetAccessors();
                foreach (MethodInfo m in accessors)
                {
                    if (m.ReturnType == typeof(void))
                    {
                        // Set accessor 
                        bool publicSetAllowed = publicSettable.Where(e => m.Name.EndsWith("_" + e)).Any();
                        Assert.AreEqual(publicSetAllowed, m.IsPublic, m.ToString());
                        Assert.IsFalse(m.IsVirtual, m.ToString());
                    }
                    else
                    {
                        // get accessor 
                        Assert.IsTrue(m.IsPublic, m.ToString());
                        Assert.IsFalse(m.IsVirtual, m.ToString());
                    }
                }
            }
        }

        private void AssertEnums<TFirstEnum, TSecondEnum>() where TFirstEnum : struct, IConvertible where TSecondEnum : struct, IConvertible
        {
            string[] allCosmosEntries = Enum.GetNames(typeof(TFirstEnum));
            string[] allDocumentsEntries = Enum.GetNames(typeof(TSecondEnum));

            CollectionAssert.AreEqual(allCosmosEntries, allDocumentsEntries);

            foreach (string entry in allCosmosEntries)
            {

                Enum.TryParse<TFirstEnum>(entry, out TFirstEnum cosmosVersion);
                Enum.TryParse<TSecondEnum>(entry, out TSecondEnum documentssVersion);

                Assert.AreEqual(Convert.ToInt32(documentssVersion), Convert.ToInt32(cosmosVersion));
            }
        }
    }
}<|MERGE_RESOLUTION|>--- conflicted
+++ resolved
@@ -375,13 +375,9 @@
                 "TimeToLivePropertyPath",
                 "PartitionKeyPath",
                 "PartitionKeyDefinitionVersion",
-<<<<<<< HEAD
                 "ConflictResolutionPolicy",
                 "PartitionKeyPaths");
-=======
-                "ConflictResolutionPolicy");
 #endif
->>>>>>> 87674f12
 
             // Two equivalent definitions 
             ContainerProperties cosmosContainerSettings = new ContainerProperties(id, pkPath);
