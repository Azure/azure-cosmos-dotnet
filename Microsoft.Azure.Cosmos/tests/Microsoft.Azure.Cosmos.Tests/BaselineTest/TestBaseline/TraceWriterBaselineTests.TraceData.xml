﻿<Results>
  <Result>
    <Input>
      <Description>Point Operation Statistics</Description>
      <Setup><![CDATA[
        TraceForBaselineTesting rootTrace;
        using (rootTrace = TraceForBaselineTesting.GetRootTrace())
        {
            PointOperationStatisticsTraceDatum datum = new PointOperationStatisticsTraceDatum(
                activityId: Guid.Empty.ToString(),
                responseTimeUtc: new DateTime(2020, 1, 2, 3, 4, 5, 6),
                statusCode: System.Net.HttpStatusCode.OK,
                subStatusCode: Documents.SubStatusCodes.WriteForbidden,
                requestCharge: 4,
                errorMessage: null,
                method: HttpMethod.Post,
                requestUri: "http://localhost.com",
                requestSessionToken: nameof(PointOperationStatisticsTraceDatum.RequestSessionToken),
                responseSessionToken: nameof(PointOperationStatisticsTraceDatum.ResponseSessionToken),
                beLatencyInMs: "0.42");
            rootTrace.AddDatum("Point Operation Statistics", datum);
        }
]]></Setup>
    </Input>
    <Output>
      <Text><![CDATA[.
└── Trace For Baseline Testing(00000000-0000-0000-0000-000000000000)  Unknown-Component  MemberName@FilePath:42  12:00:00:000  0.00 milliseconds  
        (
            [Point Operation Statistics]
            Activity ID: 00000000-0000-0000-0000-000000000000
            Status Code: OK/WriteForbidden
            Response Time: 03:04:05:006
            Request Charge: 4
            Request URI: http://localhost.com
            Session Tokens: RequestSessionToken / ResponseSessionToken
        )
]]></Text>
      <Json><![CDATA[{
  "name": "Trace For Baseline Testing",
  "id": "00000000-0000-0000-0000-000000000000",
  "caller info": {
    "member": "MemberName",
    "file": "FilePath",
    "line": 42
  },
  "start time": "12:00:00:000",
  "duration in milliseconds": 0,
  "data": {
    "Point Operation Statistics": {
      "Id": "PointOperationStatistics",
      "ActivityId": "00000000-0000-0000-0000-000000000000",
      "ResponseTimeUtc": "2020-01-02T03:04:05.006",
      "StatusCode": 200,
      "SubStatusCode": 3,
      "RequestCharge": 4,
      "RequestUri": "http://localhost.com",
      "ErrorMessage": null,
      "RequestSessionToken": "RequestSessionToken",
      "ResponseSessionToken": "ResponseSessionToken",
      "BELatencyInMs": "0.42"
    }
  }
}]]></Json>
    </Output>
  </Result>
  <Result>
    <Input>
      <Description>Point Operation Statistics Default</Description>
      <Setup><![CDATA[
        TraceForBaselineTesting rootTrace;
        using (rootTrace = TraceForBaselineTesting.GetRootTrace())
        {
            PointOperationStatisticsTraceDatum datum = new PointOperationStatisticsTraceDatum(
                activityId: default,
                responseTimeUtc: default,
                statusCode: default,
                subStatusCode: default,
                requestCharge: default,
                errorMessage: default,
                method: default,
                requestUri: default,
                requestSessionToken: default,
                responseSessionToken: default,
                beLatencyInMs: default);
            rootTrace.AddDatum("Point Operation Statistics Default", datum);
        }
]]></Setup>
    </Input>
    <Output>
      <Text><![CDATA[.
└── Trace For Baseline Testing(00000000-0000-0000-0000-000000000000)  Unknown-Component  MemberName@FilePath:42  12:00:00:000  0.00 milliseconds  
        (
            [Point Operation Statistics Default]
            Activity ID: <null>
            Status Code: 0/Unknown
            Response Time: 12:00:00:000
            Request Charge: 0
            Request URI: <null>
            Session Tokens: <null> / <null>
        )
]]></Text>
      <Json><![CDATA[{
  "name": "Trace For Baseline Testing",
  "id": "00000000-0000-0000-0000-000000000000",
  "caller info": {
    "member": "MemberName",
    "file": "FilePath",
    "line": 42
  },
  "start time": "12:00:00:000",
  "duration in milliseconds": 0,
  "data": {
    "Point Operation Statistics Default": {
      "Id": "PointOperationStatistics",
      "ActivityId": null,
      "ResponseTimeUtc": "0001-01-01T00:00:00",
      "StatusCode": 0,
      "SubStatusCode": 0,
      "RequestCharge": 0,
      "RequestUri": null,
      "ErrorMessage": null,
      "RequestSessionToken": null,
      "ResponseSessionToken": null,
      "BELatencyInMs": null
    }
  }
}]]></Json>
    </Output>
  </Result>
  <Result>
    <Input>
      <Description>Query Metrics</Description>
      <Setup><![CDATA[
    TraceForBaselineTesting rootTrace;
    using (rootTrace = TraceForBaselineTesting.GetRootTrace())
    {
        QueryMetricsTraceDatum datum = new QueryMetricsTraceDatum(
            new QueryMetrics(
                BackendMetricsTests.MockBackendMetrics,
                IndexUtilizationInfoTests.MockIndexUtilizationInfo,
                ClientSideMetricsTests.MockClientSideMetrics));
        rootTrace.AddDatum("Query Metrics", datum);
    }
]]></Setup>
    </Input>
    <Output>
      <Text><![CDATA[.
└── Trace For Baseline Testing(00000000-0000-0000-0000-000000000000)  Unknown-Component  MemberName@FilePath:42  12:00:00:000  0.00 milliseconds  
        (
            [Query Metrics]
            Retrieved Document Count                 :           2,000             
            Retrieved Document Size                  :       1,125,600 bytes       
            Output Document Count                    :           2,000             
            Output Document Size                     :       1,125,600 bytes       
            Index Utilization                        :          100.00 %           
            Total Query Execution Time               :           33.67 milliseconds
              Query Preparation Time                 :            0.19 milliseconds
              Index Lookup Time                      :            0.36 milliseconds
              Document Load Time                     :            9.58 milliseconds
              Runtime Execution Times                :            0.12 milliseconds
              Document Write Time                    :           18.10 milliseconds
            
            Index Utilization Information
              Utilized Single Indexes
                Index Spec: IndexDocumentExpression
                Index Impact Score: IndexImpactScore
                ---
              Potential Single Indexes
                Index Spec: IndexDocumentExpression
                Index Impact Score: IndexImpactScore
                ---
              Utilized Composite Indexes
                Index Spec: 
                Index Impact Score: IndexImpactScore
                ---
              Potential Composite Indexes
                Index Spec: 
                Index Impact Score: IndexImpactScore
                ---
        )
]]></Text>
      <Json><![CDATA[{
  "name": "Trace For Baseline Testing",
  "id": "00000000-0000-0000-0000-000000000000",
  "caller info": {
    "member": "MemberName",
    "file": "FilePath",
    "line": 42
  },
  "start time": "12:00:00:000",
  "duration in milliseconds": 0,
  "data": {
    "Query Metrics": "Retrieved Document Count                 :           2,000             \r\nRetrieved Document Size                  :       1,125,600 bytes       \r\nOutput Document Count                    :           2,000             \r\nOutput Document Size                     :       1,125,600 bytes       \r\nIndex Utilization                        :          100.00 %           \r\nTotal Query Execution Time               :           33.67 milliseconds\r\n  Query Preparation Time                 :            0.19 milliseconds\r\n  Index Lookup Time                      :            0.36 milliseconds\r\n  Document Load Time                     :            9.58 milliseconds\r\n  Runtime Execution Times                :            0.12 milliseconds\r\n  Document Write Time                    :           18.10 milliseconds\r\n\r\nIndex Utilization Information\r\n  Utilized Single Indexes\r\n    Index Spec: IndexDocumentExpression\r\n    Index Impact Score: IndexImpactScore\r\n    ---\r\n  Potential Single Indexes\r\n    Index Spec: IndexDocumentExpression\r\n    Index Impact Score: IndexImpactScore\r\n    ---\r\n  Utilized Composite Indexes\r\n    Index Spec: \r\n    Index Impact Score: IndexImpactScore\r\n    ---\r\n  Potential Composite Indexes\r\n    Index Spec: \r\n    Index Impact Score: IndexImpactScore\r\n    ---\r\n"
  }
}]]></Json>
    </Output>
  </Result>
  <Result>
    <Input>
      <Description>Client Side Request Stats</Description>
      <Setup><![CDATA[
        TraceForBaselineTesting rootTrace;
        using (rootTrace = TraceForBaselineTesting.GetRootTrace())
        {
            ClientSideRequestStatisticsTraceDatum datum = new ClientSideRequestStatisticsTraceDatum(DateTime.MinValue);

            Uri uri1 = new Uri("http://someUri1.com");
            Uri uri2 = new Uri("http://someUri2.com");

            datum.ContactedReplicas.Add(uri1);
            datum.ContactedReplicas.Add(uri2);

            ClientSideRequestStatisticsTraceDatum.AddressResolutionStatistics mockStatistics = new ClientSideRequestStatisticsTraceDatum.AddressResolutionStatistics(
                DateTime.MinValue,
                DateTime.MaxValue,
                "http://localhost.com");
            datum.EndpointToAddressResolutionStatistics["asdf"] = mockStatistics;
            datum.EndpointToAddressResolutionStatistics["asdf2"] = mockStatistics;

            datum.FailedReplicas.Add(uri1);
            datum.FailedReplicas.Add(uri2);

            datum.RegionsContactedWithName.Add(("local", uri1));
            datum.RegionsContactedWithName.Add(("local", uri2));

            datum.RequestEndTimeUtc = DateTime.MaxValue;

            StoreResponseStatistics storeResponseStatistics = new StoreResponseStatistics(
                DateTime.MinValue,
                DateTime.MaxValue,
                new Documents.StoreResult(
                    storeResponse: new StoreResponse(),
                    exception: null,
                    partitionKeyRangeId: 42.ToString(),
                    lsn: 1337,
                    quorumAckedLsn: 23,
                    requestCharge: 3.14,
                    currentReplicaSetSize: 4,
                    currentWriteQuorum: 3,
                    isValid: true,
                    storePhysicalAddress: new Uri("http://storephysicaladdress.com"),
                    globalCommittedLSN: 1234,
                    numberOfReadRegions: 13,
                    itemLSN: 15,
                    sessionToken: new SimpleSessionToken(42),
                    usingLocalLSN: true,
                    activityId: Guid.Empty.ToString(),
<<<<<<< HEAD
                    backendRequestDurationInMs: "0"),
=======
                    backendRequestDurationInMs: "4.2"),
>>>>>>> ae3e2991
                ResourceType.Document,
                OperationType.Query,
                uri1);
            datum.StoreResponseStatisticsList.Add(storeResponseStatistics);
            rootTrace.AddDatum("Client Side Request Stats", datum);
        }
]]></Setup>
    </Input>
    <Output>
      <Text><![CDATA[.
└── Trace For Baseline Testing(00000000-0000-0000-0000-000000000000)  Unknown-Component  MemberName@FilePath:42  12:00:00:000  0.00 milliseconds  
        (
            [Client Side Request Stats]
            Start Time: 12:00:00:000
            End Time: 11:59:59:999
            Contacted Replicas
              http://someuri1.com/: 1
              http://someuri2.com/: 1
            Failed to Contact Replicas
              http://someuri1.com/
              http://someuri2.com/
            Regions Contacted
              http://someuri1.com/
              http://someuri2.com/
            Address Resolution Statistics
            ┌────────────────┬──────────────┬──────────────────────────────────────────────────┐
            │Start Time (utc)│End Time (utc)│Endpoint                                          │
            ├────────────────┼──────────────┼──────────────────────────────────────────────────┤
            │    12:00:00:000│  11:59:59:999│                              http://localhost.com│
            │    12:00:00:000│  11:59:59:999│                              http://localhost.com│
            └────────────────┴──────────────┴──────────────────────────────────────────────────┘
            Store Response Statistics
              Start Time: 12:00:00:000
              End Time: 11:59:59:999
              Resource Type: Document
              Operation Type: Query
              Store Result
                Activity Id: 00000000-0000-0000-0000-000000000000
                Store Physical Address: http://storephysicaladdress.com/
                Status Code: 0/Unknown
                Is Valid: True
                LSN Info
                  LSN: 1337
                  Item LSN: 15
                  Global LSN: 1234
                  Quorum Acked LSN: 23
                  Using LSN: True
                Session Token: 42
                Quorum Info
                  Current Replica Set Size: 4
                  Current Write Quorum: 3
                Is Client CPU Overloaded: False
                Exception
        )
]]></Text>
      <Json><![CDATA[{
  "name": "Trace For Baseline Testing",
  "id": "00000000-0000-0000-0000-000000000000",
  "caller info": {
    "member": "MemberName",
    "file": "FilePath",
    "line": 42
  },
  "start time": "12:00:00:000",
  "duration in milliseconds": 0,
  "data": {
    "Client Side Request Stats": {
      "Id": "AggregatedClientSideRequestStatistics",
      "ContactedReplicas": [
        {
          "Count": 1,
          "Uri": "http://someuri2.com/"
        }
      ],
      "RegionsContacted": [
        "http://someuri1.com/",
        "http://someuri2.com/"
      ],
      "FailedReplicas": [
        "http://someuri1.com/",
        "http://someuri2.com/"
      ],
      "AddressResolutionStatistics": [
        {
          "StartTimeUTC": "0001-01-01T00:00:00",
          "EndTimeUTC": "9999-12-31T23:59:59.9999999",
          "TargetEndpoint": "http://localhost.com"
        },
        {
          "StartTimeUTC": "0001-01-01T00:00:00",
          "EndTimeUTC": "9999-12-31T23:59:59.9999999",
          "TargetEndpoint": "http://localhost.com"
        }
      ],
      "StoreResponseStatistics": [
        {
          "ResponseTimeUTC": "9999-12-31T23:59:59.9999999",
          "ResourceType": "Document",
          "OperationType": "Query",
          "LocationEndpoint": "http://someuri1.com/",
          "StoreResult": {
            "ActivityId": "00000000-0000-0000-0000-000000000000",
            "StatusCode": "0",
            "SubStatusCode": "Unknown",
            "LSN": 1337,
            "PartitionKeyRangeId": "42",
            "GlobalCommittedLSN": 1234,
            "ItemLSN": 15,
            "UsingLocalLSN": true,
            "QuorumAckedLSN": 23,
            "SessionToken": "42",
            "CurrentWriteQuorum": 3,
            "CurrentReplicaSetSize": 4,
            "NumberOfReadRegions": 13,
            "IsClientCpuOverloaded": false,
            "IsValid": true,
            "StorePhysicalAddress": "http://storephysicaladdress.com/",
            "RequestCharge": 3.14,
            "BELatencyInMs": "4.2",
            "TransportException": null
          }
        }
      ]
    }
  }
}]]></Json>
    </Output>
  </Result>
  <Result>
    <Input>
      <Description>Client Side Request Stats Default</Description>
      <Setup><![CDATA[
        TraceForBaselineTesting rootTrace;
        using (rootTrace = TraceForBaselineTesting.GetRootTrace())
        {
            ClientSideRequestStatisticsTraceDatum datum = new ClientSideRequestStatisticsTraceDatum(DateTime.MinValue);
            datum.ContactedReplicas.Add(default);

            ClientSideRequestStatisticsTraceDatum.AddressResolutionStatistics mockStatistics = new ClientSideRequestStatisticsTraceDatum.AddressResolutionStatistics(
                default,
                default,
                targetEndpoint: "asdf");
            datum.EndpointToAddressResolutionStatistics["asdf"] = default;
            datum.EndpointToAddressResolutionStatistics["asdf2"] = default;

            datum.FailedReplicas.Add(default);

            datum.RegionsContactedWithName.Add(default);

            datum.RequestEndTimeUtc = default;

            StoreResponseStatistics storeResponseStatistics = new StoreResponseStatistics(
                requestStartTime: default,
                requestResponseTime: default,
                new Documents.StoreResult(
                    storeResponse: new StoreResponse(),
                    exception: default,
                    partitionKeyRangeId: default,
                    lsn: default,
                    quorumAckedLsn: default,
                    requestCharge: default,
                    currentReplicaSetSize: default,
                    currentWriteQuorum: default,
                    isValid: default,
                    storePhysicalAddress: default,
                    globalCommittedLSN: default,
                    numberOfReadRegions: default,
                    itemLSN: default,
                    sessionToken: default,
                    usingLocalLSN: default,
                    activityId: default,
                    backendRequestDurationInMs: default),
                resourceType: default,
                operationType: default,
                locationEndpoint: default); ;
            datum.StoreResponseStatisticsList.Add(storeResponseStatistics);
            rootTrace.AddDatum("Client Side Request Stats Default", datum);
        }
]]></Setup>
    </Input>
    <Output>
      <Text><![CDATA[.
└── Trace For Baseline Testing(00000000-0000-0000-0000-000000000000)  Unknown-Component  MemberName@FilePath:42  12:00:00:000  0.00 milliseconds  
        (
            [Client Side Request Stats Default]
            Start Time: 12:00:00:000
            Contacted Replicas
            Failed to Contact Replicas
              <null>
            Regions Contacted
              <null>
            Address Resolution Statistics
            ┌────────────────┬──────────────┬──────────────────────────────────────────────────┐
            │Start Time (utc)│End Time (utc)│Endpoint                                          │
            ├────────────────┼──────────────┼──────────────────────────────────────────────────┤
            │    12:00:00:000│   NO END TIME│                                                  │
            │    12:00:00:000│   NO END TIME│                                                  │
            └────────────────┴──────────────┴──────────────────────────────────────────────────┘
            Store Response Statistics
            {space}Start Time Not Found
              End Time: 12:00:00:000
              Resource Type: Database
              Operation Type: Create
              Store Result
                Activity Id: <null>
                Store Physical Address: <null>
                Status Code: 0/Unknown
                Is Valid: False
                LSN Info
                  LSN: 0
                  Item LSN: 0
                  Global LSN: 0
                  Quorum Acked LSN: 0
                  Using LSN: False
                Session Token: <null>
                Quorum Info
                  Current Replica Set Size: 0
                  Current Write Quorum: 0
                Is Client CPU Overloaded: False
                Exception
        )
]]></Text>
      <Json><![CDATA[{
  "name": "Trace For Baseline Testing",
  "id": "00000000-0000-0000-0000-000000000000",
  "caller info": {
    "member": "MemberName",
    "file": "FilePath",
    "line": 42
  },
  "start time": "12:00:00:000",
  "duration in milliseconds": 0,
  "data": {
    "Client Side Request Stats Default": {
      "Id": "AggregatedClientSideRequestStatistics",
      "ContactedReplicas": [],
      "RegionsContacted": [
        null
      ],
      "FailedReplicas": [
        null
      ],
      "AddressResolutionStatistics": [
        {
          "StartTimeUTC": "0001-01-01T00:00:00",
          "EndTimeUTC": "EndTime Never Set.",
          "TargetEndpoint": null
        },
        {
          "StartTimeUTC": "0001-01-01T00:00:00",
          "EndTimeUTC": "EndTime Never Set.",
          "TargetEndpoint": null
        }
      ],
      "StoreResponseStatistics": [
        {
          "ResponseTimeUTC": "0001-01-01T00:00:00",
          "ResourceType": "Database",
          "OperationType": "Create",
          "LocationEndpoint": null,
<<<<<<< HEAD
          "ActivityId": null,
          "StoreResult": "StorePhysicalAddress: , LSN: 0, GlobalCommittedLsn: 0, PartitionKeyRangeId: , IsValid: False, StatusCode: 0, SubStatusCode: 0, RequestCharge: 0, ItemLSN: 0, SessionToken: , UsingLocalLSN: False, TransportException: null, BELatencyMs: "
=======
          "StoreResult": {
            "ActivityId": null,
            "StatusCode": "0",
            "SubStatusCode": "Unknown",
            "LSN": 0,
            "PartitionKeyRangeId": null,
            "GlobalCommittedLSN": 0,
            "ItemLSN": 0,
            "UsingLocalLSN": false,
            "QuorumAckedLSN": 0,
            "SessionToken": null,
            "CurrentWriteQuorum": 0,
            "CurrentReplicaSetSize": 0,
            "NumberOfReadRegions": 0,
            "IsClientCpuOverloaded": false,
            "IsValid": false,
            "StorePhysicalAddress": null,
            "RequestCharge": 0,
            "BELatencyInMs": null,
            "TransportException": null
          }
>>>>>>> ae3e2991
        }
      ]
    }
  }
}]]></Json>
    </Output>
  </Result>
  <Result>
    <Input>
      <Description>CPU History</Description>
      <Setup><![CDATA[
    TraceForBaselineTesting rootTrace;
    using (rootTrace = TraceForBaselineTesting.GetRootTrace())
    {
        CpuHistoryTraceDatum datum = new CpuHistoryTraceDatum(
            new Documents.Rntbd.CpuLoadHistory(
                new ReadOnlyCollection<Documents.Rntbd.CpuLoad>(
                    new List<Documents.Rntbd.CpuLoad>()
                    {
                        new Documents.Rntbd.CpuLoad(DateTime.MinValue, 42),
                        new Documents.Rntbd.CpuLoad(DateTime.MinValue, 23),
                    }),
                monitoringInterval: TimeSpan.MaxValue));
        rootTrace.AddDatum("CPU History", datum);
    }
]]></Setup>
    </Input>
    <Output>
      <Text><![CDATA[.
└── Trace For Baseline Testing(00000000-0000-0000-0000-000000000000)  Unknown-Component  MemberName@FilePath:42  12:00:00:000  0.00 milliseconds  
        (
            [CPU History]
            (0001-01-01T00:00:00.0000000 42.000), (0001-01-01T00:00:00.0000000 23.000)
        )
]]></Text>
      <Json><![CDATA[{
  "name": "Trace For Baseline Testing",
  "id": "00000000-0000-0000-0000-000000000000",
  "caller info": {
    "member": "MemberName",
    "file": "FilePath",
    "line": 42
  },
  "start time": "12:00:00:000",
  "duration in milliseconds": 0,
  "data": {
    "CPU History": {
      "CPU History": "(0001-01-01T00:00:00.0000000 42.000), (0001-01-01T00:00:00.0000000 23.000)"
    }
  }
}]]></Json>
    </Output>
  </Result>
</Results><|MERGE_RESOLUTION|>--- conflicted
+++ resolved
@@ -245,11 +245,7 @@
                     sessionToken: new SimpleSessionToken(42),
                     usingLocalLSN: true,
                     activityId: Guid.Empty.ToString(),
-<<<<<<< HEAD
-                    backendRequestDurationInMs: "0"),
-=======
                     backendRequestDurationInMs: "4.2"),
->>>>>>> ae3e2991
                 ResourceType.Document,
                 OperationType.Query,
                 uri1);
@@ -510,10 +506,6 @@
           "ResourceType": "Database",
           "OperationType": "Create",
           "LocationEndpoint": null,
-<<<<<<< HEAD
-          "ActivityId": null,
-          "StoreResult": "StorePhysicalAddress: , LSN: 0, GlobalCommittedLsn: 0, PartitionKeyRangeId: , IsValid: False, StatusCode: 0, SubStatusCode: 0, RequestCharge: 0, ItemLSN: 0, SessionToken: , UsingLocalLSN: False, TransportException: null, BELatencyMs: "
-=======
           "StoreResult": {
             "ActivityId": null,
             "StatusCode": "0",
@@ -535,7 +527,6 @@
             "BELatencyInMs": null,
             "TransportException": null
           }
->>>>>>> ae3e2991
         }
       ]
     }
