--- conflicted
+++ resolved
@@ -31,13 +31,6 @@
   </ItemGroup>
 
   <ItemGroup>
-<<<<<<< HEAD
-    <None Include="testbaseline.cmd">
-      <CopyToOutputDirectory>PreserveNewest</CopyToOutputDirectory>
-    </None>
-    <None Include="DotNetSDKAPI.json">
-      <CopyToOutputDirectory>Always</CopyToOutputDirectory>
-=======
     <None Include="$(NugetPackageRoot)\Microsoft.Azure.Cosmos.Serialization.HybridRow\$(HybridRowVersion)\microsoft.azure.cosmos.serialization.hybridrow.nuspec">
       <CopyToOutputDirectory>PreserveNewest</CopyToOutputDirectory>
     </None>
@@ -46,7 +39,15 @@
     </None>
     <None Include="..\..\src\Microsoft.Azure.Cosmos.csproj">
       <CopyToOutputDirectory>PreserveNewest</CopyToOutputDirectory>
->>>>>>> 0e1e2f31
+    </None>
+  </ItemGroup>
+
+  <ItemGroup>
+    <None Include="testbaseline.cmd">
+      <CopyToOutputDirectory>PreserveNewest</CopyToOutputDirectory>
+    </None>
+    <None Include="DotNetSDKAPI.json">
+      <CopyToOutputDirectory>Always</CopyToOutputDirectory>
     </None>
   </ItemGroup>
 
