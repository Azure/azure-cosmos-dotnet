--- conflicted
+++ resolved
@@ -140,14 +140,9 @@
                 openTcpConnectionTimeout,
                 maxRequestsPerTcpConnection,
                 maxTcpConnectionsPerEndpoint,
-<<<<<<< HEAD
-                portReuseMode)
+                portReuseMode,
+                enableTcpConnectionEndpointRediscovery)
                 .WithPreferredRegions(preferredLocations);
-=======
-                portReuseMode,
-                enableTcpConnectionEndpointRediscovery
-            );
->>>>>>> 1de241a4
 
             cosmosClient = cosmosClientBuilder.Build(new MockDocumentClient());
             clientOptions = cosmosClient.ClientOptions;
@@ -158,11 +153,8 @@
             Assert.AreEqual(maxRequestsPerTcpConnection, clientOptions.MaxRequestsPerTcpConnection);
             Assert.AreEqual(maxTcpConnectionsPerEndpoint, clientOptions.MaxTcpConnectionsPerEndpoint);
             Assert.AreEqual(portReuseMode, clientOptions.PortReuseMode);
-<<<<<<< HEAD
+            Assert.IsTrue(clientOptions.EnableTcpConnectionEndpointRediscovery);
             CollectionAssert.AreEqual(preferredLocations.ToArray(), clientOptions.ApplicationPreferredRegions.ToArray());
-=======
-            Assert.IsTrue(clientOptions.EnableTcpConnectionEndpointRediscovery);
->>>>>>> 1de241a4
 
             //Verify GetConnectionPolicy returns the correct values
             policy = clientOptions.GetConnectionPolicy();
@@ -171,11 +163,8 @@
             Assert.AreEqual(maxRequestsPerTcpConnection, policy.MaxRequestsPerTcpConnection);
             Assert.AreEqual(maxTcpConnectionsPerEndpoint, policy.MaxTcpConnectionsPerEndpoint);
             Assert.AreEqual(portReuseMode, policy.PortReuseMode);
-<<<<<<< HEAD
+            Assert.IsTrue(policy.EnableTcpConnectionEndpointRediscovery);
             CollectionAssert.AreEqual(preferredLocations.ToArray(), policy.PreferredLocations.ToArray());
-=======
-            Assert.IsTrue(policy.EnableTcpConnectionEndpointRediscovery);
->>>>>>> 1de241a4
         }
 
         [TestMethod]
