﻿//-----------------------------------------------------------------------
// <copyright file="JsonNewtonsoftNavigator.cs" company="Microsoft Corporation">
//     Copyright (c) Microsoft Corporation.  All rights reserved.
// </copyright>
//-----------------------------------------------------------------------
namespace Microsoft.Azure.Cosmos.Tests.Json
{
    using System;
    using System.Collections.Generic;
    using System.IO;
    using Microsoft.Azure.Cosmos.Json;
    using Newtonsoft.Json.Linq;

    internal sealed class JsonNewtonsoftNavigator : JsonNavigator
    {
        private readonly NewtonsoftNode root;

        public JsonNewtonsoftNavigator(string input)
        {
            Newtonsoft.Json.JsonReader reader = new Newtonsoft.Json.JsonTextReader(new StringReader(input))
            {
                DateParseHandling = Newtonsoft.Json.DateParseHandling.None
            };

            JToken rootJToken = JToken.Load(reader);

            this.root = new NewtonsoftNode(rootJToken, this.JTokenToJsonNodeType(rootJToken));
        }

        public override JsonSerializationFormat SerializationFormat => JsonSerializationFormat.Text;

        public override IJsonNavigatorNode GetArrayItemAt(IJsonNavigatorNode arrayNode, int index)
        {
            JArray jArray = ((NewtonsoftNode)arrayNode).JToken as JArray;
            return new NewtonsoftNode(jArray[index], this.JTokenToJsonNodeType(jArray[index]));
        }

        public override bool TryGetBufferedBinaryValue(IJsonNavigatorNode binaryNode, out ReadOnlyMemory<byte> bufferedBinaryValue)
        {
            throw new NotImplementedException();
        }

        public override int GetArrayItemCount(IJsonNavigatorNode arrayNode)
        {
            JArray jArray = ((NewtonsoftNode)arrayNode).JToken as JArray;
            return jArray.Count;
        }

        public override IEnumerable<IJsonNavigatorNode> GetArrayItems(IJsonNavigatorNode arrayNode)
        {
            JArray jArray = ((NewtonsoftNode)arrayNode).JToken as JArray;
            foreach (JToken arrayItem in jArray)
            {
                yield return new NewtonsoftNode(arrayItem, this.JTokenToJsonNodeType(arrayItem));
            }
        }

        private JsonNodeType JTokenToJsonNodeType(JToken jToken)
        {
            switch (jToken.Type)
            {
                case JTokenType.Object:
                    return JsonNodeType.Object;
                case JTokenType.Array:
                    return JsonNodeType.Array;
                case JTokenType.Integer:
                case JTokenType.Float:
                    return JsonNodeType.Number64;
                case JTokenType.String:
                    return JsonNodeType.String;
                case JTokenType.Boolean:
                    return ((bool)jToken) ? JsonNodeType.True : JsonNodeType.False;
                case JTokenType.Null:
                case JTokenType.Undefined:
                    return JsonNodeType.Null;
                case JTokenType.Constructor:
                case JTokenType.Property:
                case JTokenType.Comment:
                case JTokenType.Date:
                case JTokenType.Raw:
                case JTokenType.Bytes:
                case JTokenType.Guid:
                case JTokenType.Uri:
                case JTokenType.TimeSpan:
                    return JsonNodeType.String;
                default:
                    throw new InvalidOperationException();
            }
        }

        public override JsonNodeType GetNodeType(IJsonNavigatorNode node)
        {
            return ((NewtonsoftNode)node).JsonNodeType;
        }

        public override Number64 GetNumber64Value(IJsonNavigatorNode numberNode)
        {
            return (double)((NewtonsoftNode)numberNode).JToken;
        }

        public override IEnumerable<ObjectProperty> GetObjectProperties(IJsonNavigatorNode objectNode)
        {
            JObject jObject = ((NewtonsoftNode)objectNode).JToken as JObject;
            foreach (KeyValuePair<string, JToken> kvp in jObject)
            {
                yield return new ObjectProperty(
                    new NewtonsoftNode(JToken.FromObject(kvp.Key), JsonNodeType.FieldName),
                    new NewtonsoftNode(kvp.Value, this.JTokenToJsonNodeType(kvp.Value)));
            }
        }

        public override int GetObjectPropertyCount(IJsonNavigatorNode objectNode)
        {
            JObject jObject = ((NewtonsoftNode)objectNode).JToken as JObject;
            return jObject.Count;
        }

        public override IJsonNavigatorNode GetRootNode()
        {
            return this.root;
        }

        public override string GetStringValue(IJsonNavigatorNode stringNode)
        {
            return (string)((NewtonsoftNode)stringNode).JToken;
        }

        public override sbyte GetInt8Value(IJsonNavigatorNode numberNode)
        {
            throw new NotImplementedException();
        }

        public override short GetInt16Value(IJsonNavigatorNode numberNode)
        {
            throw new NotImplementedException();
        }

        public override int GetInt32Value(IJsonNavigatorNode numberNode)
        {
            throw new NotImplementedException();
        }

        public override long GetInt64Value(IJsonNavigatorNode numberNode)
        {
            throw new NotImplementedException();
        }

        public override float GetFloat32Value(IJsonNavigatorNode numberNode)
        {
            throw new NotImplementedException();
        }

        public override double GetFloat64Value(IJsonNavigatorNode numberNode)
        {
            throw new NotImplementedException();
        }

        public override uint GetUInt32Value(IJsonNavigatorNode numberNode)
        {
            throw new NotImplementedException();
        }

        public override Guid GetGuidValue(IJsonNavigatorNode guidNode)
        {
            throw new NotImplementedException();
        }

        public override ReadOnlyMemory<byte> GetBinaryValue(IJsonNavigatorNode binaryNode)
        {
            throw new NotImplementedException();
        }

        public override bool TryGetBufferedStringValue(IJsonNavigatorNode stringNode, out Utf8Memory bufferedStringValue)
        {
            bufferedStringValue = default;
            return false;
        }

        public override bool TryGetObjectProperty(IJsonNavigatorNode objectNode, string propertyName, out ObjectProperty objectProperty)
        {
            objectProperty = default;
            JObject jObject = ((NewtonsoftNode)objectNode).JToken as JObject;
            if (jObject.TryGetValue(propertyName, out JToken jToken))
            {
                objectProperty = new ObjectProperty(
                    new NewtonsoftNode(JToken.FromObject(propertyName), JsonNodeType.FieldName),
                    new NewtonsoftNode(jToken, this.JTokenToJsonNodeType(jToken)));
                return true;
            }

            return false;
        }

        public override bool TryGetBufferedRawJson(IJsonNavigatorNode jsonNode, out ReadOnlyMemory<byte> bufferedRawJson)
        {
            bufferedRawJson = null;
            return false;
        }

<<<<<<< HEAD
        public bool TryGetBufferedStringValue(IJsonNavigatorNode stringNode, out Utf8Span bufferedUtf8StringValue)
        {
            bufferedUtf8StringValue = default;
            return false;
        }

        public T Materialize<T>(Newtonsoft.Json.JsonSerializer jsonSerializer, IJsonNavigatorNode jsonNavigatorNode)
        {
            throw new NotImplementedException();
        }

=======
>>>>>>> de7835f1
        private readonly struct NewtonsoftNode : IJsonNavigatorNode
        {
            public NewtonsoftNode(JToken jToken, JsonNodeType jsonNodeType)
            {
                this.JToken = jToken;
                this.JsonNodeType = jsonNodeType;
            }

            public JToken JToken { get; }
            public JsonNodeType JsonNodeType { get; }
        }
    }
}<|MERGE_RESOLUTION|>--- conflicted
+++ resolved
@@ -8,6 +8,7 @@
     using System;
     using System.Collections.Generic;
     using System.IO;
+    using Microsoft.Azure.Cosmos.Core.Utf8;
     using Microsoft.Azure.Cosmos.Json;
     using Newtonsoft.Json.Linq;
 
@@ -197,20 +198,17 @@
             return false;
         }
 
-<<<<<<< HEAD
         public bool TryGetBufferedStringValue(IJsonNavigatorNode stringNode, out Utf8Span bufferedUtf8StringValue)
         {
             bufferedUtf8StringValue = default;
             return false;
         }
 
-        public T Materialize<T>(Newtonsoft.Json.JsonSerializer jsonSerializer, IJsonNavigatorNode jsonNavigatorNode)
-        {
-            throw new NotImplementedException();
-        }
-
-=======
->>>>>>> de7835f1
+        public override T Materialize<T>(Newtonsoft.Json.JsonSerializer jsonSerializer, IJsonNavigatorNode jsonNavigatorNode)
+        {
+            throw new NotImplementedException();
+        }
+
         private readonly struct NewtonsoftNode : IJsonNavigatorNode
         {
             public NewtonsoftNode(JToken jToken, JsonNodeType jsonNodeType)
