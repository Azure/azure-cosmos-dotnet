﻿//------------------------------------------------------------
// Copyright (c) Microsoft Corporation.  All rights reserved.
//------------------------------------------------------------

namespace Microsoft.Azure.Cosmos.Tests
{
    using System;
    using System.Collections.Generic;
    using System.IO;
    using System.Linq;
    using System.Net;
    using System.Threading;
    using System.Threading.Tasks;
    using Microsoft.Azure.Cosmos.Routing;
    using Microsoft.Azure.Cosmos.Tracing;
    using Microsoft.Azure.Documents;
    using Microsoft.VisualStudio.TestTools.UnitTesting;
    using Moq;

    [TestClass]
    public class BatchAsyncBatcherTests
    {
        private static readonly Exception expectedException = new Exception();
        private static readonly BatchPartitionMetric metric = new BatchPartitionMetric();

        private ItemBatchOperation CreateItemBatchOperation(bool withContext = false)
        {
            ItemBatchOperation operation = new ItemBatchOperation(
                operationType: OperationType.Create,
                operationIndex: 0,
                partitionKey: Cosmos.PartitionKey.Null,
                id: string.Empty,
                resourceStream: new MemoryStream(new byte[] { 0x41, 0x42 }, index: 0, count: 2, writable: false, publiclyVisible: true));
            if (withContext)
            {
                operation.AttachContext(new ItemBatchOperationContext(string.Empty, NoOpTrace.Singleton));
            }

            return operation;
        }

        private readonly BatchAsyncBatcherExecuteDelegate Executor
            = async (PartitionKeyRangeServerBatchRequest request, ITrace trace, CancellationToken cancellationToken) =>
            {
                List<TransactionalBatchOperationResult> results = new List<TransactionalBatchOperationResult>();
                ItemBatchOperation[] arrayOperations = new ItemBatchOperation[request.Operations.Count];
                int index = 0;
                foreach (ItemBatchOperation operation in request.Operations)
                {
                    results.Add(
                    new TransactionalBatchOperationResult(HttpStatusCode.OK)
                    {
                        ResourceStream = new MemoryStream(new byte[] { 0x41, 0x42 }, index: 0, count: 2, writable: false, publiclyVisible: true),
                        ETag = operation.Id
                    });

                    arrayOperations[index++] = operation;
                }

                MemoryStream responseContent = await new BatchResponsePayloadWriter(results).GeneratePayloadAsync();

                SinglePartitionKeyServerBatchRequest batchRequest = await SinglePartitionKeyServerBatchRequest.CreateAsync(
                    partitionKey: null,
                    operations: new ArraySegment<ItemBatchOperation>(arrayOperations),
                    serializerCore: MockCosmosUtil.Serializer,
                    trace: trace,
                    cancellationToken: cancellationToken);

                TransactionalBatchResponse batchresponse = await TransactionalBatchResponse.FromResponseMessageAsync(
                    new ResponseMessage(HttpStatusCode.OK)
                    {
                        Content = responseContent
                    },
                    batchRequest,
                    MockCosmosUtil.Serializer,
                    true,
                    trace,
                    CancellationToken.None);

                return new PartitionKeyRangeBatchExecutionResult(request.PartitionKeyRangeId, request.Operations, batchresponse);
            };

        private readonly BatchAsyncBatcherExecuteDelegate ExecutorWithSplit
            = async (PartitionKeyRangeServerBatchRequest request, ITrace trace, CancellationToken cancellationToken) =>
            {
                List<TransactionalBatchOperationResult> results = new List<TransactionalBatchOperationResult>();
                ItemBatchOperation[] arrayOperations = new ItemBatchOperation[request.Operations.Count];
                int index = 0;
                foreach (ItemBatchOperation operation in request.Operations)
                {
                    results.Add(
                    new TransactionalBatchOperationResult(HttpStatusCode.Gone)
                    {
                        ETag = operation.Id,
                        SubStatusCode = SubStatusCodes.PartitionKeyRangeGone
                    });

                    arrayOperations[index++] = operation;
                }

                MemoryStream responseContent = await new BatchResponsePayloadWriter(results).GeneratePayloadAsync();

                SinglePartitionKeyServerBatchRequest batchRequest = await SinglePartitionKeyServerBatchRequest.CreateAsync(
                    partitionKey: null,
                    operations: new ArraySegment<ItemBatchOperation>(arrayOperations),
                    serializerCore: MockCosmosUtil.Serializer,
                    trace: trace,
                    cancellationToken: cancellationToken);

                ResponseMessage responseMessage = new ResponseMessage(HttpStatusCode.Gone)
                {
                    Content = responseContent
                };
                responseMessage.Headers.SubStatusCode = SubStatusCodes.PartitionKeyRangeGone;

                TransactionalBatchResponse batchresponse = await TransactionalBatchResponse.FromResponseMessageAsync(
                    responseMessage,
                    batchRequest,
                    MockCosmosUtil.Serializer,
                    true,
                    trace,
                    CancellationToken.None);

                return new PartitionKeyRangeBatchExecutionResult(request.PartitionKeyRangeId, request.Operations, batchresponse);
            };

        private readonly BatchAsyncBatcherExecuteDelegate ExecutorWithCompletingSplit
            = async (PartitionKeyRangeServerBatchRequest request, ITrace trace, CancellationToken cancellationToken) =>
            {
                List<TransactionalBatchOperationResult> results = new List<TransactionalBatchOperationResult>();
                ItemBatchOperation[] arrayOperations = new ItemBatchOperation[request.Operations.Count];
                int index = 0;
                foreach (ItemBatchOperation operation in request.Operations)
                {
                    results.Add(
                    new TransactionalBatchOperationResult(HttpStatusCode.Gone)
                    {
                        ETag = operation.Id,
                        SubStatusCode = SubStatusCodes.CompletingSplit
                    });

                    arrayOperations[index++] = operation;
                }

                MemoryStream responseContent = await new BatchResponsePayloadWriter(results).GeneratePayloadAsync();

                SinglePartitionKeyServerBatchRequest batchRequest = await SinglePartitionKeyServerBatchRequest.CreateAsync(
                    partitionKey: null,
                    operations: new ArraySegment<ItemBatchOperation>(arrayOperations),
                    serializerCore: MockCosmosUtil.Serializer,
                    trace: trace,
                    cancellationToken: cancellationToken);

                ResponseMessage responseMessage = new ResponseMessage(HttpStatusCode.Gone)
                {
                    Content = responseContent
                };
                responseMessage.Headers.SubStatusCode = SubStatusCodes.PartitionKeyRangeGone;

                TransactionalBatchResponse batchresponse = await TransactionalBatchResponse.FromResponseMessageAsync(
                    responseMessage,
                    batchRequest,
                    MockCosmosUtil.Serializer,
                    true,
                    trace,
                    CancellationToken.None);

                return new PartitionKeyRangeBatchExecutionResult(request.PartitionKeyRangeId, request.Operations, batchresponse);
            };

        private readonly BatchAsyncBatcherExecuteDelegate ExecutorWithCompletingPartitionMigration
            = async (PartitionKeyRangeServerBatchRequest request, ITrace trace, CancellationToken cancellationToken) =>
            {
                List<TransactionalBatchOperationResult> results = new List<TransactionalBatchOperationResult>();
                ItemBatchOperation[] arrayOperations = new ItemBatchOperation[request.Operations.Count];
                int index = 0;
                foreach (ItemBatchOperation operation in request.Operations)
                {
                    results.Add(
                    new TransactionalBatchOperationResult(HttpStatusCode.Gone)
                    {
                        ETag = operation.Id,
                        SubStatusCode = SubStatusCodes.CompletingSplit
                    });

                    arrayOperations[index++] = operation;
                }

                MemoryStream responseContent = await new BatchResponsePayloadWriter(results).GeneratePayloadAsync();

                SinglePartitionKeyServerBatchRequest batchRequest = await SinglePartitionKeyServerBatchRequest.CreateAsync(
                    partitionKey: null,
                    operations: new ArraySegment<ItemBatchOperation>(arrayOperations),
                    serializerCore: MockCosmosUtil.Serializer,
                    trace: trace,
                    cancellationToken: cancellationToken);

                ResponseMessage responseMessage = new ResponseMessage(HttpStatusCode.Gone)
                {
                    Content = responseContent
                };
                responseMessage.Headers.SubStatusCode = SubStatusCodes.CompletingPartitionMigration;

                TransactionalBatchResponse batchresponse = await TransactionalBatchResponse.FromResponseMessageAsync(
                    responseMessage,
                    batchRequest,
                    MockCosmosUtil.Serializer,
                    true,
                    trace,
                    CancellationToken.None);

                return new PartitionKeyRangeBatchExecutionResult(request.PartitionKeyRangeId, request.Operations, batchresponse);
            };

        private readonly BatchAsyncBatcherExecuteDelegate ExecutorWith413
            = async (PartitionKeyRangeServerBatchRequest request, ITrace trace, CancellationToken cancellationToken) =>
            {
                List<TransactionalBatchOperationResult> results = new List<TransactionalBatchOperationResult>();
                ItemBatchOperation[] arrayOperations = new ItemBatchOperation[request.Operations.Count];
                int index = 0;
                foreach (ItemBatchOperation operation in request.Operations)
                {
                    if (index == 0)
                    {
                        // First operation is fine
                        results.Add(
                            new TransactionalBatchOperationResult(HttpStatusCode.OK)
                            {
                                ETag = operation.Id
                            });
                    }
                    else
                    {
                        // second operation is too big
                        results.Add(
                            new TransactionalBatchOperationResult(HttpStatusCode.RequestEntityTooLarge)
                            {
                                ETag = operation.Id
                            });
                    }

                    arrayOperations[index++] = operation;
                }

                MemoryStream responseContent = await new BatchResponsePayloadWriter(results).GeneratePayloadAsync();

                SinglePartitionKeyServerBatchRequest batchRequest = await SinglePartitionKeyServerBatchRequest.CreateAsync(
                    partitionKey: null,
                    operations: new ArraySegment<ItemBatchOperation>(arrayOperations),
                    serializerCore: MockCosmosUtil.Serializer,
                    trace: trace,
                    cancellationToken: cancellationToken);

                ResponseMessage responseMessage = new ResponseMessage((HttpStatusCode)207)
                {
                    Content = responseContent
                };

                TransactionalBatchResponse batchresponse = await TransactionalBatchResponse.FromResponseMessageAsync(
                    responseMessage,
                    batchRequest,
                    MockCosmosUtil.Serializer,
                    true,
                    trace: trace,
                    CancellationToken.None);

                return new PartitionKeyRangeBatchExecutionResult(request.PartitionKeyRangeId, request.Operations, batchresponse);
            };

        private readonly BatchAsyncBatcherExecuteDelegate ExecutorWith413_3402
            = async (PartitionKeyRangeServerBatchRequest request, ITrace trace, CancellationToken cancellationToken) =>
            {
                List<TransactionalBatchOperationResult> results = new List<TransactionalBatchOperationResult>();
                ItemBatchOperation[] arrayOperations = new ItemBatchOperation[request.Operations.Count];
                int index = 0;
                foreach (ItemBatchOperation operation in request.Operations)
                {
                    if (index == 0)
                    {
                                // First operation is fine
                                results.Add(
                            new TransactionalBatchOperationResult(HttpStatusCode.OK)
                            {
                                ETag = operation.Id
                            });
                    }
                    else
                    {
                                // second operation is too big
                                results.Add(
                            new TransactionalBatchOperationResult(HttpStatusCode.RequestEntityTooLarge)
                            {
                                SubStatusCode = (SubStatusCodes)3402,
                                ETag = operation.Id
                            });
                    }

                    arrayOperations[index++] = operation;
                }

                MemoryStream responseContent = await new BatchResponsePayloadWriter(results).GeneratePayloadAsync();

                SinglePartitionKeyServerBatchRequest batchRequest = await SinglePartitionKeyServerBatchRequest.CreateAsync(
                    partitionKey: null,
                    operations: new ArraySegment<ItemBatchOperation>(arrayOperations),
                    serializerCore: MockCosmosUtil.Serializer,
                    trace: trace,
                    cancellationToken: cancellationToken);

                ResponseMessage responseMessage = new ResponseMessage((HttpStatusCode)207)
                {
                    Content = responseContent
                };

                TransactionalBatchResponse batchresponse = await TransactionalBatchResponse.FromResponseMessageAsync(
                    responseMessage,
                    batchRequest,
                    MockCosmosUtil.Serializer,
                    true,
                    trace: trace,
                    CancellationToken.None);

                return new PartitionKeyRangeBatchExecutionResult(request.PartitionKeyRangeId, request.Operations, batchresponse);
            };

        // The response will include all but 2 operation responses
        private readonly BatchAsyncBatcherExecuteDelegate ExecutorWithLessResponses
            = async (PartitionKeyRangeServerBatchRequest request, ITrace trace, CancellationToken cancellationToken) =>
            {
                int operationCount = request.Operations.Count - 2;
                List<TransactionalBatchOperationResult> results = new List<TransactionalBatchOperationResult>();
                ItemBatchOperation[] arrayOperations = new ItemBatchOperation[operationCount];
                int index = 0;
                foreach (ItemBatchOperation operation in request.Operations.Skip(1).Take(operationCount))
                {
                    results.Add(
                    new TransactionalBatchOperationResult(HttpStatusCode.OK)
                    {
                        ResourceStream = new MemoryStream(new byte[] { 0x41, 0x42 }, index: 0, count: 2, writable: false, publiclyVisible: true),
                        ETag = operation.Id
                    });

                    arrayOperations[index++] = operation;
                }

                MemoryStream responseContent = await new BatchResponsePayloadWriter(results).GeneratePayloadAsync();

                SinglePartitionKeyServerBatchRequest batchRequest = await SinglePartitionKeyServerBatchRequest.CreateAsync(
                    partitionKey: null,
                    operations: new ArraySegment<ItemBatchOperation>(arrayOperations),
                    serializerCore: MockCosmosUtil.Serializer,
                    trace: trace,
                    cancellationToken: cancellationToken);

                TransactionalBatchResponse batchresponse = await TransactionalBatchResponse.FromResponseMessageAsync(
                    new ResponseMessage(HttpStatusCode.OK) { Content = responseContent },
                    batchRequest,
                    MockCosmosUtil.Serializer,
                    true,
                    trace,
                    CancellationToken.None);

                return new PartitionKeyRangeBatchExecutionResult(request.PartitionKeyRangeId, request.Operations, batchresponse);
            };

        private readonly BatchAsyncBatcherExecuteDelegate ExecutorWithFailure
            = (PartitionKeyRangeServerBatchRequest request, ITrace trace, CancellationToken cancellationToken) => throw expectedException;

        private readonly BatchAsyncBatcherRetryDelegate Retrier = (ItemBatchOperation operation, CancellationToken cancellation) => Task.CompletedTask;

        [DataTestMethod]
        [ExpectedException(typeof(ArgumentOutOfRangeException))]
        [DataRow(0)]
        [DataRow(-1)]
        public void ValidatesSize(int size)
        {
            _ = new BatchAsyncBatcher(size, 1, MockCosmosUtil.Serializer, this.Executor, this.Retrier, BatchAsyncBatcherTests.MockClientContext());
        }

        [DataTestMethod]
        [ExpectedException(typeof(ArgumentOutOfRangeException))]
        [DataRow(0)]
        [DataRow(-1)]
        public void ValidatesByteSize(int size)
        {
            _ = new BatchAsyncBatcher(1, size, MockCosmosUtil.Serializer, this.Executor, this.Retrier, BatchAsyncBatcherTests.MockClientContext());
        }

        [TestMethod]
        [ExpectedException(typeof(ArgumentNullException))]
        public void ValidatesExecutor()
        {
            _ = new BatchAsyncBatcher(1, 1, MockCosmosUtil.Serializer, null, this.Retrier, BatchAsyncBatcherTests.MockClientContext());
        }

        [TestMethod]
        [ExpectedException(typeof(ArgumentNullException))]
        public void ValidatesRetrier()
        {
            _ = new BatchAsyncBatcher(1, 1, MockCosmosUtil.Serializer, this.Executor, null, BatchAsyncBatcherTests.MockClientContext());
        }

        [TestMethod]
        [ExpectedException(typeof(ArgumentNullException))]
        public void ValidatesSerializer()
        {
            _ = new BatchAsyncBatcher(1, 1, null, this.Executor, this.Retrier, BatchAsyncBatcherTests.MockClientContext());
        }

        [TestMethod]
        public void HasFixedSize()
        {
            BatchAsyncBatcher batchAsyncBatcher = new BatchAsyncBatcher(2, 1000, MockCosmosUtil.Serializer, this.Executor, this.Retrier, BatchAsyncBatcherTests.MockClientContext());
            Assert.IsTrue(batchAsyncBatcher.TryAdd(this.CreateItemBatchOperation(true)));
            Assert.IsTrue(batchAsyncBatcher.TryAdd(this.CreateItemBatchOperation(true)));
            Assert.IsFalse(batchAsyncBatcher.TryAdd(this.CreateItemBatchOperation(true)));
        }

        [TestMethod]
        public async Task HasFixedByteSize()
        {
            ItemBatchOperation itemBatchOperation = this.CreateItemBatchOperation(true);
            await itemBatchOperation.MaterializeResourceAsync(MockCosmosUtil.Serializer, default);
            // Each operation is 2 bytes
            BatchAsyncBatcher batchAsyncBatcher = new BatchAsyncBatcher(3, 4, MockCosmosUtil.Serializer, this.Executor, this.Retrier, BatchAsyncBatcherTests.MockClientContext());
            Assert.IsTrue(batchAsyncBatcher.TryAdd(itemBatchOperation));
            Assert.IsTrue(batchAsyncBatcher.TryAdd(itemBatchOperation));
            Assert.IsFalse(batchAsyncBatcher.TryAdd(itemBatchOperation));
        }

        [TestMethod]
        public async Task ExceptionsFailOperationsAsync()
        {
            BatchAsyncBatcher batchAsyncBatcher = new BatchAsyncBatcher(2, 1000, MockCosmosUtil.Serializer, this.ExecutorWithFailure, this.Retrier, BatchAsyncBatcherTests.MockClientContext());
            ItemBatchOperation operation1 = this.CreateItemBatchOperation();
            ItemBatchOperation operation2 = this.CreateItemBatchOperation();
            ItemBatchOperationContext context1 = new ItemBatchOperationContext(string.Empty, NoOpTrace.Singleton);
            operation1.AttachContext(context1);
            ItemBatchOperationContext context2 = new ItemBatchOperationContext(string.Empty, NoOpTrace.Singleton);
            operation2.AttachContext(context2);
            batchAsyncBatcher.TryAdd(operation1);
            batchAsyncBatcher.TryAdd(operation2);
            await batchAsyncBatcher.DispatchAsync(metric);

            Assert.AreEqual(TaskStatus.Faulted, context1.OperationTask.Status);
            Assert.AreEqual(TaskStatus.Faulted, context2.OperationTask.Status);
            Assert.AreEqual(expectedException, context1.OperationTask.Exception.InnerException);
            Assert.AreEqual(expectedException, context2.OperationTask.Exception.InnerException);
        }

        [TestMethod]
        public async Task DispatchProcessInOrderAsync()
        {
            BatchAsyncBatcher batchAsyncBatcher = new BatchAsyncBatcher(10, 1000, MockCosmosUtil.Serializer, this.Executor, this.Retrier, BatchAsyncBatcherTests.MockClientContext());
            List<ItemBatchOperation> operations = new List<ItemBatchOperation>(10);
            for (int i = 0; i < 10; i++)
            {
                ItemBatchOperation operation = new ItemBatchOperation(
                    operationType: OperationType.Create,
                    operationIndex: i,
                    partitionKey: new Cosmos.PartitionKey(i.ToString()),
                    id: i.ToString());

                ItemBatchOperationContext context = new ItemBatchOperationContext(string.Empty, NoOpTrace.Singleton);
                operation.AttachContext(context);
                operations.Add(operation);
                Assert.IsTrue(batchAsyncBatcher.TryAdd(operation));
            }

            await batchAsyncBatcher.DispatchAsync(metric);

            for (int i = 0; i < 10; i++)
            {
                ItemBatchOperation operation = operations[i];
                Assert.AreEqual(TaskStatus.RanToCompletion, operation.Context.OperationTask.Status);
                TransactionalBatchOperationResult result = await operation.Context.OperationTask;
                Assert.AreEqual(i.ToString(), result.ETag);
            }
        }

        [TestMethod]
        public async Task DispatchWithLessResponses()
        {
            BatchAsyncBatcher batchAsyncBatcher = new BatchAsyncBatcher(10, 1000, MockCosmosUtil.Serializer, this.ExecutorWithLessResponses, this.Retrier, BatchAsyncBatcherTests.MockClientContext());
            BatchAsyncBatcher secondAsyncBatcher = new BatchAsyncBatcher(10, 1000, MockCosmosUtil.Serializer, this.Executor, this.Retrier, BatchAsyncBatcherTests.MockClientContext());
            List<ItemBatchOperation> operations = new List<ItemBatchOperation>(10);
            for (int i = 0; i < 10; i++)
            {
                ItemBatchOperation operation = new ItemBatchOperation(OperationType.Create, i, Cosmos.PartitionKey.Null, i.ToString());
                ItemBatchOperationContext context = new ItemBatchOperationContext(string.Empty, NoOpTrace.Singleton);
                operation.AttachContext(context);
                operations.Add(operation);
                Assert.IsTrue(batchAsyncBatcher.TryAdd(operation));
            }

            await batchAsyncBatcher.DispatchAsync(metric);

            // Responses 1 and 10 should be missing
            for (int i = 0; i < 10; i++)
            {
                ItemBatchOperation operation = operations[i];
                // Some tasks should not be resolved
                if (i == 0 || i == 9)
                {
                    Assert.IsTrue(operation.Context.OperationTask.Status == TaskStatus.WaitingForActivation);
                }
                else
                {
                    Assert.IsTrue(operation.Context.OperationTask.Status == TaskStatus.RanToCompletion);
                }
                if (operation.Context.OperationTask.Status == TaskStatus.RanToCompletion)
                {
                    TransactionalBatchOperationResult result = await operation.Context.OperationTask;
                    Assert.AreEqual(i.ToString(), result.ETag);
                }
                else
                {
                    // Pass the pending one to another batcher
                    Assert.IsTrue(secondAsyncBatcher.TryAdd(operation));
                }
            }

            await secondAsyncBatcher.DispatchAsync(metric);

            // All tasks should be completed
            for (int i = 0; i < 10; i++)
            {
                ItemBatchOperation operation = operations[i];
                Assert.AreEqual(TaskStatus.RanToCompletion, operation.Context.OperationTask.Status);
                TransactionalBatchOperationResult result = await operation.Context.OperationTask;
                Assert.AreEqual(i.ToString(), result.ETag);
            }
        }

        [TestMethod]
        public void IsEmptyWithNoOperations()
        {
            BatchAsyncBatcher batchAsyncBatcher = new BatchAsyncBatcher(10, 1000, MockCosmosUtil.Serializer, this.Executor, this.Retrier, BatchAsyncBatcherTests.MockClientContext());
            Assert.IsTrue(batchAsyncBatcher.IsEmpty);
        }

        [TestMethod]
        public void IsNotEmptyWithOperations()
        {
            BatchAsyncBatcher batchAsyncBatcher = new BatchAsyncBatcher(1, 1000, MockCosmosUtil.Serializer, this.Executor, this.Retrier, BatchAsyncBatcherTests.MockClientContext());
            Assert.IsTrue(batchAsyncBatcher.TryAdd(this.CreateItemBatchOperation(true)));
            Assert.IsFalse(batchAsyncBatcher.IsEmpty);
        }

        [TestMethod]
        public async Task CannotAddToDispatchedBatch()
        {
            BatchAsyncBatcher batchAsyncBatcher = new BatchAsyncBatcher(1, 1000, MockCosmosUtil.Serializer, this.Executor, this.Retrier, BatchAsyncBatcherTests.MockClientContext());
            ItemBatchOperation operation = this.CreateItemBatchOperation();
            operation.AttachContext(new ItemBatchOperationContext(string.Empty, NoOpTrace.Singleton));
            Assert.IsTrue(batchAsyncBatcher.TryAdd(operation));
            await batchAsyncBatcher.DispatchAsync(metric);
            Assert.IsFalse(batchAsyncBatcher.TryAdd(this.CreateItemBatchOperation()));
        }

        [TestMethod]
        public async Task RetrierGetsCalledOnSplit()
        {
            IDocumentClientRetryPolicy retryPolicy1 = new BulkExecutionRetryPolicy(
                GetSplitEnabledContainer(),
                OperationType.Read,
                new ResourceThrottleRetryPolicy(1));

            IDocumentClientRetryPolicy retryPolicy2 = new BulkExecutionRetryPolicy(
                GetSplitEnabledContainer(),
                OperationType.Read,
                new ResourceThrottleRetryPolicy(1));

            ItemBatchOperation operation1 = this.CreateItemBatchOperation();
            ItemBatchOperation operation2 = this.CreateItemBatchOperation();
            operation1.AttachContext(new ItemBatchOperationContext(string.Empty, NoOpTrace.Singleton, retryPolicy1));
            operation2.AttachContext(new ItemBatchOperationContext(string.Empty, NoOpTrace.Singleton, retryPolicy2));

            Mock<BatchAsyncBatcherRetryDelegate> retryDelegate = new Mock<BatchAsyncBatcherRetryDelegate>();

            BatchAsyncBatcher batchAsyncBatcher = new BatchAsyncBatcher(2, 1000, MockCosmosUtil.Serializer, this.ExecutorWithSplit, retryDelegate.Object, BatchAsyncBatcherTests.MockClientContext());
            Assert.IsTrue(batchAsyncBatcher.TryAdd(operation1));
            Assert.IsTrue(batchAsyncBatcher.TryAdd(operation2));
            await batchAsyncBatcher.DispatchAsync(metric);
            retryDelegate.Verify(a => a(It.Is<ItemBatchOperation>(o => o == operation1), It.IsAny<CancellationToken>()), Times.Once);
            retryDelegate.Verify(a => a(It.Is<ItemBatchOperation>(o => o == operation2), It.IsAny<CancellationToken>()), Times.Once);
            retryDelegate.Verify(a => a(It.IsAny<ItemBatchOperation>(), It.IsAny<CancellationToken>()), Times.Exactly(2));
        }

        [TestMethod]
        public async Task RetrierGetsCalledOnCompletingSplit()
        {
            IDocumentClientRetryPolicy retryPolicy1 = new BulkExecutionRetryPolicy(
                GetSplitEnabledContainer(),
                OperationType.Read,
                new ResourceThrottleRetryPolicy(1));

            IDocumentClientRetryPolicy retryPolicy2 = new BulkExecutionRetryPolicy(
                GetSplitEnabledContainer(),
                OperationType.Read,
                new ResourceThrottleRetryPolicy(1));

            ItemBatchOperation operation1 = this.CreateItemBatchOperation();
            ItemBatchOperation operation2 = this.CreateItemBatchOperation();
            operation1.AttachContext(new ItemBatchOperationContext(string.Empty, NoOpTrace.Singleton, retryPolicy1));
            operation2.AttachContext(new ItemBatchOperationContext(string.Empty, NoOpTrace.Singleton, retryPolicy2));

            Mock<BatchAsyncBatcherRetryDelegate> retryDelegate = new Mock<BatchAsyncBatcherRetryDelegate>();

            BatchAsyncBatcher batchAsyncBatcher = new BatchAsyncBatcher(2, 1000, MockCosmosUtil.Serializer, this.ExecutorWithCompletingSplit, retryDelegate.Object, BatchAsyncBatcherTests.MockClientContext());
            Assert.IsTrue(batchAsyncBatcher.TryAdd(operation1));
            Assert.IsTrue(batchAsyncBatcher.TryAdd(operation2));
            await batchAsyncBatcher.DispatchAsync(metric);
            retryDelegate.Verify(a => a(It.Is<ItemBatchOperation>(o => o == operation1), It.IsAny<CancellationToken>()), Times.Once);
            retryDelegate.Verify(a => a(It.Is<ItemBatchOperation>(o => o == operation2), It.IsAny<CancellationToken>()), Times.Once);
            retryDelegate.Verify(a => a(It.IsAny<ItemBatchOperation>(), It.IsAny<CancellationToken>()), Times.Exactly(2));
        }

        [TestMethod]
        public async Task RetrierGetsCalledOnCompletingPartitionMigration()
        {
            IDocumentClientRetryPolicy retryPolicy1 = new BulkExecutionRetryPolicy(
                GetSplitEnabledContainer(),
                OperationType.Read,
                new ResourceThrottleRetryPolicy(1));

            IDocumentClientRetryPolicy retryPolicy2 = new BulkExecutionRetryPolicy(
                GetSplitEnabledContainer(),
                OperationType.Read,
                new ResourceThrottleRetryPolicy(1));

            ItemBatchOperation operation1 = this.CreateItemBatchOperation();
            ItemBatchOperation operation2 = this.CreateItemBatchOperation();
            operation1.AttachContext(new ItemBatchOperationContext(string.Empty, NoOpTrace.Singleton, retryPolicy1));
            operation2.AttachContext(new ItemBatchOperationContext(string.Empty, NoOpTrace.Singleton, retryPolicy2));

            Mock<BatchAsyncBatcherRetryDelegate> retryDelegate = new Mock<BatchAsyncBatcherRetryDelegate>();

            BatchAsyncBatcher batchAsyncBatcher = new BatchAsyncBatcher(2, 1000, MockCosmosUtil.Serializer, this.ExecutorWithCompletingPartitionMigration, retryDelegate.Object, BatchAsyncBatcherTests.MockClientContext());
            Assert.IsTrue(batchAsyncBatcher.TryAdd(operation1));
            Assert.IsTrue(batchAsyncBatcher.TryAdd(operation2));
            await batchAsyncBatcher.DispatchAsync(metric);
            retryDelegate.Verify(a => a(It.Is<ItemBatchOperation>(o => o == operation1), It.IsAny<CancellationToken>()), Times.Once);
            retryDelegate.Verify(a => a(It.Is<ItemBatchOperation>(o => o == operation2), It.IsAny<CancellationToken>()), Times.Once);
            retryDelegate.Verify(a => a(It.IsAny<ItemBatchOperation>(), It.IsAny<CancellationToken>()), Times.Exactly(2));
        }

        [TestMethod]
        public async Task RetrierGetsCalledOnOverFlow()
        {
            ItemBatchOperation operation1 = this.CreateItemBatchOperation();
            ItemBatchOperation operation2 = this.CreateItemBatchOperation();
            operation1.AttachContext(new ItemBatchOperationContext(string.Empty, NoOpTrace.Singleton));
            operation2.AttachContext(new ItemBatchOperationContext(string.Empty, NoOpTrace.Singleton));

            Mock<BatchAsyncBatcherRetryDelegate> retryDelegate = new Mock<BatchAsyncBatcherRetryDelegate>();
            Mock<BatchAsyncBatcherExecuteDelegate> executeDelegate = new Mock<BatchAsyncBatcherExecuteDelegate>();

            BatchAsyncBatcherThatOverflows batchAsyncBatcher = new BatchAsyncBatcherThatOverflows(2, 1000, MockCosmosUtil.Serializer, executeDelegate.Object, retryDelegate.Object);
            Assert.IsTrue(batchAsyncBatcher.TryAdd(operation1));
            Assert.IsTrue(batchAsyncBatcher.TryAdd(operation2));
            await batchAsyncBatcher.DispatchAsync(metric);
            retryDelegate.Verify(a => a(It.Is<ItemBatchOperation>(o => o == operation1), It.IsAny<CancellationToken>()), Times.Never);
            retryDelegate.Verify(a => a(It.Is<ItemBatchOperation>(o => o == operation2), It.IsAny<CancellationToken>()), Times.Once);
            retryDelegate.Verify(a => a(It.IsAny<ItemBatchOperation>(), It.IsAny<CancellationToken>()), Times.Once);
        }

        [TestMethod]
        public async Task RetrierGetsCalledOn413_3402()
        {
            IDocumentClientRetryPolicy retryPolicy1 = new BulkExecutionRetryPolicy(
                GetSplitEnabledContainer(),
                OperationType.Read,
                new ResourceThrottleRetryPolicy(1));

            IDocumentClientRetryPolicy retryPolicy2 = new BulkExecutionRetryPolicy(
                GetSplitEnabledContainer(),
                OperationType.Read,
                new ResourceThrottleRetryPolicy(1));

            IDocumentClientRetryPolicy retryPolicy3 = new BulkExecutionRetryPolicy(
                GetSplitEnabledContainer(),
                OperationType.Create,
                new ResourceThrottleRetryPolicy(1));

            ItemBatchOperation operation1 = this.CreateItemBatchOperation();
            ItemBatchOperation operation2 = this.CreateItemBatchOperation();
<<<<<<< HEAD
            ItemBatchOperation operation3 = this.CreateItemBatchOperation();
            operation1.AttachContext(new ItemBatchOperationContext(string.Empty, retryPolicy1));
            operation2.AttachContext(new ItemBatchOperationContext(string.Empty, retryPolicy2));
            operation3.AttachContext(new ItemBatchOperationContext(string.Empty, retryPolicy3));
=======
            operation1.AttachContext(new ItemBatchOperationContext(string.Empty, NoOpTrace.Singleton, retryPolicy1));
            operation2.AttachContext(new ItemBatchOperationContext(string.Empty, NoOpTrace.Singleton, retryPolicy2));
>>>>>>> a0f1f649

            Mock<BatchAsyncBatcherRetryDelegate> retryDelegate = new Mock<BatchAsyncBatcherRetryDelegate>();

            BatchAsyncBatcher batchAsyncBatcher = new BatchAsyncBatcher(3, 1000, MockCosmosUtil.Serializer, this.ExecutorWith413_3402, retryDelegate.Object, BatchAsyncBatcherTests.MockClientContext());
            Assert.IsTrue(batchAsyncBatcher.TryAdd(operation1));
            Assert.IsTrue(batchAsyncBatcher.TryAdd(operation2));
            Assert.IsTrue(batchAsyncBatcher.TryAdd(operation3));
            await batchAsyncBatcher.DispatchAsync(metric);
<<<<<<< HEAD
            retryDelegate.Verify(a => a(It.Is<ItemBatchOperation>(o => o == operation1), It.IsAny<ITrace>(), It.IsAny<CancellationToken>()), Times.Never);
            retryDelegate.Verify(a => a(It.Is<ItemBatchOperation>(o => o == operation2), It.IsAny<ITrace>(), It.IsAny<CancellationToken>()), Times.Once);
            retryDelegate.Verify(a => a(It.Is<ItemBatchOperation>(o => o == operation2), It.IsAny<ITrace>(), It.IsAny<CancellationToken>()), Times.Once);
            retryDelegate.Verify(a => a(It.IsAny<ItemBatchOperation>(), It.IsAny<ITrace>(), It.IsAny<CancellationToken>()), Times.Exactly(2));
=======
            retryDelegate.Verify(a => a(It.Is<ItemBatchOperation>(o => o == operation1), It.IsAny<CancellationToken>()), Times.Never);
            retryDelegate.Verify(a => a(It.Is<ItemBatchOperation>(o => o == operation2), It.IsAny<CancellationToken>()), Times.Once);
            retryDelegate.Verify(a => a(It.IsAny<ItemBatchOperation>(), It.IsAny<CancellationToken>()), Times.Once);
>>>>>>> a0f1f649
        }

        [TestMethod]
        public async Task RetrierGetsCalledOn413_NoSubstatus()
        {
            IDocumentClientRetryPolicy retryPolicy1 = new BulkExecutionRetryPolicy(
                GetSplitEnabledContainer(),
                OperationType.Read,
                new ResourceThrottleRetryPolicy(1));

            IDocumentClientRetryPolicy retryPolicy2 = new BulkExecutionRetryPolicy(
                GetSplitEnabledContainer(),
                OperationType.Read,
                new ResourceThrottleRetryPolicy(1));

            IDocumentClientRetryPolicy retryPolicy3 = new BulkExecutionRetryPolicy(
                GetSplitEnabledContainer(),
                OperationType.Create,
                new ResourceThrottleRetryPolicy(1));

            ItemBatchOperation operation1 = this.CreateItemBatchOperation();
            ItemBatchOperation operation2 = this.CreateItemBatchOperation();
<<<<<<< HEAD
            ItemBatchOperation operation3 = this.CreateItemBatchOperation();
            operation1.AttachContext(new ItemBatchOperationContext(string.Empty, retryPolicy1));
            operation2.AttachContext(new ItemBatchOperationContext(string.Empty, retryPolicy2));
            operation3.AttachContext(new ItemBatchOperationContext(string.Empty, retryPolicy3));
=======
            operation1.AttachContext(new ItemBatchOperationContext(string.Empty, NoOpTrace.Singleton, retryPolicy1));
            operation2.AttachContext(new ItemBatchOperationContext(string.Empty, NoOpTrace.Singleton, retryPolicy2));
>>>>>>> a0f1f649

            Mock<BatchAsyncBatcherRetryDelegate> retryDelegate = new Mock<BatchAsyncBatcherRetryDelegate>();

            BatchAsyncBatcher batchAsyncBatcher = new BatchAsyncBatcher(3, 1000, MockCosmosUtil.Serializer, this.ExecutorWith413, retryDelegate.Object, BatchAsyncBatcherTests.MockClientContext());
            Assert.IsTrue(batchAsyncBatcher.TryAdd(operation1));
            Assert.IsTrue(batchAsyncBatcher.TryAdd(operation2));
            Assert.IsTrue(batchAsyncBatcher.TryAdd(operation3));
            await batchAsyncBatcher.DispatchAsync(metric);
<<<<<<< HEAD
            retryDelegate.Verify(a => a(It.Is<ItemBatchOperation>(o => o == operation1), It.IsAny<ITrace>(), It.IsAny<CancellationToken>()), Times.Never);
            retryDelegate.Verify(a => a(It.Is<ItemBatchOperation>(o => o == operation2), It.IsAny<ITrace>(), It.IsAny<CancellationToken>()), Times.Never);
            retryDelegate.Verify(a => a(It.Is<ItemBatchOperation>(o => o == operation3), It.IsAny<ITrace>(), It.IsAny<CancellationToken>()), Times.Never);
            retryDelegate.Verify(a => a(It.IsAny<ItemBatchOperation>(), It.IsAny<ITrace>(), It.IsAny<CancellationToken>()), Times.Never);
=======
            retryDelegate.Verify(a => a(It.Is<ItemBatchOperation>(o => o == operation1), It.IsAny<CancellationToken>()), Times.Never);
            retryDelegate.Verify(a => a(It.Is<ItemBatchOperation>(o => o == operation2), It.IsAny<CancellationToken>()), Times.Never);
            retryDelegate.Verify(a => a(It.IsAny<ItemBatchOperation>(), It.IsAny<CancellationToken>()), Times.Never);
>>>>>>> a0f1f649
        }

        private static ContainerInternal GetSplitEnabledContainer()
        {
            Mock<ContainerInternal> container = new Mock<ContainerInternal>();
            container.Setup(c => c.GetCachedRIDAsync(It.IsAny<bool>(), It.IsAny<ITrace>(), It.IsAny<CancellationToken>())).ReturnsAsync(Guid.NewGuid().ToString());
            Mock<CosmosClientContext> context = new Mock<CosmosClientContext>();
            container.Setup(c => c.ClientContext).Returns(context.Object);
            context.Setup(c => c.DocumentClient).Returns(new ClientWithSplitDetection());
            return container.Object;
        }

        private static CosmosClientContext MockClientContext()
        {
            Mock<CosmosClientContext> mockContext = new Mock<CosmosClientContext>();
            mockContext.Setup(x => x.OperationHelperAsync<object>(
                It.IsAny<string>(),
                It.IsAny<RequestOptions>(),
                It.IsAny<Func<ITrace, Task<object>>>(),
                It.IsAny<TraceComponent>(),
                It.IsAny<TraceLevel>()))
               .Returns<string, RequestOptions, Func<ITrace, Task<object>>, TraceComponent, TraceLevel>(
                (operationName, requestOptions, func, comp, level) => func(NoOpTrace.Singleton));

            return mockContext.Object;
        }

        private class BatchAsyncBatcherThatOverflows : BatchAsyncBatcher
        {
            public BatchAsyncBatcherThatOverflows(
                int maxBatchOperationCount,
                int maxBatchByteSize,
                CosmosSerializerCore serializerCore,
                BatchAsyncBatcherExecuteDelegate executor,
                BatchAsyncBatcherRetryDelegate retrier) : base(maxBatchOperationCount, maxBatchByteSize, serializerCore, executor, retrier, BatchAsyncBatcherTests.MockClientContext())
            {

            }

            internal override async Task<Tuple<PartitionKeyRangeServerBatchRequest, ArraySegment<ItemBatchOperation>>> CreateServerRequestAsync(CancellationToken cancellationToken)
            {
                (PartitionKeyRangeServerBatchRequest serverRequest, _) = await base.CreateServerRequestAsync(cancellationToken);

                // Returning a pending operation to retry
                return new Tuple<PartitionKeyRangeServerBatchRequest, ArraySegment<ItemBatchOperation>>(serverRequest, new ArraySegment<ItemBatchOperation>(serverRequest.Operations.ToArray(), 1, 1));
            }
        }

        private class ClientWithSplitDetection : MockDocumentClient
        {
            private readonly Mock<PartitionKeyRangeCache> partitionKeyRangeCache;

            public ClientWithSplitDetection()
            {
                this.partitionKeyRangeCache = new Mock<PartitionKeyRangeCache>(MockBehavior.Strict, null, null, null);
                this.partitionKeyRangeCache.Setup(
                        m => m.TryGetOverlappingRangesAsync(
                            It.IsAny<string>(),
                            It.IsAny<Documents.Routing.Range<string>>(),
                            It.IsAny<ITrace>(),
                            It.Is<bool>(b => b == true) // Mocking only the refresh, if it doesn't get called, the test fails
                        )
                ).Returns((string collectionRid, Documents.Routing.Range<string> range, ITrace trace, bool forceRefresh) => Task.FromResult<IReadOnlyList<PartitionKeyRange>>(this.ResolveOverlapingPartitionKeyRanges(collectionRid, range, forceRefresh)));
            }

            internal override Task<PartitionKeyRangeCache> GetPartitionKeyRangeCacheAsync(ITrace trace)
            {
                return Task.FromResult(this.partitionKeyRangeCache.Object);
            }

        }
    }
}<|MERGE_RESOLUTION|>--- conflicted
+++ resolved
@@ -685,15 +685,10 @@
 
             ItemBatchOperation operation1 = this.CreateItemBatchOperation();
             ItemBatchOperation operation2 = this.CreateItemBatchOperation();
-<<<<<<< HEAD
             ItemBatchOperation operation3 = this.CreateItemBatchOperation();
-            operation1.AttachContext(new ItemBatchOperationContext(string.Empty, retryPolicy1));
-            operation2.AttachContext(new ItemBatchOperationContext(string.Empty, retryPolicy2));
-            operation3.AttachContext(new ItemBatchOperationContext(string.Empty, retryPolicy3));
-=======
             operation1.AttachContext(new ItemBatchOperationContext(string.Empty, NoOpTrace.Singleton, retryPolicy1));
             operation2.AttachContext(new ItemBatchOperationContext(string.Empty, NoOpTrace.Singleton, retryPolicy2));
->>>>>>> a0f1f649
+            operation3.AttachContext(new ItemBatchOperationContext(string.Empty, NoOpTrace.Singleton, retryPolicy3));
 
             Mock<BatchAsyncBatcherRetryDelegate> retryDelegate = new Mock<BatchAsyncBatcherRetryDelegate>();
 
@@ -702,16 +697,10 @@
             Assert.IsTrue(batchAsyncBatcher.TryAdd(operation2));
             Assert.IsTrue(batchAsyncBatcher.TryAdd(operation3));
             await batchAsyncBatcher.DispatchAsync(metric);
-<<<<<<< HEAD
             retryDelegate.Verify(a => a(It.Is<ItemBatchOperation>(o => o == operation1), It.IsAny<ITrace>(), It.IsAny<CancellationToken>()), Times.Never);
             retryDelegate.Verify(a => a(It.Is<ItemBatchOperation>(o => o == operation2), It.IsAny<ITrace>(), It.IsAny<CancellationToken>()), Times.Once);
             retryDelegate.Verify(a => a(It.Is<ItemBatchOperation>(o => o == operation2), It.IsAny<ITrace>(), It.IsAny<CancellationToken>()), Times.Once);
             retryDelegate.Verify(a => a(It.IsAny<ItemBatchOperation>(), It.IsAny<ITrace>(), It.IsAny<CancellationToken>()), Times.Exactly(2));
-=======
-            retryDelegate.Verify(a => a(It.Is<ItemBatchOperation>(o => o == operation1), It.IsAny<CancellationToken>()), Times.Never);
-            retryDelegate.Verify(a => a(It.Is<ItemBatchOperation>(o => o == operation2), It.IsAny<CancellationToken>()), Times.Once);
-            retryDelegate.Verify(a => a(It.IsAny<ItemBatchOperation>(), It.IsAny<CancellationToken>()), Times.Once);
->>>>>>> a0f1f649
         }
 
         [TestMethod]
@@ -734,15 +723,10 @@
 
             ItemBatchOperation operation1 = this.CreateItemBatchOperation();
             ItemBatchOperation operation2 = this.CreateItemBatchOperation();
-<<<<<<< HEAD
             ItemBatchOperation operation3 = this.CreateItemBatchOperation();
-            operation1.AttachContext(new ItemBatchOperationContext(string.Empty, retryPolicy1));
-            operation2.AttachContext(new ItemBatchOperationContext(string.Empty, retryPolicy2));
-            operation3.AttachContext(new ItemBatchOperationContext(string.Empty, retryPolicy3));
-=======
             operation1.AttachContext(new ItemBatchOperationContext(string.Empty, NoOpTrace.Singleton, retryPolicy1));
             operation2.AttachContext(new ItemBatchOperationContext(string.Empty, NoOpTrace.Singleton, retryPolicy2));
->>>>>>> a0f1f649
+            operation3.AttachContext(new ItemBatchOperationContext(string.Empty, NoOpTrace.Singleton, retryPolicy3));
 
             Mock<BatchAsyncBatcherRetryDelegate> retryDelegate = new Mock<BatchAsyncBatcherRetryDelegate>();
 
@@ -751,16 +735,10 @@
             Assert.IsTrue(batchAsyncBatcher.TryAdd(operation2));
             Assert.IsTrue(batchAsyncBatcher.TryAdd(operation3));
             await batchAsyncBatcher.DispatchAsync(metric);
-<<<<<<< HEAD
             retryDelegate.Verify(a => a(It.Is<ItemBatchOperation>(o => o == operation1), It.IsAny<ITrace>(), It.IsAny<CancellationToken>()), Times.Never);
             retryDelegate.Verify(a => a(It.Is<ItemBatchOperation>(o => o == operation2), It.IsAny<ITrace>(), It.IsAny<CancellationToken>()), Times.Never);
             retryDelegate.Verify(a => a(It.Is<ItemBatchOperation>(o => o == operation3), It.IsAny<ITrace>(), It.IsAny<CancellationToken>()), Times.Never);
             retryDelegate.Verify(a => a(It.IsAny<ItemBatchOperation>(), It.IsAny<ITrace>(), It.IsAny<CancellationToken>()), Times.Never);
-=======
-            retryDelegate.Verify(a => a(It.Is<ItemBatchOperation>(o => o == operation1), It.IsAny<CancellationToken>()), Times.Never);
-            retryDelegate.Verify(a => a(It.Is<ItemBatchOperation>(o => o == operation2), It.IsAny<CancellationToken>()), Times.Never);
-            retryDelegate.Verify(a => a(It.IsAny<ItemBatchOperation>(), It.IsAny<CancellationToken>()), Times.Never);
->>>>>>> a0f1f649
         }
 
         private static ContainerInternal GetSplitEnabledContainer()
