--- conflicted
+++ resolved
@@ -28,14 +28,9 @@
 
             CosmosClientContext context = new CosmosClientContextCore(
                 client: null,
-<<<<<<< HEAD
-                clientConfiguration: null,
+                clientOptions: null,
                 userJsonSerializer: null,
                 defaultJsonSerializer: null,
-=======
-                clientOptions: null,
-                cosmosJsonSerializer: null,
->>>>>>> 03b9d81c
                 cosmosResponseFactory: null,
                 requestHandler: null,
                 documentClient: null,
