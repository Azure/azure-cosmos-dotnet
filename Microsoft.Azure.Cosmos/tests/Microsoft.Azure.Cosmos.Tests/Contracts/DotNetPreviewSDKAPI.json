--- conflicted
+++ resolved
@@ -448,7 +448,6 @@
       "NestedTypes": {}
     },
     "Microsoft.Azure.Cosmos.ClientEncryptionKeyResponse;Microsoft.Azure.Cosmos.Response`1[[Microsoft.Azure.Cosmos.ClientEncryptionKeyProperties, ]];IsAbstract:False;IsSealed:False;IsInterface:False;IsEnum:False;IsClass:True;IsValueType:False;IsNested:False;IsGenericType:False;IsSerializable:False": {
-<<<<<<< HEAD
       "Subclasses": {},
       "Members": {
         "Double get_RequestCharge()": {
@@ -575,134 +574,6 @@
       "NestedTypes": {}
     },
     "Microsoft.Azure.Cosmos.Container;System.Object;IsAbstract:True;IsSealed:False;IsInterface:False;IsEnum:False;IsClass:True;IsValueType:False;IsNested:False;IsGenericType:False;IsSerializable:False": {
-=======
->>>>>>> 3dca3d9f
-      "Subclasses": {},
-      "Members": {
-        "Double get_RequestCharge()": {
-          "Type": "Method",
-          "Attributes": [],
-          "MethodInfo": "Double get_RequestCharge();IsAbstract:False;IsStatic:False;IsVirtual:True;IsGenericMethod:False;IsConstructor:False;IsFinal:False;"
-        },
-        "Double RequestCharge": {
-          "Type": "Property",
-          "Attributes": [],
-          "MethodInfo": "Double RequestCharge;CanRead:True;CanWrite:False;Double get_RequestCharge();IsAbstract:False;IsStatic:False;IsVirtual:True;IsGenericMethod:False;IsConstructor:False;IsFinal:False;"
-        },
-        "Microsoft.Azure.Cosmos.ClientEncryptionKey ClientEncryptionKey": {
-          "Type": "Property",
-          "Attributes": [],
-          "MethodInfo": "Microsoft.Azure.Cosmos.ClientEncryptionKey ClientEncryptionKey;CanRead:True;CanWrite:False;Microsoft.Azure.Cosmos.ClientEncryptionKey get_ClientEncryptionKey();IsAbstract:False;IsStatic:False;IsVirtual:True;IsGenericMethod:False;IsConstructor:False;IsFinal:False;"
-        },
-        "Microsoft.Azure.Cosmos.ClientEncryptionKey get_ClientEncryptionKey()[System.Runtime.CompilerServices.CompilerGeneratedAttribute()]": {
-          "Type": "Method",
-          "Attributes": [
-            "CompilerGeneratedAttribute"
-          ],
-          "MethodInfo": "Microsoft.Azure.Cosmos.ClientEncryptionKey get_ClientEncryptionKey();IsAbstract:False;IsStatic:False;IsVirtual:True;IsGenericMethod:False;IsConstructor:False;IsFinal:False;"
-        },
-        "Microsoft.Azure.Cosmos.ClientEncryptionKey op_Implicit(Microsoft.Azure.Cosmos.ClientEncryptionKeyResponse)": {
-          "Type": "Method",
-          "Attributes": [],
-          "MethodInfo": "Microsoft.Azure.Cosmos.ClientEncryptionKey op_Implicit(Microsoft.Azure.Cosmos.ClientEncryptionKeyResponse);IsAbstract:False;IsStatic:True;IsVirtual:False;IsGenericMethod:False;IsConstructor:False;IsFinal:False;"
-        },
-        "Microsoft.Azure.Cosmos.ClientEncryptionKeyProperties get_Resource()[System.Runtime.CompilerServices.CompilerGeneratedAttribute()]": {
-          "Type": "Method",
-          "Attributes": [
-            "CompilerGeneratedAttribute"
-          ],
-          "MethodInfo": "Microsoft.Azure.Cosmos.ClientEncryptionKeyProperties get_Resource();IsAbstract:False;IsStatic:False;IsVirtual:True;IsGenericMethod:False;IsConstructor:False;IsFinal:False;"
-        },
-        "Microsoft.Azure.Cosmos.ClientEncryptionKeyProperties Resource": {
-          "Type": "Property",
-          "Attributes": [],
-          "MethodInfo": "Microsoft.Azure.Cosmos.ClientEncryptionKeyProperties Resource;CanRead:True;CanWrite:False;Microsoft.Azure.Cosmos.ClientEncryptionKeyProperties get_Resource();IsAbstract:False;IsStatic:False;IsVirtual:True;IsGenericMethod:False;IsConstructor:False;IsFinal:False;"
-        },
-        "Microsoft.Azure.Cosmos.CosmosDiagnostics Diagnostics": {
-          "Type": "Property",
-          "Attributes": [],
-          "MethodInfo": "Microsoft.Azure.Cosmos.CosmosDiagnostics Diagnostics;CanRead:True;CanWrite:False;Microsoft.Azure.Cosmos.CosmosDiagnostics get_Diagnostics();IsAbstract:False;IsStatic:False;IsVirtual:True;IsGenericMethod:False;IsConstructor:False;IsFinal:False;"
-        },
-        "Microsoft.Azure.Cosmos.CosmosDiagnostics get_Diagnostics()[System.Runtime.CompilerServices.CompilerGeneratedAttribute()]": {
-          "Type": "Method",
-          "Attributes": [
-            "CompilerGeneratedAttribute"
-          ],
-          "MethodInfo": "Microsoft.Azure.Cosmos.CosmosDiagnostics get_Diagnostics();IsAbstract:False;IsStatic:False;IsVirtual:True;IsGenericMethod:False;IsConstructor:False;IsFinal:False;"
-        },
-        "Microsoft.Azure.Cosmos.Headers get_Headers()[System.Runtime.CompilerServices.CompilerGeneratedAttribute()]": {
-          "Type": "Method",
-          "Attributes": [
-            "CompilerGeneratedAttribute"
-          ],
-          "MethodInfo": "Microsoft.Azure.Cosmos.Headers get_Headers();IsAbstract:False;IsStatic:False;IsVirtual:True;IsGenericMethod:False;IsConstructor:False;IsFinal:False;"
-        },
-        "Microsoft.Azure.Cosmos.Headers Headers": {
-          "Type": "Property",
-          "Attributes": [],
-          "MethodInfo": "Microsoft.Azure.Cosmos.Headers Headers;CanRead:True;CanWrite:False;Microsoft.Azure.Cosmos.Headers get_Headers();IsAbstract:False;IsStatic:False;IsVirtual:True;IsGenericMethod:False;IsConstructor:False;IsFinal:False;"
-        },
-        "System.Net.HttpStatusCode get_StatusCode()[System.Runtime.CompilerServices.CompilerGeneratedAttribute()]": {
-          "Type": "Method",
-          "Attributes": [
-            "CompilerGeneratedAttribute"
-          ],
-          "MethodInfo": "System.Net.HttpStatusCode get_StatusCode();IsAbstract:False;IsStatic:False;IsVirtual:True;IsGenericMethod:False;IsConstructor:False;IsFinal:False;"
-        },
-        "System.Net.HttpStatusCode StatusCode": {
-          "Type": "Property",
-          "Attributes": [],
-          "MethodInfo": "System.Net.HttpStatusCode StatusCode;CanRead:True;CanWrite:False;System.Net.HttpStatusCode get_StatusCode();IsAbstract:False;IsStatic:False;IsVirtual:True;IsGenericMethod:False;IsConstructor:False;IsFinal:False;"
-        },
-        "System.String ActivityId": {
-          "Type": "Property",
-          "Attributes": [],
-          "MethodInfo": "System.String ActivityId;CanRead:True;CanWrite:False;System.String get_ActivityId();IsAbstract:False;IsStatic:False;IsVirtual:True;IsGenericMethod:False;IsConstructor:False;IsFinal:False;"
-        },
-        "System.String ETag": {
-          "Type": "Property",
-          "Attributes": [],
-          "MethodInfo": "System.String ETag;CanRead:True;CanWrite:False;System.String get_ETag();IsAbstract:False;IsStatic:False;IsVirtual:True;IsGenericMethod:False;IsConstructor:False;IsFinal:False;"
-        },
-        "System.String get_ActivityId()": {
-          "Type": "Method",
-          "Attributes": [],
-          "MethodInfo": "System.String get_ActivityId();IsAbstract:False;IsStatic:False;IsVirtual:True;IsGenericMethod:False;IsConstructor:False;IsFinal:False;"
-        },
-        "System.String get_ETag()": {
-          "Type": "Method",
-          "Attributes": [],
-          "MethodInfo": "System.String get_ETag();IsAbstract:False;IsStatic:False;IsVirtual:True;IsGenericMethod:False;IsConstructor:False;IsFinal:False;"
-        }
-      },
-      "NestedTypes": {}
-    },
-    "Microsoft.Azure.Cosmos.ClientEncryptionPolicy;System.Object;IsAbstract:False;IsSealed:True;IsInterface:False;IsEnum:False;IsClass:True;IsValueType:False;IsNested:False;IsGenericType:False;IsSerializable:False": {
-      "Subclasses": {},
-      "Members": {
-        "System.Collections.Generic.IEnumerable`1[Microsoft.Azure.Cosmos.ClientEncryptionIncludedPath] get_IncludedPaths()[System.Runtime.CompilerServices.CompilerGeneratedAttribute()]": {
-          "Type": "Method",
-          "Attributes": [
-            "CompilerGeneratedAttribute"
-          ],
-          "MethodInfo": "System.Collections.Generic.IEnumerable`1[Microsoft.Azure.Cosmos.ClientEncryptionIncludedPath] get_IncludedPaths();IsAbstract:False;IsStatic:False;IsVirtual:False;IsGenericMethod:False;IsConstructor:False;IsFinal:False;"
-        },
-        "System.Collections.Generic.IEnumerable`1[Microsoft.Azure.Cosmos.ClientEncryptionIncludedPath] IncludedPaths[Newtonsoft.Json.JsonPropertyAttribute(PropertyName = \"includedPaths\")]": {
-          "Type": "Property",
-          "Attributes": [
-            "JsonPropertyAttribute"
-          ],
-          "MethodInfo": "System.Collections.Generic.IEnumerable`1[Microsoft.Azure.Cosmos.ClientEncryptionIncludedPath] IncludedPaths;CanRead:True;CanWrite:True;System.Collections.Generic.IEnumerable`1[Microsoft.Azure.Cosmos.ClientEncryptionIncludedPath] get_IncludedPaths();IsAbstract:False;IsStatic:False;IsVirtual:False;IsGenericMethod:False;IsConstructor:False;IsFinal:False;"
-        },
-        "Void .ctor(System.Collections.Generic.IEnumerable`1[Microsoft.Azure.Cosmos.ClientEncryptionIncludedPath])": {
-          "Type": "Constructor",
-          "Attributes": [],
-          "MethodInfo": "[Void .ctor(System.Collections.Generic.IEnumerable`1[Microsoft.Azure.Cosmos.ClientEncryptionIncludedPath]), Void .ctor(System.Collections.Generic.IEnumerable`1[Microsoft.Azure.Cosmos.ClientEncryptionIncludedPath])]"
-        }
-      },
-      "NestedTypes": {}
-    },
-    "Microsoft.Azure.Cosmos.Container;System.Object;IsAbstract:True;IsSealed:False;IsInterface:False;IsEnum:False;IsClass:True;IsValueType:False;IsNested:False;IsGenericType:False;IsSerializable:False": {
       "Subclasses": {},
       "Members": {
         "Microsoft.Azure.Cosmos.FeedIterator GetChangeFeedStreamIterator(Microsoft.Azure.Cosmos.ChangeFeedStartFrom, Microsoft.Azure.Cosmos.ChangeFeedMode, Microsoft.Azure.Cosmos.ChangeFeedRequestOptions)": {
@@ -741,8 +612,6 @@
     "Microsoft.Azure.Cosmos.ContainerProperties;System.Object;IsAbstract:False;IsSealed:False;IsInterface:False;IsEnum:False;IsClass:True;IsValueType:False;IsNested:False;IsGenericType:False;IsSerializable:False": {
       "Subclasses": {},
       "Members": {
-<<<<<<< HEAD
-=======
         "Microsoft.Azure.Cosmos.ChangeFeedPolicy ChangeFeedPolicy[Newtonsoft.Json.JsonIgnoreAttribute()]": {
           "Type": "Property",
           "Attributes": [
@@ -755,7 +624,6 @@
           "Attributes": [],
           "MethodInfo": "Microsoft.Azure.Cosmos.ChangeFeedPolicy get_ChangeFeedPolicy();IsAbstract:False;IsStatic:False;IsVirtual:False;IsGenericMethod:False;IsConstructor:False;IsFinal:False;"
         },
->>>>>>> 3dca3d9f
         "Microsoft.Azure.Cosmos.ClientEncryptionPolicy ClientEncryptionPolicy[Newtonsoft.Json.JsonIgnoreAttribute()]": {
           "Type": "Property",
           "Attributes": [
@@ -768,8 +636,6 @@
           "Attributes": [],
           "MethodInfo": "Microsoft.Azure.Cosmos.ClientEncryptionPolicy get_ClientEncryptionPolicy();IsAbstract:False;IsStatic:False;IsVirtual:False;IsGenericMethod:False;IsConstructor:False;IsFinal:False;"
         },
-<<<<<<< HEAD
-=======
         "System.Collections.Generic.IReadOnlyList`1[System.String] get_PartitionKeyPaths()": {
           "Type": "Method",
           "Attributes": [],
@@ -792,19 +658,15 @@
           "Attributes": [],
           "MethodInfo": "Void set_ChangeFeedPolicy(Microsoft.Azure.Cosmos.ChangeFeedPolicy);IsAbstract:False;IsStatic:False;IsVirtual:False;IsGenericMethod:False;IsConstructor:False;IsFinal:False;"
         },
->>>>>>> 3dca3d9f
         "Void set_ClientEncryptionPolicy(Microsoft.Azure.Cosmos.ClientEncryptionPolicy)": {
           "Type": "Method",
           "Attributes": [],
           "MethodInfo": "Void set_ClientEncryptionPolicy(Microsoft.Azure.Cosmos.ClientEncryptionPolicy);IsAbstract:False;IsStatic:False;IsVirtual:False;IsGenericMethod:False;IsConstructor:False;IsFinal:False;"
-<<<<<<< HEAD
-=======
         },
         "Void set_PartitionKeyPaths(System.Collections.Generic.IReadOnlyList`1[System.String])": {
           "Type": "Method",
           "Attributes": [],
           "MethodInfo": "Void set_PartitionKeyPaths(System.Collections.Generic.IReadOnlyList`1[System.String]);IsAbstract:False;IsStatic:False;IsVirtual:False;IsGenericMethod:False;IsConstructor:False;IsFinal:False;"
->>>>>>> 3dca3d9f
         }
       },
       "NestedTypes": {}
@@ -984,8 +846,6 @@
       },
       "NestedTypes": {}
     },
-<<<<<<< HEAD
-=======
     "Microsoft.Azure.Cosmos.Fluent.ChangeFeedPolicyDefinition;System.Object;IsAbstract:False;IsSealed:False;IsInterface:False;IsEnum:False;IsClass:True;IsValueType:False;IsNested:False;IsGenericType:False;IsSerializable:False": {
       "Subclasses": {},
       "Members": {
@@ -997,7 +857,6 @@
       },
       "NestedTypes": {}
     },
->>>>>>> 3dca3d9f
     "Microsoft.Azure.Cosmos.Fluent.ClientEncryptionPolicyDefinition;System.Object;IsAbstract:False;IsSealed:True;IsInterface:False;IsEnum:False;IsClass:True;IsValueType:False;IsNested:False;IsGenericType:False;IsSerializable:False": {
       "Subclasses": {},
       "Members": {
@@ -1017,14 +876,11 @@
     "Microsoft.Azure.Cosmos.Fluent.ContainerBuilder;Microsoft.Azure.Cosmos.Fluent.ContainerDefinition`1[[Microsoft.Azure.Cosmos.Fluent.ContainerBuilder, ]];IsAbstract:False;IsSealed:False;IsInterface:False;IsEnum:False;IsClass:True;IsValueType:False;IsNested:False;IsGenericType:False;IsSerializable:False": {
       "Subclasses": {},
       "Members": {
-<<<<<<< HEAD
-=======
         "Microsoft.Azure.Cosmos.Fluent.ChangeFeedPolicyDefinition WithChangeFeedPolicy(System.TimeSpan)": {
           "Type": "Method",
           "Attributes": [],
           "MethodInfo": "Microsoft.Azure.Cosmos.Fluent.ChangeFeedPolicyDefinition WithChangeFeedPolicy(System.TimeSpan);IsAbstract:False;IsStatic:False;IsVirtual:False;IsGenericMethod:False;IsConstructor:False;IsFinal:False;"
         },
->>>>>>> 3dca3d9f
         "Microsoft.Azure.Cosmos.Fluent.ClientEncryptionPolicyDefinition WithClientEncryptionPolicy()": {
           "Type": "Method",
           "Attributes": [],
