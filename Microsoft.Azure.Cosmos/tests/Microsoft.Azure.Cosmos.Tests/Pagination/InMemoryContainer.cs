--- conflicted
+++ resolved
@@ -22,10 +22,7 @@
     using Microsoft.Azure.Cosmos.Query.Core.Monads;
     using Microsoft.Azure.Cosmos.Query.Core.Parser;
     using Microsoft.Azure.Cosmos.Query.Core.Pipeline;
-<<<<<<< HEAD
-=======
     using Microsoft.Azure.Cosmos.ReadFeed.Pagination;
->>>>>>> 2b809b47
     using Microsoft.Azure.Cosmos.Routing;
     using Microsoft.Azure.Cosmos.Serialization.HybridRow;
     using Microsoft.Azure.Cosmos.SqlObjects;
