--- conflicted
+++ resolved
@@ -102,7 +102,6 @@
 
                 if (feedRange.Equals(FeedRangeEpk.FullRange))
                 {
-<<<<<<< HEAD
                     List<FeedRangeEpk> ranges = new List<FeedRangeEpk>();
                     foreach (int id in this.partitionKeyRangeIdToHashRange.Keys)
                     {
@@ -113,16 +112,6 @@
                 }
 
                 if (feedRange is FeedRangeEpk feedRangeEpk)
-=======
-                    PartitionKeyHashRange hashRange = FeedRangeEpkToHashRange(feedRangeEpk);
-                    overlappedIds = this.partitionKeyRangeIdToHashRange
-                        .Where(kvp => hashRange.Contains(kvp.Value))
-                        .Select(kvp => CreateRangeFromId(kvp.Key))
-                        .ToList();
-                }
-
-                if (overlappedIds.Count == 0)
->>>>>>> c0f56a1e
                 {
                     // look for overlapping epk ranges.
                     List<FeedRangeEpk> overlappedIds;
@@ -132,9 +121,7 @@
                     }
                     else
                     {
-                        PartitionKeyHash? start = feedRangeEpk.Range.Min == string.Empty ? (PartitionKeyHash?)null : PartitionKeyHash.Parse(feedRangeEpk.Range.Min);
-                        PartitionKeyHash? end = feedRangeEpk.Range.Max == string.Empty ? (PartitionKeyHash?)null : PartitionKeyHash.Parse(feedRangeEpk.Range.Max);
-                        PartitionKeyHashRange hashRange = new PartitionKeyHashRange(start, end);
+                        PartitionKeyHashRange hashRange = FeedRangeEpkToHashRange(feedRangeEpk);
                         overlappedIds = this.partitionKeyRangeIdToHashRange
                             .Where(kvp => hashRange.Contains(kvp.Value))
                             .Select(kvp => CreateRangeFromId(kvp.Key))
@@ -202,7 +189,9 @@
             }
         }
 
-        public Task<TryCatch> MonadicRefreshProviderAsync(ITrace trace, CancellationToken cancellationToken)
+        public Task<TryCatch> MonadicRefreshProviderAsync(
+            ITrace trace, 
+            CancellationToken cancellationToken)
         {
             using (ITrace refreshProviderTrace = trace.StartChild("Refreshing FeedRangeProvider", TraceComponent.Routing, TraceLevel.Info))
             {
@@ -326,34 +315,15 @@
         {
             cancellationToken.ThrowIfCancellationRequested();
 
-<<<<<<< HEAD
-            using (ITrace inMemoryTrace = trace.StartChild(name: "ReadFeed 'Transport'", TraceComponent.Transport, TraceLevel.Info))
-            {
-                if (feedRange is FeedRangePartitionKey)
-                {
-                    throw new NotImplementedException();
-                }
-
-                int partitionKeyRangeId;
-                if (feedRange is FeedRangeEpk feedRangeEpk)
-                {
-                    // Check to see if it lines up exactly with one physical partition
-                    TryCatch<int> monadicGetPkRangeIdFromEpkRange = this.MonadicGetPkRangeIdFromEpk(feedRangeEpk);
-                    if (monadicGetPkRangeIdFromEpkRange.Failed)
-                    {
-                        return Task.FromResult(TryCatch<ReadFeedPage>.FromException(monadicGetPkRangeIdFromEpkRange.Exception));
-                    }
-
-                    partitionKeyRangeId = monadicGetPkRangeIdFromEpkRange.Result;
-                }
-                else if (feedRange is FeedRangePartitionKeyRange feedRangePartitionKeyRange)
-                {
-                    partitionKeyRangeId = int.Parse(feedRangePartitionKeyRange.PartitionKeyRangeId);
-                }
-                else
-                {
-                    throw new NotImplementedException();
-                }
+            using (ITrace readFeed = trace.StartChild("Read Feed Transport", TraceComponent.Transport, TraceLevel.Info))
+            {
+                TryCatch<int> monadicPartitionKeyRangeId = this.MonadicGetPartitionKeyRangeIdFromFeedRange(feedRange);
+                if (monadicPartitionKeyRangeId.Failed)
+                {
+                    return Task.FromResult(TryCatch<ReadFeedPage>.FromException(monadicPartitionKeyRangeId.Exception));
+                }
+
+                int partitionKeyRangeId = monadicPartitionKeyRangeId.Result;
 
                 if (!this.partitionKeyRangeIdToHashRange.TryGetValue(
                     partitionKeyRangeId,
@@ -368,15 +338,6 @@
                             activityId: Guid.NewGuid().ToString(),
                             requestCharge: 42)));
                 }
-=======
-            TryCatch<int> monadicPartitionKeyRangeId = this.MonadicGetPartitionKeyRangeIdFromFeedRange(feedRange);
-            if (monadicPartitionKeyRangeId.Failed)
-            {
-                return Task.FromResult(TryCatch<ReadFeedPage>.FromException(monadicPartitionKeyRangeId.Exception));
-            }
-
-            int partitionKeyRangeId = monadicPartitionKeyRangeId.Result;
->>>>>>> c0f56a1e
 
                 if (!this.partitionedRecords.TryGetValue(range, out Records records))
                 {
@@ -396,12 +357,13 @@
                     documents.Add(CosmosObject.Create(document));
                 }
 
+                documents = FilterDocumentsWithFeedRange(documents, feedRange, this.partitionKeyDefinition);
+
                 ReadFeedState continuationState = documents.Count == 0 ? null : ReadFeedState.Continuation(CosmosNumber64.Create(page.Last().ResourceIdentifier.Document));
                 CosmosArray cosmosDocuments = CosmosArray.Create(documents);
                 CosmosNumber cosmosCount = CosmosNumber64.Create(cosmosDocuments.Count);
                 CosmosString cosmosRid = CosmosString.Create("AYIMAMmFOw8YAAAAAAAAAA==");
 
-<<<<<<< HEAD
                 Dictionary<string, CosmosElement> responseDictionary = new Dictionary<string, CosmosElement>()
                 {
                     { "Documents", cosmosDocuments },
@@ -420,14 +382,6 @@
                     activityId: Guid.NewGuid().ToString(),
                     CosmosDiagnosticsContext.Create(default),
                     continuationState);
-=======
-            documents = FilterDocumentsWithFeedRange(documents, feedRange, this.partitionKeyDefinition);
-
-            ReadFeedState continuationState = documents.Count == 0 ? null : ReadFeedState.Continuation(CosmosNumber64.Create(page.Last().ResourceIdentifier.Document));
-            CosmosArray cosmosDocuments = CosmosArray.Create(documents);
-            CosmosNumber cosmosCount = CosmosNumber64.Create(cosmosDocuments.Count);
-            CosmosString cosmosRid = CosmosString.Create("AYIMAMmFOw8YAAAAAAAAAA==");
->>>>>>> c0f56a1e
 
                 return Task.FromResult(TryCatch<ReadFeedPage>.FromResult(readFeedPage));
             }
@@ -447,46 +401,15 @@
                 throw new ArgumentNullException(nameof(sqlQuerySpec));
             }
 
-            TryCatch<int> monadicPartitionKeyRangeId = this.MonadicGetPartitionKeyRangeIdFromFeedRange(feedRange);
-            if (monadicPartitionKeyRangeId.Failed)
-            {
-                return Task.FromResult(TryCatch<QueryPage>.FromException(monadicPartitionKeyRangeId.Exception));
-            }
-
-<<<<<<< HEAD
-            using (ITrace simulatedQueryTransportTrace = trace.StartChild("Query Transport", TraceComponent.Transport, TraceLevel.Info))
-            {
-                int partitionKeyRangeId;
-                if (feedRange is FeedRangeEpk feedRangeEpk)
-                {
-                    // Check to see if it lines up exactly with one physical partition
-                    TryCatch<int> monadicGetPkRangeIdFromEpkRange = this.MonadicGetPkRangeIdFromEpk(feedRangeEpk);
-                    if (monadicGetPkRangeIdFromEpkRange.Failed)
-                    {
-                        return Task.FromResult(TryCatch<QueryPage>.FromException(monadicGetPkRangeIdFromEpkRange.Exception));
-                    }
-
-                    partitionKeyRangeId = monadicGetPkRangeIdFromEpkRange.Result;
-                }
-                else if (feedRange is FeedRangePartitionKeyRange feedRangePartitionKeyRange)
-                {
-                    partitionKeyRangeId = int.Parse(feedRangePartitionKeyRange.PartitionKeyRangeId);
-                }
-                else
-                {
-                    throw new NotImplementedException();
-                }
-
-                TryCatch<SqlQuery> monadicParse = SqlQueryParser.Monadic.Parse(sqlQuerySpec.QueryText);
-                if (monadicParse.Failed)
-                {
-                    return Task.FromResult(TryCatch<QueryPage>.FromException(monadicParse.Exception));
-                }
-=======
-            int partitionKeyRangeId = monadicPartitionKeyRangeId.Result;
->>>>>>> c0f56a1e
-
-                SqlQuery sqlQuery = monadicParse.Result;
+            using (ITrace childTrace = trace.StartChild("Query Transport", TraceComponent.Transport, TraceLevel.Info))
+            {
+                TryCatch<int> monadicPartitionKeyRangeId = this.MonadicGetPartitionKeyRangeIdFromFeedRange(feedRange);
+                if (monadicPartitionKeyRangeId.Failed)
+                {
+                    return Task.FromResult(TryCatch<QueryPage>.FromException(monadicPartitionKeyRangeId.Exception));
+                }
+
+                int partitionKeyRangeId = monadicPartitionKeyRangeId.Result;
 
                 if (!this.partitionKeyRangeIdToHashRange.TryGetValue(
                     partitionKeyRangeId,
@@ -506,7 +429,6 @@
                     throw new InvalidOperationException("failed to find the range.");
                 }
 
-<<<<<<< HEAD
                 List<CosmosObject> documents = new List<CosmosObject>();
                 foreach (Record record in records)
                 {
@@ -514,27 +436,19 @@
                     documents.Add(CosmosObject.Create(document));
                 }
 
+                documents = FilterDocumentsWithFeedRange(documents, feedRange, this.partitionKeyDefinition);
+
+                TryCatch<SqlQuery> monadicParse = SqlQueryParser.Monadic.Parse(sqlQuerySpec.QueryText);
+                if (monadicParse.Failed)
+                {
+                    return Task.FromResult(TryCatch<QueryPage>.FromException(monadicParse.Exception));
+                }
+
+                SqlQuery sqlQuery = monadicParse.Result;
                 IEnumerable<CosmosElement> queryResults = SqlInterpreter.ExecuteQuery(documents, sqlQuery);
-
                 IEnumerable<CosmosElement> queryPageResults = queryResults;
-=======
-            documents = FilterDocumentsWithFeedRange(documents, feedRange, this.partitionKeyDefinition);
-
-            TryCatch<SqlQuery> monadicParse = SqlQueryParser.Monadic.Parse(sqlQuerySpec.QueryText);
-            if (monadicParse.Failed)
-            {
-                return Task.FromResult(TryCatch<QueryPage>.FromException(monadicParse.Exception));
-            }
-
-            SqlQuery sqlQuery = monadicParse.Result;
-            IEnumerable<CosmosElement> queryResults = SqlInterpreter.ExecuteQuery(documents, sqlQuery);
-            IEnumerable<CosmosElement> queryPageResults = queryResults;
-
-            // Filter for the continuation token
-            string continuationResourceId;
-            int continuationSkipCount;
->>>>>>> c0f56a1e
-
+
+                // Filter for the continuation token
                 string continuationResourceId;
                 int continuationSkipCount;
 
@@ -633,35 +547,15 @@
                 throw new ArgumentOutOfRangeException(nameof(pageSize));
             }
 
-            TryCatch<int> monadicPartitionKeyRangeId = this.MonadicGetPartitionKeyRangeIdFromFeedRange(feedRange);
-            if (monadicPartitionKeyRangeId.Failed)
-            {
-                return Task.FromResult(TryCatch<ChangeFeedPage>.FromException(monadicPartitionKeyRangeId.Exception));
-            }
-
-<<<<<<< HEAD
-            using (ITrace inMemoryTrace = trace.StartChild(name: "ChangeFeed 'Transport'", TraceComponent.Transport, TraceLevel.Info))
-            {
-                int partitionKeyRangeId;
-                if (feedRange is FeedRangeEpk feedRangeEpk)
-                {
-                    // Check to see if it lines up exactly with one physical partition
-                    TryCatch<int> monadicGetPkRangeIdFromEpkRange = this.MonadicGetPkRangeIdFromEpk(feedRangeEpk);
-                    if (monadicGetPkRangeIdFromEpkRange.Failed)
-                    {
-                        return Task.FromResult(TryCatch<ChangeFeedPage>.FromException(monadicGetPkRangeIdFromEpkRange.Exception));
-                    }
-
-                    partitionKeyRangeId = monadicGetPkRangeIdFromEpkRange.Result;
-                }
-                else if (feedRange is FeedRangePartitionKeyRange feedRangePartitionKeyRange)
-                {
-                    partitionKeyRangeId = int.Parse(feedRangePartitionKeyRange.PartitionKeyRangeId);
-                }
-                else
-                {
-                    throw new NotImplementedException();
-                }
+            using (ITrace childTrace = trace.StartChild("Change Feed Transport", TraceComponent.Transport, TraceLevel.Info))
+            {
+                TryCatch<int> monadicPartitionKeyRangeId = this.MonadicGetPartitionKeyRangeIdFromFeedRange(feedRange);
+                if (monadicPartitionKeyRangeId.Failed)
+                {
+                    return Task.FromResult(TryCatch<ChangeFeedPage>.FromException(monadicPartitionKeyRangeId.Exception));
+                }
+
+                int partitionKeyRangeId = monadicPartitionKeyRangeId.Result;
 
                 if (!this.partitionKeyRangeIdToHashRange.TryGetValue(
                     partitionKeyRangeId,
@@ -675,9 +569,6 @@
                             activityId: Guid.NewGuid().ToString(),
                             requestCharge: 42)));
                 }
-=======
-            int partitionKeyRangeId = monadicPartitionKeyRangeId.Result;
->>>>>>> c0f56a1e
 
                 if (!this.partitionedChanges.TryGetValue(range, out List<Change> changes))
                 {
@@ -709,11 +600,12 @@
                     documents.Add(CosmosObject.Create(document));
                 }
 
+                documents = FilterDocumentsWithFeedRange(documents, feedRange, this.partitionKeyDefinition);
+
                 CosmosArray cosmosDocuments = CosmosArray.Create(documents);
                 CosmosNumber cosmosCount = CosmosNumber64.Create(cosmosDocuments.Count);
                 CosmosString cosmosRid = CosmosString.Create("AYIMAMmFOw8YAAAAAAAAAA==");
 
-<<<<<<< HEAD
                 Dictionary<string, CosmosElement> responseDictionary = new Dictionary<string, CosmosElement>()
                 {
                     { "Documents", cosmosDocuments },
@@ -725,13 +617,6 @@
                 cosmosResponse.WriteTo(jsonWriter);
                 byte[] result = jsonWriter.GetResult().ToArray();
                 MemoryStream responseStream = new MemoryStream(result);
-=======
-            documents = FilterDocumentsWithFeedRange(documents, feedRange, this.partitionKeyDefinition);
-
-            CosmosArray cosmosDocuments = CosmosArray.Create(documents);
-            CosmosNumber cosmosCount = CosmosNumber64.Create(cosmosDocuments.Count);
-            CosmosString cosmosRid = CosmosString.Create("AYIMAMmFOw8YAAAAAAAAAA==");
->>>>>>> c0f56a1e
 
                 return Task.FromResult(
                     TryCatch<ChangeFeedPage>.FromResult(
@@ -1017,9 +902,6 @@
             return CosmosObject.Create(keyValuePairs);
         }
 
-<<<<<<< HEAD
-        public Task<TryCatch<string>> MonadicGetResourceIdentifierAsync(ITrace trace, CancellationToken cancellationToken)
-=======
         private static List<CosmosObject> FilterDocumentsWithFeedRange(
             IReadOnlyList<CosmosObject> documents,
             FeedRange feedRange,
@@ -1113,8 +995,7 @@
             return hashRange;
         }
 
-        public Task<TryCatch<string>> MonadicGetResourceIdentifierAsync(CancellationToken cancellationToken)
->>>>>>> c0f56a1e
+        public Task<TryCatch<string>> MonadicGetResourceIdentifierAsync(ITrace trace, CancellationToken cancellationToken)
         {
             return Task.FromResult(TryCatch<string>.FromResult("AYIMAMmFOw8YAAAAAAAAAA=="));
         }
