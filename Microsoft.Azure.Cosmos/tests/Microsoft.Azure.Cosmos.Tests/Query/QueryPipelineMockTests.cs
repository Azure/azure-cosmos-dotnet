--- conflicted
+++ resolved
@@ -442,11 +442,7 @@
                 TryCatch<IDocumentQueryExecutionComponent> tryCreate = await CosmosOrderByItemQueryExecutionContext.TryCreateAsync(
                     context,
                     initParams,
-<<<<<<< HEAD
-                    RequestContinuationToken.Create(fullConitnuationToken),
-=======
-                    fullContinuationToken,
->>>>>>> a7963809
+                    RequestContinuationToken.Create(fullContinuationToken),
                     this.cancellationToken);
 
                 if (tryCreate.Succeeded)
