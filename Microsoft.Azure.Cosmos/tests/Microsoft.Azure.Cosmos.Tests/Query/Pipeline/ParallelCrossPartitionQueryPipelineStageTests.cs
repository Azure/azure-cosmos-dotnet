--- conflicted
+++ resolved
@@ -266,14 +266,10 @@
                 if (random.Next() % 4 == 0)
                 {
                     // Can not always split otherwise the split handling code will livelock trying to split proof every partition in a cycle.
-<<<<<<< HEAD
-                    await documentContainer.RefreshProviderAsync(cancellationToken: default);
-                    List<FeedRangeEpk> ranges = documentContainer.GetFeedRangesAsync(cancellationToken: default).Result;
-=======
+                    await documentContainer.RefreshProviderAsync(NoOpTrace.Singleton, cancellationToken: default);
                     List<FeedRangeEpk> ranges = documentContainer.GetFeedRangesAsync(
                         trace: NoOpTrace.Singleton, 
                         cancellationToken: default).Result;
->>>>>>> 8b174b2e
                     FeedRangeInternal randomRange = ranges[random.Next(ranges.Count)];
                     await documentContainer.SplitAsync(randomRange, cancellationToken: default);
                 }
@@ -318,14 +314,10 @@
                 if (random.Next() % 4 == 0)
                 {
                     // Can not always split otherwise the split handling code will livelock trying to split proof every partition in a cycle.
-<<<<<<< HEAD
-                    await documentContainer.RefreshProviderAsync(cancellationToken: default);
-                    List<FeedRangeEpk> ranges = documentContainer.GetFeedRangesAsync(cancellationToken: default).Result;
-=======
+                    await documentContainer.RefreshProviderAsync(NoOpTrace.Singleton, cancellationToken: default);
                     List<FeedRangeEpk> ranges = documentContainer.GetFeedRangesAsync(
                         trace: NoOpTrace.Singleton, 
                         cancellationToken: default).Result;
->>>>>>> 8b174b2e
                     FeedRangeInternal randomRange = ranges[random.Next(ranges.Count)];
                     await documentContainer.SplitAsync(randomRange, cancellationToken: default);
                 }
@@ -366,7 +358,7 @@
                     await documentContainer.SplitAsync(range, cancellationToken: default);
                 }
 
-                await documentContainer.RefreshProviderAsync(cancellationToken: default);
+                await documentContainer.RefreshProviderAsync(NoOpTrace.Singleton, cancellationToken: default);
             }
 
             for (int i = 0; i < numItems; i++)
