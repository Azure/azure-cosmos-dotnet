﻿//------------------------------------------------------------
// Copyright (c) Microsoft Corporation.  All rights reserved.
//------------------------------------------------------------

namespace Microsoft.Azure.Cosmos.Tests.Query.Pipeline
{
    using System;
    using System.Collections.Generic;
    using System.Linq;
    using System.Threading.Tasks;
    using Microsoft.Azure.Cosmos.CosmosElements;
    using Microsoft.Azure.Cosmos.Pagination;
    using Microsoft.Azure.Cosmos.Query.Core;
    using Microsoft.Azure.Cosmos.Query.Core.Exceptions;
    using Microsoft.Azure.Cosmos.Query.Core.Monads;
    using Microsoft.Azure.Cosmos.Query.Core.Pipeline;
    using Microsoft.Azure.Cosmos.Query.Core.Pipeline.CrossPartition.OrderBy;
    using Microsoft.Azure.Cosmos.Query.Core.Pipeline.CrossPartition.Parallel;
    using Microsoft.Azure.Cosmos.Tests.Pagination;
    using Microsoft.Azure.Documents;
    using Microsoft.Azure.Documents.Routing;
    using Microsoft.VisualStudio.TestTools.UnitTesting;
    using Moq;

    [TestClass]
    public class OrderByCrossPartitionQueryPipelineStageTests
    {
        [TestMethod]
        public void MonadicCreate_NullContinuationToken()
        {
            Mock<IDocumentContainer> mockDocumentContainer = new Mock<IDocumentContainer>();

            TryCatch<IQueryPipelineStage> monadicCreate = OrderByCrossPartitionQueryPipelineStage.MonadicCreate(
                documentContainer: mockDocumentContainer.Object,
                sqlQuerySpec: new SqlQuerySpec("SELECT * FROM c ORDER BY c._ts"),
                targetRanges: new List<FeedRangeEpk>() { FeedRangeEpk.FullRange },
<<<<<<< HEAD
=======
                partitionKey: null,
>>>>>>> 442355bc
                orderByColumns: new List<OrderByColumn>()
                {
                    new OrderByColumn("_ts", SortOrder.Ascending)
                },
                pageSize: 10,
                maxConcurrency: 10,
                cancellationToken: default,
                continuationToken: null);
            Assert.IsTrue(monadicCreate.Succeeded);
        }

        [TestMethod]
        public void MonadicCreate_NonCosmosArrayContinuationToken()
        {
            Mock<IDocumentContainer> mockDocumentContainer = new Mock<IDocumentContainer>();

            TryCatch<IQueryPipelineStage> monadicCreate = OrderByCrossPartitionQueryPipelineStage.MonadicCreate(
                documentContainer: mockDocumentContainer.Object,
                sqlQuerySpec: new SqlQuerySpec("SELECT * FROM c ORDER BY c._ts"),
                targetRanges: new List<FeedRangeEpk>() { FeedRangeEpk.FullRange },
<<<<<<< HEAD
=======
                partitionKey: null,
>>>>>>> 442355bc
                orderByColumns: new List<OrderByColumn>()
                {
                    new OrderByColumn("_ts", SortOrder.Ascending)
                },
                pageSize: 10,
                maxConcurrency: 10,
                cancellationToken: default,
                continuationToken: CosmosObject.Create(new Dictionary<string, CosmosElement>()));
            Assert.IsTrue(monadicCreate.Failed);
            Assert.IsTrue(monadicCreate.InnerMostException is MalformedContinuationTokenException);
        }

        [TestMethod]
        public void MonadicCreate_EmptyArrayContinuationToken()
        {
            Mock<IDocumentContainer> mockDocumentContainer = new Mock<IDocumentContainer>();

            TryCatch<IQueryPipelineStage> monadicCreate = OrderByCrossPartitionQueryPipelineStage.MonadicCreate(
                documentContainer: mockDocumentContainer.Object,
                sqlQuerySpec: new SqlQuerySpec("SELECT * FROM c ORDER BY c._ts"),
                targetRanges: new List<FeedRangeEpk>() { FeedRangeEpk.FullRange },
<<<<<<< HEAD
=======
                partitionKey: null,
>>>>>>> 442355bc
                orderByColumns: new List<OrderByColumn>()
                {
                    new OrderByColumn("_ts", SortOrder.Ascending)
                },
                pageSize: 10,
                maxConcurrency: 10,
                cancellationToken: default,
                continuationToken: CosmosArray.Create(new List<CosmosElement>()));
            Assert.IsTrue(monadicCreate.Failed);
            Assert.IsTrue(monadicCreate.InnerMostException is MalformedContinuationTokenException);
        }

        [TestMethod]
        public void MonadicCreate_NonParallelContinuationToken()
        {
            Mock<IDocumentContainer> mockDocumentContainer = new Mock<IDocumentContainer>();

            TryCatch<IQueryPipelineStage> monadicCreate = OrderByCrossPartitionQueryPipelineStage.MonadicCreate(
                documentContainer: mockDocumentContainer.Object,
                sqlQuerySpec: new SqlQuerySpec("SELECT * FROM c ORDER BY c._ts"),
                targetRanges: new List<FeedRangeEpk>() { FeedRangeEpk.FullRange },
<<<<<<< HEAD
=======
                partitionKey: null,
>>>>>>> 442355bc
                orderByColumns: new List<OrderByColumn>()
                {
                    new OrderByColumn("_ts", SortOrder.Ascending)
                },
                pageSize: 10,
                maxConcurrency: 10,
                cancellationToken: default,
                continuationToken: CosmosArray.Create(new List<CosmosElement>() { CosmosString.Create("asdf") }));
            Assert.IsTrue(monadicCreate.Failed);
            Assert.IsTrue(monadicCreate.InnerMostException is MalformedContinuationTokenException);
        }

        [TestMethod]
        public void MonadicCreate_SingleOrderByContinuationToken()
        {
            Mock<IDocumentContainer> mockDocumentContainer = new Mock<IDocumentContainer>();

            ParallelContinuationToken parallelContinuationToken = new ParallelContinuationToken(
                token: "asdf",
                range: new Documents.Routing.Range<string>("A", "B", true, false));

            OrderByContinuationToken orderByContinuationToken = new OrderByContinuationToken(
                parallelContinuationToken,
                new List<OrderByItem>() { new OrderByItem(CosmosObject.Create(new Dictionary<string, CosmosElement>() { { "item", CosmosString.Create("asdf") } })) },
                rid: "rid",
                skipCount: 42,
                filter: "filter");

            TryCatch<IQueryPipelineStage> monadicCreate = OrderByCrossPartitionQueryPipelineStage.MonadicCreate(
                documentContainer: mockDocumentContainer.Object,
                sqlQuerySpec: new SqlQuerySpec("SELECT * FROM c ORDER BY c._ts"),
                targetRanges: new List<FeedRangeEpk>() { new FeedRangeEpk(new Range<string>(min: "A", max: "B", isMinInclusive: true, isMaxInclusive: false)) },
<<<<<<< HEAD
=======
                partitionKey: null,
>>>>>>> 442355bc
                orderByColumns: new List<OrderByColumn>()
                {
                    new OrderByColumn("_ts", SortOrder.Ascending)
                },
                pageSize: 10,
                maxConcurrency: 10,
                cancellationToken: default,
                continuationToken: CosmosArray.Create(
                    new List<CosmosElement>()
                    {
                        OrderByContinuationToken.ToCosmosElement(orderByContinuationToken)
                    }));
            Assert.IsTrue(monadicCreate.Succeeded);
        }

        [TestMethod]
        public void MonadicCreate_MultipleOrderByContinuationToken()
        {
            Mock<IDocumentContainer> mockDocumentContainer = new Mock<IDocumentContainer>();

            ParallelContinuationToken parallelContinuationToken1 = new ParallelContinuationToken(
                token: "asdf",
                range: new Documents.Routing.Range<string>("A", "B", true, false));

            OrderByContinuationToken orderByContinuationToken1 = new OrderByContinuationToken(
                parallelContinuationToken1,
                new List<OrderByItem>() { new OrderByItem(CosmosObject.Create(new Dictionary<string, CosmosElement>() { { "item", CosmosString.Create("asdf") } })) },
                rid: "rid",
                skipCount: 42,
                filter: "filter");

            ParallelContinuationToken parallelContinuationToken2 = new ParallelContinuationToken(
                token: "asdf",
                range: new Documents.Routing.Range<string>("B", "C", true, false));

            OrderByContinuationToken orderByContinuationToken2 = new OrderByContinuationToken(
                parallelContinuationToken2,
                new List<OrderByItem>() { new OrderByItem(CosmosObject.Create(new Dictionary<string, CosmosElement>() { { "item", CosmosString.Create("asdf") } })) },
                rid: "rid",
                skipCount: 42,
                filter: "filter");

            TryCatch<IQueryPipelineStage> monadicCreate = OrderByCrossPartitionQueryPipelineStage.MonadicCreate(
                documentContainer: mockDocumentContainer.Object,
                sqlQuerySpec: new SqlQuerySpec("SELECT * FROM c ORDER BY c._ts"),
                targetRanges: new List<FeedRangeEpk>()
                {
                    new FeedRangeEpk(new Range<string>(min: "A", max: "B", isMinInclusive: true, isMaxInclusive: false)),
                    new FeedRangeEpk(new Range<string>(min: "B", max: "C", isMinInclusive: true, isMaxInclusive: false)),
                },
                partitionKey: null,
                orderByColumns: new List<OrderByColumn>()
                {
                    new OrderByColumn("_ts", SortOrder.Ascending)
                },
                pageSize: 10,
                maxConcurrency: 10,
                cancellationToken: default,
                continuationToken: CosmosArray.Create(
                    new List<CosmosElement>()
                    {
                        OrderByContinuationToken.ToCosmosElement(orderByContinuationToken1),
                        OrderByContinuationToken.ToCosmosElement(orderByContinuationToken2)
                    }));
            Assert.IsTrue(monadicCreate.Succeeded);
        }

        [TestMethod]
        public async Task TestDrainFully_StartFromBeginingAsync()
        {
            int numItems = 1000;
            IDocumentContainer documentContainer = await CreateDocumentContainerAsync(numItems);

            TryCatch<IQueryPipelineStage> monadicCreate = OrderByCrossPartitionQueryPipelineStage.MonadicCreate(
                documentContainer: documentContainer,
                sqlQuerySpec: new SqlQuerySpec(@"
                    SELECT c._rid AS _rid, [{""item"": c._ts}] AS orderByItems, c AS payload
                    FROM c
                    WHERE {documentdb-formattableorderbyquery-filter}
                    ORDER BY c._ts"),
                targetRanges: await documentContainer.GetFeedRangesAsync(cancellationToken: default),
                partitionKey: null,
                orderByColumns: new List<OrderByColumn>()
                {
                    new OrderByColumn("c._ts", SortOrder.Ascending)
                },
                pageSize: 10,
                maxConcurrency: 10,
                cancellationToken: default,
                continuationToken: null);
            Assert.IsTrue(monadicCreate.Succeeded);
            IQueryPipelineStage queryPipelineStage = monadicCreate.Result;

            List<CosmosElement> documents = new List<CosmosElement>();
            while (await queryPipelineStage.MoveNextAsync())
            {
                TryCatch<QueryPage> tryGetQueryPage = queryPipelineStage.Current;
                if (tryGetQueryPage.Failed)
                {
                    Assert.Fail(tryGetQueryPage.Exception.ToString());
                }

                QueryPage queryPage = tryGetQueryPage.Result;
                documents.AddRange(queryPage.Documents);
            }

            Assert.AreEqual(numItems, documents.Count);
            Assert.IsTrue(documents.OrderBy(document => ((CosmosObject)document)["_ts"]).ToList().SequenceEqual(documents));
        }

        [TestMethod]
        public async Task TestDrainFully_StartFromBeginingAsync_NoDocuments()
        {
            int numItems = 0;
            IDocumentContainer documentContainer = await CreateDocumentContainerAsync(numItems);

            TryCatch<IQueryPipelineStage> monadicCreate = OrderByCrossPartitionQueryPipelineStage.MonadicCreate(
                documentContainer: documentContainer,
                sqlQuerySpec: new SqlQuerySpec(@"
                    SELECT c._rid AS _rid, [{""item"": c._ts}] AS orderByItems, c AS payload
                    FROM c
                    WHERE {documentdb-formattableorderbyquery-filter}
                    ORDER BY c._ts"),
                targetRanges: await documentContainer.GetFeedRangesAsync(cancellationToken: default),
                partitionKey: null,
                orderByColumns: new List<OrderByColumn>()
                {
                    new OrderByColumn("c._ts", SortOrder.Ascending)
                },
                pageSize: 10,
                maxConcurrency: 10,
                cancellationToken: default,
                continuationToken: null);
            Assert.IsTrue(monadicCreate.Succeeded);
            IQueryPipelineStage queryPipelineStage = monadicCreate.Result;

            List<CosmosElement> documents = new List<CosmosElement>();
            while (await queryPipelineStage.MoveNextAsync())
            {
                TryCatch<QueryPage> tryGetQueryPage = queryPipelineStage.Current;
                if (tryGetQueryPage.Failed)
                {
                    Assert.Fail(tryGetQueryPage.Exception.ToString());
                }

                QueryPage queryPage = tryGetQueryPage.Result;
                documents.AddRange(queryPage.Documents);
            }

            Assert.AreEqual(numItems, documents.Count);
            Assert.IsTrue(documents.OrderBy(document => ((CosmosObject)document)["_ts"]).ToList().SequenceEqual(documents));
        }

        [TestMethod]
        public async Task TestDrainFully_WithStateResume()
        {
            int numItems = 1000;
            IDocumentContainer documentContainer = await CreateDocumentContainerAsync(numItems);

            List<CosmosElement> documents = new List<CosmosElement>();

            QueryState queryState = null;
            do
            {
                TryCatch<IQueryPipelineStage> monadicCreate = OrderByCrossPartitionQueryPipelineStage.MonadicCreate(
                    documentContainer: documentContainer,
                    sqlQuerySpec: new SqlQuerySpec(@"
                        SELECT c._rid AS _rid, [{""item"": c._ts}] AS orderByItems, c AS payload
                        FROM c
                        WHERE {documentdb-formattableorderbyquery-filter}
                        ORDER BY c._ts"),
                    targetRanges: await documentContainer.GetFeedRangesAsync(cancellationToken: default),
                    partitionKey: null,
                    orderByColumns: new List<OrderByColumn>()
                    {
                    new OrderByColumn("c._ts", SortOrder.Ascending)
                    },
                    pageSize: 10,
                    maxConcurrency: 10,
                    cancellationToken: default,
                    continuationToken: queryState?.Value);
                Assert.IsTrue(monadicCreate.Succeeded);
                IQueryPipelineStage queryPipelineStage = monadicCreate.Result;

                QueryPage queryPage;
                do
                {
                    // We need to drain out all the initial empty pages,
                    // since they are non resumable state.
                    Assert.IsTrue(await queryPipelineStage.MoveNextAsync());
                    TryCatch<QueryPage> tryGetQueryPage = queryPipelineStage.Current;
                    if (tryGetQueryPage.Failed)
                    {
                        Assert.Fail(tryGetQueryPage.Exception.ToString());
                    }

                    queryPage = tryGetQueryPage.Result;
                    documents.AddRange(queryPage.Documents);
                    queryState = queryPage.State;
                } while ((queryPage.Documents.Count == 0) && (queryState != null));
            } while (queryState != null);

            Assert.AreEqual(numItems, documents.Count);
            Assert.IsTrue(documents.OrderBy(document => ((CosmosObject)document)["_ts"]).ToList().SequenceEqual(documents));
        }

        [TestMethod]
        public async Task TestDrainFully_WithSplits()
        {
            int numItems = 1000;
            IDocumentContainer documentContainer = await CreateDocumentContainerAsync(numItems);

            TryCatch<IQueryPipelineStage> monadicCreate = OrderByCrossPartitionQueryPipelineStage.MonadicCreate(
                documentContainer: documentContainer,
                sqlQuerySpec: new SqlQuerySpec(@"
                    SELECT c._rid AS _rid, [{""item"": c._ts}] AS orderByItems, c AS payload
                    FROM c
                    WHERE {documentdb-formattableorderbyquery-filter}
                    ORDER BY c._ts"),
                targetRanges: await documentContainer.GetFeedRangesAsync(cancellationToken: default),
                partitionKey: null,
                orderByColumns: new List<OrderByColumn>()
                {
                    new OrderByColumn("c._ts", SortOrder.Ascending)
                },
                pageSize: 10,
                maxConcurrency: 10,
                cancellationToken: default,
                continuationToken: null);
            Assert.IsTrue(monadicCreate.Succeeded);
            IQueryPipelineStage queryPipelineStage = monadicCreate.Result;

            Random random = new Random();
            List<CosmosElement> documents = new List<CosmosElement>();
            while (await queryPipelineStage.MoveNextAsync())
            {
                TryCatch<QueryPage> tryGetQueryPage = queryPipelineStage.Current;
                if (tryGetQueryPage.Failed)
                {
                    Assert.Fail(tryGetQueryPage.Exception.ToString());
                }

                QueryPage queryPage = tryGetQueryPage.Result;
                documents.AddRange(queryPage.Documents);

                if (random.Next() % 4 == 0)
                {
                    // Can not always split otherwise the split handling code will livelock trying to split proof every partition in a cycle.
                    List<FeedRangeEpk> ranges = documentContainer.GetFeedRangesAsync(cancellationToken: default).Result;
                    FeedRangeInternal randomRange = ranges[random.Next(ranges.Count)];
                    await documentContainer.SplitAsync(randomRange, cancellationToken: default);
                }
            }

            Assert.AreEqual(numItems, documents.Count);
            Assert.IsTrue(documents.OrderBy(document => ((CosmosObject)document)["_ts"]).ToList().SequenceEqual(documents));
        }

        [TestMethod]
        public async Task TestDrainFully_WithSplit_WithStateResume()
        {
            int numItems = 1000;
            IDocumentContainer documentContainer = await CreateDocumentContainerAsync(numItems);

            int seed = new Random().Next();
            Random random = new Random(seed);
            List<CosmosElement> documents = new List<CosmosElement>();
            QueryState queryState = null;

            do
            {
                TryCatch<IQueryPipelineStage> monadicCreate = OrderByCrossPartitionQueryPipelineStage.MonadicCreate(
                    documentContainer: documentContainer,
                    sqlQuerySpec: new SqlQuerySpec(@"
                        SELECT c._rid AS _rid, [{""item"": c._ts}] AS orderByItems, c AS payload
                        FROM c
                        WHERE {documentdb-formattableorderbyquery-filter}
                        ORDER BY c._ts"),
                    targetRanges: await documentContainer.GetFeedRangesAsync(cancellationToken: default),
                    partitionKey: null,
                    orderByColumns: new List<OrderByColumn>()
                    {
                        new OrderByColumn("c._ts", SortOrder.Ascending)
                    },
                    pageSize: 10,
                    maxConcurrency: 10,
                    cancellationToken: default,
                    continuationToken: queryState?.Value);
                if (monadicCreate.Failed)
                {
                    Assert.Fail(monadicCreate.Exception.ToString());
                }

                IQueryPipelineStage queryPipelineStage = monadicCreate.Result;

                QueryPage queryPage;
                do
                {
                    // We need to drain out all the initial empty pages,
                    // since they are non resumable state.
                    Assert.IsTrue(await queryPipelineStage.MoveNextAsync());
                    TryCatch<QueryPage> tryGetQueryPage = queryPipelineStage.Current;
                    if (tryGetQueryPage.Failed)
                    {
                        Assert.Fail(tryGetQueryPage.Exception.ToString());
                    }

                    queryPage = tryGetQueryPage.Result;
                    documents.AddRange(queryPage.Documents);
                    queryState = queryPage.State;
                } while ((queryPage.Documents.Count == 0) && (queryState != null));

                // Split
                List<FeedRangeEpk> ranges = documentContainer.GetFeedRangesAsync(cancellationToken: default).Result;
                FeedRangeInternal randomRange = ranges[random.Next(ranges.Count)];
                await documentContainer.SplitAsync(randomRange, cancellationToken: default);
            } while (queryState != null);

            Assert.AreEqual(numItems, documents.Count, $"Failed with seed: {seed}. got {documents.Count} documents when {numItems} was expected.");
            Assert.IsTrue(documents.OrderBy(document => ((CosmosObject)document)["_ts"]).ToList().SequenceEqual(documents), $"Failed with seed: {seed}");
        }

        private static async Task<IDocumentContainer> CreateDocumentContainerAsync(
            int numItems,
            FlakyDocumentContainer.FailureConfigs failureConfigs = null)
        {
            PartitionKeyDefinition partitionKeyDefinition = new PartitionKeyDefinition()
            {
                Paths = new System.Collections.ObjectModel.Collection<string>()
                {
                    "/pk"
                },
                Kind = PartitionKind.Hash,
                Version = PartitionKeyDefinitionVersion.V2,
            };

            IMonadicDocumentContainer monadicDocumentContainer = new InMemoryContainer(partitionKeyDefinition);
            if (failureConfigs != null)
            {
                monadicDocumentContainer = new FlakyDocumentContainer(monadicDocumentContainer, failureConfigs);
            }

            DocumentContainer documentContainer = new DocumentContainer(monadicDocumentContainer);

            for (int i = 0; i < 3; i++)
            {
                IReadOnlyList<FeedRangeInternal> ranges = await documentContainer.GetFeedRangesAsync(cancellationToken: default);
                foreach (FeedRangeInternal range in ranges)
                {
                    await documentContainer.SplitAsync(range, cancellationToken: default);
                }
            }

            for (int i = 0; i < numItems; i++)
            {
                // Insert an item
                CosmosObject item = CosmosObject.Parse($"{{\"pk\" : {i} }}");
                while (true)
                {
                    TryCatch<Record> monadicCreateRecord = await documentContainer.MonadicCreateItemAsync(item, cancellationToken: default);
                    if (monadicCreateRecord.Succeeded)
                    {
                        break;
                    }
                }
            }

            return documentContainer;
        }
    }
}<|MERGE_RESOLUTION|>--- conflicted
+++ resolved
@@ -34,10 +34,7 @@
                 documentContainer: mockDocumentContainer.Object,
                 sqlQuerySpec: new SqlQuerySpec("SELECT * FROM c ORDER BY c._ts"),
                 targetRanges: new List<FeedRangeEpk>() { FeedRangeEpk.FullRange },
-<<<<<<< HEAD
-=======
-                partitionKey: null,
->>>>>>> 442355bc
+                partitionKey: null,
                 orderByColumns: new List<OrderByColumn>()
                 {
                     new OrderByColumn("_ts", SortOrder.Ascending)
@@ -58,10 +55,7 @@
                 documentContainer: mockDocumentContainer.Object,
                 sqlQuerySpec: new SqlQuerySpec("SELECT * FROM c ORDER BY c._ts"),
                 targetRanges: new List<FeedRangeEpk>() { FeedRangeEpk.FullRange },
-<<<<<<< HEAD
-=======
-                partitionKey: null,
->>>>>>> 442355bc
+                partitionKey: null,
                 orderByColumns: new List<OrderByColumn>()
                 {
                     new OrderByColumn("_ts", SortOrder.Ascending)
@@ -83,10 +77,7 @@
                 documentContainer: mockDocumentContainer.Object,
                 sqlQuerySpec: new SqlQuerySpec("SELECT * FROM c ORDER BY c._ts"),
                 targetRanges: new List<FeedRangeEpk>() { FeedRangeEpk.FullRange },
-<<<<<<< HEAD
-=======
-                partitionKey: null,
->>>>>>> 442355bc
+                partitionKey: null,
                 orderByColumns: new List<OrderByColumn>()
                 {
                     new OrderByColumn("_ts", SortOrder.Ascending)
@@ -108,10 +99,7 @@
                 documentContainer: mockDocumentContainer.Object,
                 sqlQuerySpec: new SqlQuerySpec("SELECT * FROM c ORDER BY c._ts"),
                 targetRanges: new List<FeedRangeEpk>() { FeedRangeEpk.FullRange },
-<<<<<<< HEAD
-=======
-                partitionKey: null,
->>>>>>> 442355bc
+                partitionKey: null,
                 orderByColumns: new List<OrderByColumn>()
                 {
                     new OrderByColumn("_ts", SortOrder.Ascending)
@@ -144,10 +132,7 @@
                 documentContainer: mockDocumentContainer.Object,
                 sqlQuerySpec: new SqlQuerySpec("SELECT * FROM c ORDER BY c._ts"),
                 targetRanges: new List<FeedRangeEpk>() { new FeedRangeEpk(new Range<string>(min: "A", max: "B", isMinInclusive: true, isMaxInclusive: false)) },
-<<<<<<< HEAD
-=======
-                partitionKey: null,
->>>>>>> 442355bc
+                partitionKey: null,
                 orderByColumns: new List<OrderByColumn>()
                 {
                     new OrderByColumn("_ts", SortOrder.Ascending)
