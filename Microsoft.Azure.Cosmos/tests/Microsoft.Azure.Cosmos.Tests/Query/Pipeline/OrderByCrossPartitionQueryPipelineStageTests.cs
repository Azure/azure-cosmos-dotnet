--- conflicted
+++ resolved
@@ -390,14 +390,10 @@
                 if (random.Next() % 4 == 0)
                 {
                     // Can not always split otherwise the split handling code will livelock trying to split proof every partition in a cycle.
-<<<<<<< HEAD
-                    await documentContainer.RefreshProviderAsync(cancellationToken: default);
-                    List<FeedRangeEpk> ranges = documentContainer.GetFeedRangesAsync(cancellationToken: default).Result;
-=======
+                    await documentContainer.RefreshProviderAsync(NoOpTrace.Singleton, cancellationToken: default);
                     List<FeedRangeEpk> ranges = documentContainer.GetFeedRangesAsync(
                         trace: NoOpTrace.Singleton, 
                         cancellationToken: default).Result;
->>>>>>> 8b174b2e
                     FeedRangeInternal randomRange = ranges[random.Next(ranges.Count)];
                     await documentContainer.SplitAsync(randomRange, cancellationToken: default);
                 }
@@ -499,14 +495,10 @@
 
             for (int i = 0; i < 3; i++)
             {
-<<<<<<< HEAD
-                await documentContainer.RefreshProviderAsync(cancellationToken: default);
-                IReadOnlyList<FeedRangeInternal> ranges = await documentContainer.GetFeedRangesAsync(cancellationToken: default);
-=======
+                await documentContainer.RefreshProviderAsync(NoOpTrace.Singleton, cancellationToken: default);
                 IReadOnlyList<FeedRangeInternal> ranges = await documentContainer.GetFeedRangesAsync(
                     trace: NoOpTrace.Singleton, 
                     cancellationToken: default);
->>>>>>> 8b174b2e
                 foreach (FeedRangeInternal range in ranges)
                 {
                     await documentContainer.SplitAsync(range, cancellationToken: default);
