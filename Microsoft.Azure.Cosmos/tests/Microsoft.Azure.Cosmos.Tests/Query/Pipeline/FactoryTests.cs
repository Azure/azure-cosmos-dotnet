﻿//------------------------------------------------------------
// Copyright (c) Microsoft Corporation.  All rights reserved.
//------------------------------------------------------------

namespace Microsoft.Azure.Cosmos.Tests.Query.Pipeline
{
    using System.Collections.Generic;
    using Microsoft.Azure.Cosmos.Pagination;
    using Microsoft.Azure.Cosmos.Query.Core;
    using Microsoft.Azure.Cosmos.Query.Core.Monads;
    using Microsoft.Azure.Cosmos.Query.Core.Pipeline;
    using Microsoft.Azure.Cosmos.Query.Core.Pipeline.CrossPartition.Parallel;
    using Microsoft.Azure.Cosmos.Query.Core.QueryPlan;
    using Microsoft.Azure.Documents;
    using Microsoft.VisualStudio.TestTools.UnitTesting;
    using Moq;

    [TestClass]
    public class FactoryTests
    {
        [TestMethod]
        public void TestCreate()
        {
            Mock<IDocumentContainer> mockDocumentContainer = new Mock<IDocumentContainer>();

            TryCatch<IQueryPipelineStage> monadicCreatePipeline = PipelineFactory.MonadicCreate(
                ExecutionEnvironment.Compute,
                documentContainer: mockDocumentContainer.Object,
                sqlQuerySpec: new SqlQuerySpec("SELECT * FROM c"),
                targetRanges: new List<FeedRangeEpk>() { FeedRangeEpk.FullRange },
<<<<<<< HEAD
=======
                partitionKey: null,
>>>>>>> 442355bc
                queryInfo: new QueryInfo() { },
                pageSize: 10,
                maxConcurrency: 10,
                requestCancellationToken: default,
                requestContinuationToken: default); ;
            Assert.IsTrue(monadicCreatePipeline.Succeeded);
        }
    }
}<|MERGE_RESOLUTION|>--- conflicted
+++ resolved
@@ -28,10 +28,7 @@
                 documentContainer: mockDocumentContainer.Object,
                 sqlQuerySpec: new SqlQuerySpec("SELECT * FROM c"),
                 targetRanges: new List<FeedRangeEpk>() { FeedRangeEpk.FullRange },
-<<<<<<< HEAD
-=======
                 partitionKey: null,
->>>>>>> 442355bc
                 queryInfo: new QueryInfo() { },
                 pageSize: 10,
                 maxConcurrency: 10,
