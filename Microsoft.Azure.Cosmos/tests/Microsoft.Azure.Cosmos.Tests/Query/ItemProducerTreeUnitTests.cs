--- conflicted
+++ resolved
@@ -14,13 +14,10 @@
     using Microsoft.Azure.Cosmos.CosmosElements;
     using Microsoft.Azure.Cosmos.Query;
     using Microsoft.Azure.Cosmos.Query.Core;
-<<<<<<< HEAD
     using Microsoft.Azure.Cosmos.Query.Core.ExecutionContext.ItemProducers;
     using Microsoft.Azure.Cosmos.Query.Core.ExecutionContext.Parallel;
     using Microsoft.Azure.Cosmos.Query.Core.Metrics;
     using Microsoft.Azure.Cosmos.Query.Core.QueryClient;
-=======
->>>>>>> d4eeea64
     using Microsoft.Azure.Documents;
     using Microsoft.VisualStudio.TestTools.UnitTesting;
     using Moq;
