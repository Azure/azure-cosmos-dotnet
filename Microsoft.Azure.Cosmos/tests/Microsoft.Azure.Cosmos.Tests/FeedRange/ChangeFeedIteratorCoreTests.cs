--- conflicted
+++ resolved
@@ -30,21 +30,13 @@
         [DataRow(0)]
         public void ChangeFeedIteratorCore_ValidateOptions(int maxItemCount)
         {
-<<<<<<< HEAD
-            ChangeFeedIteratorCore.Create(Mock.Of<ContainerCore>(), new ChangeFeedRequestOptions() { MaxItemCount = maxItemCount });
-=======
-            ChangeFeedIteratorCore.Create(Mock.Of<ContainerInternal>(), null, null, new ChangeFeedRequestOptions() { MaxItemCount = maxItemCount });
->>>>>>> 78e205f5
+            ChangeFeedIteratorCore.Create(Mock.Of<ContainerInternal>(), new ChangeFeedRequestOptions() { MaxItemCount = maxItemCount });
         }
 
         [TestMethod]
         public void ChangeFeedIteratorCore_HasMoreResultsDefault()
         {
-<<<<<<< HEAD
-            ChangeFeedIteratorCore changeFeedIteratorCore = ChangeFeedIteratorCore.Create(Mock.Of<ContainerCore>(), null);
-=======
-            ChangeFeedIteratorCore changeFeedIteratorCore = ChangeFeedIteratorCore.Create(Mock.Of<ContainerInternal>(), null, null, null);
->>>>>>> 78e205f5
+            ChangeFeedIteratorCore changeFeedIteratorCore = ChangeFeedIteratorCore.Create(Mock.Of<ContainerInternal>(), null);
             Assert.IsTrue(changeFeedIteratorCore.HasMoreResults);
         }
 
@@ -52,11 +44,7 @@
         public void ChangeFeedIteratorCore_FeedRange()
         {
             FeedRangeInternal feedToken = Mock.Of<FeedRangeInternal>();
-<<<<<<< HEAD
-            ChangeFeedIteratorCore changeFeedIteratorCore = ChangeFeedIteratorCore.Create(Mock.Of<ContainerCore>(), new ChangeFeedRequestOptions() { FeedRange = feedToken });
-=======
-            ChangeFeedIteratorCore changeFeedIteratorCore = ChangeFeedIteratorCore.Create(Mock.Of<ContainerInternal>(), feedToken, null, null);
->>>>>>> 78e205f5
+            ChangeFeedIteratorCore changeFeedIteratorCore = ChangeFeedIteratorCore.Create(Mock.Of<ContainerInternal>(), new ChangeFeedRequestOptions() { FeedRange = feedToken });
             Assert.AreEqual(feedToken, changeFeedIteratorCore.FeedRangeInternal);
         }
 
