--- conflicted
+++ resolved
@@ -135,12 +135,8 @@
                 CosmosArray documents = GetDocuments(message.Content);
                 count += documents.Count;
 
-<<<<<<< HEAD
-                await documentContainer.RefreshProviderAsync(cancellationToken: default);
-                IReadOnlyList<FeedRangeEpk> ranges = await documentContainer.GetFeedRangesAsync(cancellationToken: default);
-=======
+                await documentContainer.RefreshProviderAsync(NoOpTrace.Singleton, cancellationToken: default);
                 IReadOnlyList<FeedRangeEpk> ranges = await documentContainer.GetFeedRangesAsync(trace: NoOpTrace.Singleton, cancellationToken: default);
->>>>>>> 8b174b2e
                 FeedRangeEpk rangeToSplit = ranges[random.Next(0, ranges.Count)];
                 await documentContainer.SplitAsync(rangeToSplit, cancellationToken: default);
             }
@@ -206,7 +202,7 @@
                     await documentContainer.SplitAsync(range, cancellationToken: default);
                 }
 
-                await documentContainer.RefreshProviderAsync(cancellationToken: default);
+                await documentContainer.RefreshProviderAsync(NoOpTrace.Singleton, cancellationToken: default);
             }
 
             for (int i = 0; i < numItems; i++)
