--- conflicted
+++ resolved
@@ -27,9 +27,8 @@
         [TestMethod]
         public void ReadFeedIteratorCore_HasMoreResultsDefault()
         {
-            FeedRangeIteratorCore iterator = new FeedRangeIteratorCore(
+            FeedIterator iterator = CreateReadFeedIterator(
                 Mock.Of<IDocumentContainer>(),
-                default,
                 default,
                 default);
             Assert.IsTrue(iterator.HasMoreResults);
@@ -38,234 +37,15 @@
         [TestMethod]
         public async Task ReadFeedIteratorCore_ReadNextAsync()
         {
-<<<<<<< HEAD
             int numItems = 100;
             IDocumentContainer documentContainer = await CreateDocumentContainerAsync(numItems);
-            FeedRangeIteratorCore iterator = new FeedRangeIteratorCore(
+            FeedIterator iterator = CreateReadFeedIterator(
                 documentContainer,
                 continuationToken: null,
-                pageSize: 10,
-                cancellationToken: default);
+                pageSize: 10);
 
             int count = 0;
             while (iterator.HasMoreResults)
-=======
-            string continuation = "TBD";
-            ResponseMessage responseMessage = new ResponseMessage(HttpStatusCode.OK);
-            responseMessage.Headers.ContinuationToken = continuation;
-            responseMessage.Headers[Documents.HttpConstants.HttpHeaders.ItemCount] = "1";
-            responseMessage.Content = new MemoryStream(Encoding.UTF8.GetBytes("{}"));
-
-            Mock<CosmosClientContext> cosmosClientContext = new Mock<CosmosClientContext>();
-            cosmosClientContext.Setup(c => c.ClientOptions).Returns(new CosmosClientOptions());
-            cosmosClientContext
-                .Setup(c => c.ProcessResourceOperationStreamAsync(
-                    It.IsAny<string>(),
-                    It.Is<Documents.ResourceType>(rt => rt == Documents.ResourceType.Document),
-                    It.IsAny<Documents.OperationType>(),
-                    It.IsAny<RequestOptions>(),
-                    It.IsAny<ContainerInternal>(),
-                    It.IsAny<PartitionKey?>(),
-                    It.IsAny<Stream>(),
-                    It.IsAny<Action<RequestMessage>>(),
-                    It.IsAny<CosmosDiagnosticsContext>(),
-                    It.IsAny<CancellationToken>()))
-                .Returns(Task.FromResult(responseMessage));
-
-            ContainerInternal containerCore = Mock.Of<ContainerInternal>();
-            Mock.Get(containerCore)
-                .Setup(c => c.ClientContext)
-                .Returns(cosmosClientContext.Object);
-            FeedRangeInternal range = Mock.Of<FeedRangeInternal>();
-            Mock.Get(range)
-                .Setup(f => f.Accept(It.IsAny<FeedRangeRequestMessagePopulatorVisitor>(), It.IsAny<RequestMessage>()));
-            FeedRangeContinuation feedToken = Mock.Of<FeedRangeContinuation>();
-            Mock.Get(feedToken)
-               .Setup(f => f.FeedRange)
-               .Returns(range);
-            Mock.Get(feedToken)
-                .Setup(f => f.HandleSplitAsync(It.Is<ContainerInternal>(c => c == containerCore), It.IsAny<ResponseMessage>(), It.IsAny<CancellationToken>()))
-                .Returns(Task.FromResult(Documents.ShouldRetryResult.NoRetry()));
-            Mock.Get(feedToken)
-                .Setup(f => f.GetContinuation())
-                .Returns(continuation);
-            Mock.Get(feedToken)
-                .Setup(f => f.IsDone)
-                .Returns(true);
-
-            FeedRangeIteratorCore feedTokenIterator = new FeedRangeIteratorCore(containerCore, feedToken, new QueryRequestOptions(), Documents.ResourceType.Document, queryDefinition: null);
-            ResponseMessage response = await feedTokenIterator.ReadNextAsync();
-
-            Mock.Get(feedToken)
-                .Verify(f => f.ReplaceContinuation(It.Is<string>(ct => ct == continuation)), Times.Once);
-
-            Mock.Get(feedToken)
-                .Verify(f => f.HandleSplitAsync(It.Is<ContainerInternal>(c => c == containerCore), It.IsAny<ResponseMessage>(), It.IsAny<CancellationToken>()), Times.Once);
-        }
-
-        [TestMethod]
-        public async Task ReadFeedIteratorCore_ReadNextAsync_Conflicts()
-        {
-            string continuation = "TBD";
-            ResponseMessage responseMessage = new ResponseMessage(HttpStatusCode.OK);
-            responseMessage.Headers.ContinuationToken = continuation;
-            responseMessage.Headers[Documents.HttpConstants.HttpHeaders.ItemCount] = "1";
-            responseMessage.Content = new MemoryStream(Encoding.UTF8.GetBytes("{}"));
-
-            Mock<CosmosClientContext> cosmosClientContext = new Mock<CosmosClientContext>();
-            cosmosClientContext.Setup(c => c.ClientOptions).Returns(new CosmosClientOptions());
-            cosmosClientContext
-                .Setup(c => c.ProcessResourceOperationStreamAsync(
-                    It.IsAny<string>(),
-                    It.Is<Documents.ResourceType>(rt => rt == Documents.ResourceType.Conflict),
-                    It.IsAny<Documents.OperationType>(),
-                    It.IsAny<RequestOptions>(),
-                    It.IsAny<ContainerInternal>(),
-                    It.IsAny<PartitionKey?>(),
-                    It.IsAny<Stream>(),
-                    It.IsAny<Action<RequestMessage>>(),
-                    It.IsAny<CosmosDiagnosticsContext>(),
-                    It.IsAny<CancellationToken>()))
-                .Returns(Task.FromResult(responseMessage));
-
-            ContainerInternal containerCore = Mock.Of<ContainerInternal>();
-            Mock.Get(containerCore)
-                .Setup(c => c.ClientContext)
-                .Returns(cosmosClientContext.Object);
-            FeedRangeInternal range = Mock.Of<FeedRangeInternal>();
-            Mock.Get(range)
-                .Setup(f => f.Accept(It.IsAny<FeedRangeRequestMessagePopulatorVisitor>(), It.IsAny<RequestMessage>()));
-            FeedRangeContinuation feedToken = Mock.Of<FeedRangeContinuation>();
-            Mock.Get(feedToken)
-               .Setup(f => f.FeedRange)
-               .Returns(range);
-            Mock.Get(feedToken)
-                .Setup(f => f.HandleSplitAsync(It.Is<ContainerInternal>(c => c == containerCore), It.IsAny<ResponseMessage>(), It.IsAny<CancellationToken>()))
-                .Returns(Task.FromResult(Documents.ShouldRetryResult.NoRetry()));
-            Mock.Get(feedToken)
-                .Setup(f => f.GetContinuation())
-                .Returns(continuation);
-            Mock.Get(feedToken)
-                .Setup(f => f.IsDone)
-                .Returns(true);
-
-            FeedRangeIteratorCore feedTokenIterator = new FeedRangeIteratorCore(containerCore, feedToken, new QueryRequestOptions(), Documents.ResourceType.Conflict, queryDefinition: null);
-            ResponseMessage response = await feedTokenIterator.ReadNextAsync();
-
-            Mock.Get(feedToken)
-                .Verify(f => f.ReplaceContinuation(It.Is<string>(ct => ct == continuation)), Times.Once);
-
-            Mock.Get(feedToken)
-                .Verify(f => f.HandleSplitAsync(It.Is<ContainerInternal>(c => c == containerCore), It.IsAny<ResponseMessage>(), It.IsAny<CancellationToken>()), Times.Once);
-        }
-
-        [TestMethod]
-        public async Task ReadFeedIteratorCore_ReadNextAsync_Conflicts_Query()
-        {
-            string continuation = "TBD";
-            ResponseMessage responseMessage = new ResponseMessage(HttpStatusCode.OK);
-            responseMessage.Headers.ContinuationToken = continuation;
-            responseMessage.Headers[Documents.HttpConstants.HttpHeaders.ItemCount] = "1";
-            responseMessage.Content = new MemoryStream(Encoding.UTF8.GetBytes("{}"));
-
-            Mock<CosmosClientContext> cosmosClientContext = new Mock<CosmosClientContext>();
-            cosmosClientContext.Setup(c => c.SerializerCore).Returns(new CosmosSerializerCore());
-            cosmosClientContext.Setup(c => c.ClientOptions).Returns(new CosmosClientOptions());
-            cosmosClientContext
-                .Setup(c => c.ProcessResourceOperationStreamAsync(
-                    It.IsAny<string>(),
-                    It.Is<Documents.ResourceType>(rt => rt == Documents.ResourceType.Conflict),
-                    It.Is<Documents.OperationType>(ot => ot == Documents.OperationType.Query),
-                    It.IsAny<RequestOptions>(),
-                    It.IsAny<ContainerInternal>(),
-                    It.IsAny<PartitionKey?>(),
-                    It.Is<Stream>(stream => stream != null),
-                    It.IsAny<Action<RequestMessage>>(),
-                    It.IsAny<CosmosDiagnosticsContext>(),
-                    It.IsAny<CancellationToken>()))
-                .Returns(Task.FromResult(responseMessage));
-
-            ContainerInternal containerCore = Mock.Of<ContainerInternal>();
-            Mock.Get(containerCore)
-                .Setup(c => c.ClientContext)
-                .Returns(cosmosClientContext.Object);
-            FeedRangeInternal range = Mock.Of<FeedRangeInternal>();
-            Mock.Get(range)
-                .Setup(f => f.Accept(It.IsAny<FeedRangeRequestMessagePopulatorVisitor>(), It.IsAny<RequestMessage>()));
-            FeedRangeContinuation feedToken = Mock.Of<FeedRangeContinuation>();
-            Mock.Get(feedToken)
-               .Setup(f => f.FeedRange)
-               .Returns(range);
-            Mock.Get(feedToken)
-                .Setup(f => f.HandleSplitAsync(It.Is<ContainerInternal>(c => c == containerCore), It.IsAny<ResponseMessage>(), It.IsAny<CancellationToken>()))
-                .Returns(Task.FromResult(Documents.ShouldRetryResult.NoRetry()));
-            Mock.Get(feedToken)
-                .Setup(f => f.GetContinuation())
-                .Returns(continuation);
-            Mock.Get(feedToken)
-                .Setup(f => f.IsDone)
-                .Returns(true);
-
-            FeedRangeIteratorCore feedTokenIterator = new FeedRangeIteratorCore(containerCore, feedToken, new QueryRequestOptions(), Documents.ResourceType.Conflict, queryDefinition: new QueryDefinition("select * from c"));
-            ResponseMessage response = await feedTokenIterator.ReadNextAsync();
-
-            Mock.Get(feedToken)
-                .Verify(f => f.ReplaceContinuation(It.Is<string>(ct => ct == continuation)), Times.Once);
-
-            Mock.Get(feedToken)
-                .Verify(f => f.HandleSplitAsync(It.Is<ContainerInternal>(c => c == containerCore), It.IsAny<ResponseMessage>(), It.IsAny<CancellationToken>()), Times.Once);
-        }
-
-        [TestMethod]
-        public async Task ReadFeedIteratorCore_OfT_ReadNextAsync()
-        {
-            string continuation = "TBD";
-            ResponseMessage responseMessage = new ResponseMessage(HttpStatusCode.OK);
-            responseMessage.Headers.ContinuationToken = continuation;
-            responseMessage.Headers[Documents.HttpConstants.HttpHeaders.ItemCount] = "1";
-            responseMessage.Content = new MemoryStream(Encoding.UTF8.GetBytes("{}"));
-
-            Mock<CosmosClientContext> cosmosClientContext = new Mock<CosmosClientContext>();
-            cosmosClientContext.Setup(c => c.ClientOptions).Returns(new CosmosClientOptions());
-            cosmosClientContext
-                .Setup(c => c.ProcessResourceOperationStreamAsync(
-                    It.IsAny<string>(),
-                    It.Is<Documents.ResourceType>(rt => rt == Documents.ResourceType.Document),
-                    It.IsAny<Documents.OperationType>(),
-                    It.IsAny<RequestOptions>(),
-                    It.IsAny<ContainerInternal>(),
-                    It.IsAny<PartitionKey?>(),
-                    It.IsAny<Stream>(),
-                    It.IsAny<Action<RequestMessage>>(),
-                    It.IsAny<CosmosDiagnosticsContext>(),
-                    It.IsAny<CancellationToken>()))
-                .Returns(Task.FromResult(responseMessage));
-
-            ContainerInternal containerCore = Mock.Of<ContainerInternal>();
-            Mock.Get(containerCore)
-                .Setup(c => c.ClientContext)
-                .Returns(cosmosClientContext.Object);
-            FeedRangeInternal range = Mock.Of<FeedRangeInternal>();
-            Mock.Get(range)
-                .Setup(f => f.Accept(It.IsAny<FeedRangeRequestMessagePopulatorVisitor>(), It.IsAny<RequestMessage>()));
-            FeedRangeContinuation feedToken = Mock.Of<FeedRangeContinuation>();
-            Mock.Get(feedToken)
-               .Setup(f => f.FeedRange)
-               .Returns(range);
-            Mock.Get(feedToken)
-                .Setup(f => f.HandleSplitAsync(It.Is<ContainerInternal>(c => c == containerCore), It.IsAny<ResponseMessage>(), It.IsAny<CancellationToken>()))
-                .Returns(Task.FromResult(Documents.ShouldRetryResult.NoRetry()));
-            Mock.Get(feedToken)
-                .Setup(f => f.GetContinuation())
-                .Returns(continuation);
-            Mock.Get(feedToken)
-                .Setup(f => f.IsDone)
-                .Returns(true);
-
-            FeedRangeIteratorCore feedTokenIterator = new FeedRangeIteratorCore(containerCore, feedToken, new QueryRequestOptions(), Documents.ResourceType.Document, queryDefinition: null);
-            bool creatorCalled = false;
-            Func<ResponseMessage, FeedResponse<dynamic>> creator = (ResponseMessage r) =>
->>>>>>> 312bb6e1
             {
                 ResponseMessage message = await iterator.ReadNextAsync();
                 CosmosArray documents = GetDocuments(message.Content);
@@ -278,72 +58,17 @@
         [TestMethod]
         public async Task ReadFeedIteratorCore_ReadNextAsync_WithContinuationToken()
         {
-<<<<<<< HEAD
             int numItems = 100;
             IDocumentContainer documentContainer = await CreateDocumentContainerAsync(numItems);
-=======
-            string continuation = "TBD";
-            ResponseMessage responseMessage = new ResponseMessage(HttpStatusCode.OK);
-            responseMessage.Headers.ContinuationToken = continuation;
-            responseMessage.Headers[Documents.HttpConstants.HttpHeaders.ItemCount] = "1";
-            responseMessage.Content = new MemoryStream(Encoding.UTF8.GetBytes("{}"));
-
-            Mock<CosmosClientContext> cosmosClientContext = new Mock<CosmosClientContext>();
-            cosmosClientContext.Setup(c => c.ClientOptions).Returns(new CosmosClientOptions());
-            cosmosClientContext
-                .Setup(c => c.ProcessResourceOperationStreamAsync(
-                    It.IsAny<string>(),
-                    It.Is<Documents.ResourceType>(rt => rt == Documents.ResourceType.Document),
-                    It.IsAny<Documents.OperationType>(),
-                    It.IsAny<RequestOptions>(),
-                    It.IsAny<ContainerInternal>(),
-                    It.IsAny<PartitionKey?>(),
-                    It.IsAny<Stream>(),
-                    It.IsAny<Action<RequestMessage>>(),
-                    It.IsAny<CosmosDiagnosticsContext>(),
-                    It.IsAny<CancellationToken>()))
-                .Returns(Task.FromResult(responseMessage));
-
-            ContainerInternal containerCore = Mock.Of<ContainerInternal>();
-            Mock.Get(containerCore)
-                .Setup(c => c.ClientContext)
-                .Returns(cosmosClientContext.Object);
-            FeedRangeInternal range = Mock.Of<FeedRangeInternal>();
-            Mock.Get(range)
-                .Setup(f => f.Accept(It.IsAny<FeedRangeRequestMessagePopulatorVisitor>(), It.IsAny<RequestMessage>()));
-            FeedRangeContinuation feedToken = Mock.Of<FeedRangeContinuation>();
-            Mock.Get(feedToken)
-               .Setup(f => f.FeedRange)
-               .Returns(range);
-            Mock.Get(feedToken)
-                .Setup(f => f.HandleSplitAsync(It.Is<ContainerInternal>(c => c == containerCore), It.IsAny<ResponseMessage>(), It.IsAny<CancellationToken>()))
-                .Returns(Task.FromResult(Documents.ShouldRetryResult.NoRetry()));
-            Mock.Get(feedToken)
-                .Setup(f => f.GetContinuation())
-                .Returns(continuation);
-            Mock.Get(feedToken)
-                .Setup(f => f.IsDone)
-                .Returns(true);
-
-            FeedRangeIteratorCore feedTokenIterator = new FeedRangeIteratorCore(containerCore, feedToken, new QueryRequestOptions(), Documents.ResourceType.Document, queryDefinition: null);
-            ResponseMessage response = await feedTokenIterator.ReadNextAsync();
-
-            Mock.Get(feedToken)
-                .Verify(f => f.ReplaceContinuation(It.Is<string>(ct => ct == continuation)), Times.Once);
-
-            Mock.Get(feedToken)
-                .Verify(f => f.HandleSplitAsync(It.Is<ContainerInternal>(c => c == containerCore), It.IsAny<ResponseMessage>(), It.IsAny<CancellationToken>()), Times.Once);
->>>>>>> 312bb6e1
 
             int count = 0;
             string continuationToken = null;
             do
             {
-                FeedRangeIteratorCore iterator = new FeedRangeIteratorCore(
+                FeedIterator iterator = CreateReadFeedIterator(
                     documentContainer,
                     continuationToken: continuationToken,
-                    pageSize: 10,
-                    cancellationToken: default);
+                    pageSize: 10);
                 ResponseMessage message = await iterator.ReadNextAsync();
                 CosmosArray documents = GetDocuments(message.Content);
                 count += documents.Count;
@@ -356,21 +81,19 @@
         [TestMethod]
         public async Task ReadFeedIteratorCore_DoesNotUpdateContinuation_OnError()
         {
-<<<<<<< HEAD
             int numItems = 100;
             IDocumentContainer documentContainer = await CreateDocumentContainerAsync(
                 numItems,
-                failureConfigs: new FlakyDocumentContainer.FailureConfigs(inject429s: true, injectEmptyPages: true);
+                failureConfigs: new FlakyDocumentContainer.FailureConfigs(inject429s: true, injectEmptyPages: true));
 
             int count = 0;
             string continuationToken = null;
             do
             {
-                FeedRangeIteratorCore iterator = new FeedRangeIteratorCore(
+                FeedIterator iterator = CreateReadFeedIterator(
                     documentContainer,
                     continuationToken: continuationToken,
-                    pageSize: 10,
-                    cancellationToken: default);
+                    pageSize: 10);
                 ResponseMessage message = await iterator.ReadNextAsync();
                 if (message.IsSuccessStatusCode)
                 {
@@ -383,59 +106,6 @@
                     Assert.IsNull(message.ContinuationToken);
                 }
             } while (continuationToken != null);
-=======
-            string continuation = "TBD";
-            ResponseMessage responseMessage = new ResponseMessage(HttpStatusCode.Gone);
-            responseMessage.Headers.ContinuationToken = continuation;
-            responseMessage.Headers[Documents.HttpConstants.HttpHeaders.ItemCount] = "1";
-            responseMessage.Content = new MemoryStream(Encoding.UTF8.GetBytes("{}"));
-
-            Mock<CosmosClientContext> cosmosClientContext = new Mock<CosmosClientContext>();
-            cosmosClientContext.Setup(c => c.ClientOptions).Returns(new CosmosClientOptions());
-            cosmosClientContext
-                .Setup(c => c.ProcessResourceOperationStreamAsync(
-                    It.IsAny<string>(),
-                    It.Is<Documents.ResourceType>(rt => rt == Documents.ResourceType.Document),
-                    It.IsAny<Documents.OperationType>(),
-                    It.IsAny<RequestOptions>(),
-                    It.IsAny<ContainerInternal>(),
-                    It.IsAny<PartitionKey?>(),
-                    It.IsAny<Stream>(),
-                    It.IsAny<Action<RequestMessage>>(),
-                    It.IsAny<CosmosDiagnosticsContext>(),
-                    It.IsAny<CancellationToken>()))
-                .Returns(Task.FromResult(responseMessage));
-
-            ContainerInternal containerCore = Mock.Of<ContainerInternal>();
-            Mock.Get(containerCore)
-                .Setup(c => c.ClientContext)
-                .Returns(cosmosClientContext.Object);
-            FeedRangeInternal range = Mock.Of<FeedRangeInternal>();
-            Mock.Get(range)
-                .Setup(f => f.Accept(It.IsAny<FeedRangeRequestMessagePopulatorVisitor>(), It.IsAny<RequestMessage>()));
-            FeedRangeContinuation feedToken = Mock.Of<FeedRangeContinuation>();
-            Mock.Get(feedToken)
-                .Setup(f => f.FeedRange)
-                .Returns(range);
-            Mock.Get(feedToken)
-                .Setup(f => f.HandleSplitAsync(It.Is<ContainerInternal>(c => c == containerCore), It.IsAny<ResponseMessage>(), It.IsAny<CancellationToken>()))
-                .Returns(Task.FromResult(Documents.ShouldRetryResult.NoRetry()));
-            Mock.Get(feedToken)
-                .Setup(f => f.GetContinuation())
-                .Returns(continuation);
-            Mock.Get(feedToken)
-                .Setup(f => f.IsDone)
-                .Returns(true);
-
-            FeedRangeIteratorCore feedTokenIterator = new FeedRangeIteratorCore(containerCore, feedToken, new QueryRequestOptions(), Documents.ResourceType.Document, queryDefinition: null);
-            ResponseMessage response = await feedTokenIterator.ReadNextAsync();
-
-            Mock.Get(feedToken)
-                .Verify(f => f.ReplaceContinuation(It.Is<string>(ct => ct == continuation)), Times.Never);
-
-            Mock.Get(feedToken)
-                .Verify(f => f.HandleSplitAsync(It.Is<ContainerInternal>(c => c == containerCore), It.IsAny<ResponseMessage>(), It.IsAny<CancellationToken>()), Times.Once);
->>>>>>> 312bb6e1
 
             Assert.AreEqual(numItems, count);
         }
@@ -595,6 +265,22 @@
             }
         }
 
+        private static FeedIteratorInternal CreateReadFeedIterator(
+            IDocumentContainer documentContainer,
+            string continuationToken,
+            int pageSize)
+        {
+            return new FeedRangeIteratorCore(
+                documentContainer,
+                queryDefinition: null,
+                queryRequestOptions: null,
+                resourceLink: null,
+                resourceType: ResourceType.Document,
+                continuationToken: continuationToken,
+                pageSize: pageSize,
+                cancellationToken: default);
+        }
+
         private static async Task<IDocumentContainer> CreateDocumentContainerAsync(
             int numItems,
             FlakyDocumentContainer.FailureConfigs failureConfigs = default)
