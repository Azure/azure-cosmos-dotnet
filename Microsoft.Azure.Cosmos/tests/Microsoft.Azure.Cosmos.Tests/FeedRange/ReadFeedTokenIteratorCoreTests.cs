--- conflicted
+++ resolved
@@ -30,15 +30,9 @@
         public void ReadFeedIteratorCore_Create_Default()
         {
             FeedRangeIteratorCore feedTokenIterator = FeedRangeIteratorCore.Create(Mock.Of<ContainerInternal>(), null, null, null);
-<<<<<<< HEAD
             FeedRangeEpk defaultRange = feedTokenIterator.FeedRangeInternal as FeedRangeEpk;
-            Assert.AreEqual(FeedRangeEpk.ForFullRange().Range.Min, defaultRange.Range.Min);
-            Assert.AreEqual(FeedRangeEpk.ForFullRange().Range.Max, defaultRange.Range.Max);
-=======
-            FeedRangeEPK defaultRange = feedTokenIterator.FeedRangeInternal as FeedRangeEPK;
-            Assert.AreEqual(FeedRangeEPK.FullRange.Range.Min, defaultRange.Range.Min);
-            Assert.AreEqual(FeedRangeEPK.FullRange.Range.Max, defaultRange.Range.Max);
->>>>>>> 513009eb
+            Assert.AreEqual(FeedRangeEpk.FullRange.Range.Min, defaultRange.Range.Min);
+            Assert.AreEqual(FeedRangeEpk.FullRange.Range.Max, defaultRange.Range.Max);
             Assert.IsNull(feedTokenIterator.FeedRangeContinuation);
         }
 
@@ -46,9 +40,9 @@
         public void ReadFeedIteratorCore_Create_WithRange()
         {
             Documents.Routing.Range<string>  range = new Documents.Routing.Range<string>("A", "B", true, false);
-            FeedRangeEpk feedRangeEPK = new FeedRangeEpk(range);
-            FeedRangeIteratorCore feedTokenIterator = FeedRangeIteratorCore.Create(Mock.Of<ContainerInternal>(), feedRangeEPK, null, null);
-            Assert.AreEqual(feedRangeEPK, feedTokenIterator.FeedRangeInternal);
+            FeedRangeEpk FeedRangeEpk = new FeedRangeEpk(range);
+            FeedRangeIteratorCore feedTokenIterator = FeedRangeIteratorCore.Create(Mock.Of<ContainerInternal>(), FeedRangeEpk, null, null);
+            Assert.AreEqual(FeedRangeEpk, feedTokenIterator.FeedRangeInternal);
             Assert.IsNull(feedTokenIterator.FeedRangeContinuation);
         }
 
@@ -58,15 +52,9 @@
 
             string continuation = Guid.NewGuid().ToString();
             FeedRangeIteratorCore feedTokenIterator = FeedRangeIteratorCore.Create(Mock.Of<ContainerInternal>(), null, continuation, null);
-<<<<<<< HEAD
             FeedRangeEpk defaultRange = feedTokenIterator.FeedRangeInternal as FeedRangeEpk;
-            Assert.AreEqual(FeedRangeEpk.ForFullRange().Range.Min, defaultRange.Range.Min);
-            Assert.AreEqual(FeedRangeEpk.ForFullRange().Range.Max, defaultRange.Range.Max);
-=======
-            FeedRangeEPK defaultRange = feedTokenIterator.FeedRangeInternal as FeedRangeEPK;
-            Assert.AreEqual(FeedRangeEPK.FullRange.Range.Min, defaultRange.Range.Min);
-            Assert.AreEqual(FeedRangeEPK.FullRange.Range.Max, defaultRange.Range.Max);
->>>>>>> 513009eb
+            Assert.AreEqual(FeedRangeEpk.FullRange.Range.Min, defaultRange.Range.Min);
+            Assert.AreEqual(FeedRangeEpk.FullRange.Range.Max, defaultRange.Range.Max);
             Assert.IsNotNull(feedTokenIterator.FeedRangeContinuation);
             Assert.AreEqual(continuation, feedTokenIterator.FeedRangeContinuation.GetContinuation());
         }
@@ -76,21 +64,12 @@
         {
 
             string continuation = Guid.NewGuid().ToString();
-<<<<<<< HEAD
-            FeedRangeEpk feedRangeEPK = FeedRangeEpk.ForFullRange();
-            FeedRangeCompositeContinuation feedRangeSimpleContinuation = new FeedRangeCompositeContinuation(Guid.NewGuid().ToString(), feedRangeEPK, new List<Documents.Routing.Range<string>>() { feedRangeEPK.Range }, continuation);
+            FeedRangeEpk FeedRangeEpk = FeedRangeEpk.FullRange;
+            FeedRangeCompositeContinuation feedRangeSimpleContinuation = new FeedRangeCompositeContinuation(Guid.NewGuid().ToString(), FeedRangeEpk, new List<Documents.Routing.Range<string>>() { FeedRangeEpk.Range }, continuation);
             FeedRangeIteratorCore feedTokenIterator = FeedRangeIteratorCore.Create(Mock.Of<ContainerInternal>(), null, feedRangeSimpleContinuation.ToString(), null);
             FeedRangeEpk defaultRange = feedTokenIterator.FeedRangeInternal as FeedRangeEpk;
-            Assert.AreEqual(FeedRangeEpk.ForFullRange().Range.Min, defaultRange.Range.Min);
-            Assert.AreEqual(FeedRangeEpk.ForFullRange().Range.Max, defaultRange.Range.Max);
-=======
-            FeedRangeEPK feedRangeEPK = FeedRangeEPK.FullRange;
-            FeedRangeCompositeContinuation feedRangeSimpleContinuation = new FeedRangeCompositeContinuation(Guid.NewGuid().ToString(), feedRangeEPK, new List<Documents.Routing.Range<string>>() { feedRangeEPK.Range }, continuation);
-            FeedRangeIteratorCore feedTokenIterator = FeedRangeIteratorCore.Create(Mock.Of<ContainerInternal>(), null, feedRangeSimpleContinuation.ToString(), null);
-            FeedRangeEPK defaultRange = feedTokenIterator.FeedRangeInternal as FeedRangeEPK;
-            Assert.AreEqual(FeedRangeEPK.FullRange.Range.Min, defaultRange.Range.Min);
-            Assert.AreEqual(FeedRangeEPK.FullRange.Range.Max, defaultRange.Range.Max);
->>>>>>> 513009eb
+            Assert.AreEqual(FeedRangeEpk.FullRange.Range.Min, defaultRange.Range.Min);
+            Assert.AreEqual(FeedRangeEpk.FullRange.Range.Max, defaultRange.Range.Max);
             Assert.IsNotNull(feedTokenIterator.FeedRangeContinuation);
             Assert.AreEqual(continuation, feedTokenIterator.FeedRangeContinuation.GetContinuation());
         }
