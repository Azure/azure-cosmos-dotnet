﻿//------------------------------------------------------------
// Copyright (c) Microsoft Corporation.  All rights reserved.
//------------------------------------------------------------

namespace Microsoft.Azure.Cosmos.Tests
{
    using System;
    using System.Collections.Generic;
    using System.IO;
    using System.Linq;
    using System.Net;
    using System.Threading;
    using System.Threading.Tasks;
    using Microsoft.Azure.Cosmos.Query.Core.ContinuationTokens;
    using Microsoft.Azure.Cosmos.Resource.CosmosExceptions;
    using Microsoft.VisualStudio.TestTools.UnitTesting;
    using Moq;
    using Newtonsoft.Json;

    [TestClass]
    public class ChangeFeedResultSetIteratorTests
    {
        [TestMethod]
        public async Task ContinuationTokenIsNotUpdatedOnFails()
        {
            MultiRangeMockDocumentClient documentClient = new MultiRangeMockDocumentClient();
            CosmosClient client = MockCosmosUtil.CreateMockCosmosClient();
            Mock<CosmosClientContext> mockContext = new Mock<CosmosClientContext>();
            mockContext.Setup(x => x.ClientOptions).Returns(MockCosmosUtil.GetDefaultConfiguration());
            mockContext.Setup(x => x.DocumentClient).Returns(documentClient);
            mockContext.Setup(x => x.SerializerCore).Returns(MockCosmosUtil.Serializer);
            mockContext.Setup(x => x.Client).Returns(client);
            mockContext.Setup(x => x.CreateLink(It.IsAny<string>(), It.IsAny<string>(), It.IsAny<string>())).Returns(new Uri("/dbs/test/colls/test", UriKind.Relative));

            ResponseMessage firstResponse = new ResponseMessage(HttpStatusCode.NotModified);
            firstResponse.Headers.ETag = "FirstContinuation";
            ResponseMessage secondResponse = new ResponseMessage(
                statusCode: HttpStatusCode.NotFound,
                requestMessage: null,
                headers: new Headers()
                {
                    ETag = "ShouldNotContainThis"
                },
                cosmosException: CosmosExceptionFactory.CreateNotFoundException("something"),
                diagnostics: new CosmosDiagnosticsContextCore());

            mockContext.SetupSequence(x => x.ProcessResourceOperationAsync<ResponseMessage>(
                It.IsAny<Uri>(),
                It.IsAny<Documents.ResourceType>(),
                It.IsAny<Documents.OperationType>(),
                It.IsAny<RequestOptions>(),
                It.IsAny<ContainerInternal>(),
                It.IsAny<PartitionKey?>(),
                It.IsAny<Stream>(),
                It.IsAny<Action<RequestMessage>>(),
                It.IsAny<Func<ResponseMessage, ResponseMessage>>(),
                It.IsAny<CosmosDiagnosticsContext>(),
                It.IsAny<CancellationToken>()))
                .Returns(Task.FromResult(firstResponse))
                .Returns(Task.FromResult(secondResponse));

            DatabaseInternal databaseCore = new DatabaseInlineCore(mockContext.Object, "mydb");

            StandByFeedIteratorCore iterator = new StandByFeedIteratorCore(
<<<<<<< HEAD
                mockContext.Object,
                new ContainerCore(mockContext.Object, databaseCore, "myColl"),
                new ChangeFeedRequestOptions()
                {
                    MaxItemCount = 10,
                });
=======
                mockContext.Object, new ContainerInlineCore(mockContext.Object, databaseCore, "myColl"), null, 10, new ChangeFeedRequestOptions());
>>>>>>> 78e205f5
            ResponseMessage firstRequest = await iterator.ReadNextAsync();
            Assert.IsTrue(firstRequest.Headers.ContinuationToken.Contains(firstResponse.Headers.ETag), "Response should contain the first continuation");
            Assert.IsTrue(!firstRequest.Headers.ContinuationToken.Contains(secondResponse.Headers.ETag), "Response should not contain the second continuation");
            Assert.AreEqual(HttpStatusCode.NotFound, firstRequest.StatusCode);

            mockContext.Verify(x => x.ProcessResourceOperationAsync<ResponseMessage>(
                It.IsAny<Uri>(),
                It.IsAny<Documents.ResourceType>(),
                It.IsAny<Documents.OperationType>(),
                It.IsAny<RequestOptions>(),
                It.IsAny<ContainerInternal>(),
                It.IsAny<PartitionKey?>(),
                It.IsAny<Stream>(),
                It.IsAny<Action<RequestMessage>>(),
                It.IsAny<Func<ResponseMessage, ResponseMessage>>(),
                It.IsAny<CosmosDiagnosticsContext>(),
                It.IsAny<CancellationToken>()), Times.Exactly(2));
        }

        [TestMethod]
        public async Task ShouldContinueUntilResponseOk()
        {
            // Setting 3 ranges, first one returns a 304, second returns Ok
            MultiRangeMockDocumentClient documentClient = new MultiRangeMockDocumentClient();
            CosmosClient client = MockCosmosUtil.CreateMockCosmosClient();
            Mock<CosmosClientContext> mockContext = new Mock<CosmosClientContext>();
            mockContext.Setup(x => x.ClientOptions).Returns(MockCosmosUtil.GetDefaultConfiguration());
            mockContext.Setup(x => x.DocumentClient).Returns(documentClient);
            mockContext.Setup(x => x.SerializerCore).Returns(MockCosmosUtil.Serializer);
            mockContext.Setup(x => x.Client).Returns(client);
            mockContext.Setup(x => x.CreateLink(It.IsAny<string>(), It.IsAny<string>(), It.IsAny<string>())).Returns(new Uri("/dbs/test/colls/test", UriKind.Relative));

            ResponseMessage firstResponse = new ResponseMessage(HttpStatusCode.NotModified);
            firstResponse.Headers.ETag = "FirstContinuation";
            ResponseMessage secondResponse = new ResponseMessage(HttpStatusCode.OK);
            secondResponse.Headers.ETag = "SecondContinuation";

            mockContext.SetupSequence(x => x.ProcessResourceOperationAsync<ResponseMessage>(
                It.IsAny<Uri>(),
                It.IsAny<Documents.ResourceType>(),
                It.IsAny<Documents.OperationType>(),
                It.IsAny<RequestOptions>(),
                It.IsAny<ContainerInternal>(),
                It.IsAny<PartitionKey?>(),
                It.IsAny<Stream>(),
                It.IsAny<Action<RequestMessage>>(),
                It.IsAny<Func<ResponseMessage, ResponseMessage>>(),
                It.IsAny<CosmosDiagnosticsContext>(),
                It.IsAny<CancellationToken>()))
                .Returns(Task.FromResult(firstResponse))
                .Returns(Task.FromResult(secondResponse));

            DatabaseInternal databaseCore = new DatabaseInlineCore(mockContext.Object, "mydb");

            StandByFeedIteratorCore iterator = new StandByFeedIteratorCore(
<<<<<<< HEAD
                mockContext.Object,
                new ContainerCore(mockContext.Object, databaseCore, "myColl"),
                new ChangeFeedRequestOptions()
                {
                    MaxItemCount = 10,
                });
=======
                mockContext.Object, new ContainerInlineCore(mockContext.Object, databaseCore, "myColl"), null, 10, new ChangeFeedRequestOptions());
>>>>>>> 78e205f5
            ResponseMessage firstRequest = await iterator.ReadNextAsync();
            Assert.IsTrue(firstRequest.Headers.ContinuationToken.Contains(firstResponse.Headers.ETag), "Response should contain the first continuation");
            Assert.IsTrue(firstRequest.Headers.ContinuationToken.Contains(secondResponse.Headers.ETag), "Response should contain the second continuation");
            Assert.AreEqual(HttpStatusCode.OK, firstRequest.StatusCode);

            mockContext.Verify(x => x.ProcessResourceOperationAsync<ResponseMessage>(
                It.IsAny<Uri>(),
                It.IsAny<Documents.ResourceType>(),
                It.IsAny<Documents.OperationType>(),
                It.IsAny<RequestOptions>(),
                It.IsAny<ContainerInternal>(),
                It.IsAny<PartitionKey?>(),
                It.IsAny<Stream>(),
                It.IsAny<Action<RequestMessage>>(),
                It.IsAny<Func<ResponseMessage, ResponseMessage>>(),
                It.IsAny<CosmosDiagnosticsContext>(),
                It.IsAny<CancellationToken>()), Times.Exactly(2));
        }

        [TestMethod]
        public async Task ShouldReturnNotModifiedAfterCyclingOnAllRanges()
        {
            // Setting mock to have 3 ranges, this test will get a 304 on all 3 ranges, do 3 backend requests, and return a 304
            MultiRangeMockDocumentClient documentClient = new MultiRangeMockDocumentClient();
            CosmosClient client = MockCosmosUtil.CreateMockCosmosClient();
            Mock<CosmosClientContext> mockContext = new Mock<CosmosClientContext>();
            mockContext.Setup(x => x.ClientOptions).Returns(MockCosmosUtil.GetDefaultConfiguration());
            mockContext.Setup(x => x.DocumentClient).Returns(documentClient);
            mockContext.Setup(x => x.SerializerCore).Returns(MockCosmosUtil.Serializer);
            mockContext.Setup(x => x.Client).Returns(client);
            mockContext.Setup(x => x.CreateLink(It.IsAny<string>(), It.IsAny<string>(), It.IsAny<string>())).Returns(new Uri("/dbs/test/colls/test", UriKind.Relative));

            ResponseMessage firstResponse = new ResponseMessage(HttpStatusCode.NotModified);
            firstResponse.Headers.ETag = "FirstContinuation";
            ResponseMessage secondResponse = new ResponseMessage(HttpStatusCode.NotModified);
            secondResponse.Headers.ETag = "SecondContinuation";
            ResponseMessage thirdResponse = new ResponseMessage(HttpStatusCode.NotModified);
            thirdResponse.Headers.ETag = "ThirdContinuation";

            mockContext.SetupSequence(x => x.ProcessResourceOperationAsync<ResponseMessage>(
                It.IsAny<Uri>(),
                It.IsAny<Documents.ResourceType>(),
                It.IsAny<Documents.OperationType>(),
                It.IsAny<RequestOptions>(),
                It.IsAny<ContainerInternal>(),
                It.IsAny<PartitionKey?>(),
                It.IsAny<Stream>(),
                It.IsAny<Action<RequestMessage>>(),
                It.IsAny<Func<ResponseMessage, ResponseMessage>>(),
                It.IsAny<CosmosDiagnosticsContext>(),
                It.IsAny<CancellationToken>()))
                .Returns(Task.FromResult(firstResponse))
                .Returns(Task.FromResult(secondResponse))
                .Returns(Task.FromResult(thirdResponse));

            DatabaseInternal databaseCore = new DatabaseInlineCore(mockContext.Object, "mydb");

            StandByFeedIteratorCore iterator = new StandByFeedIteratorCore(
<<<<<<< HEAD
                mockContext.Object,
                new ContainerCore(mockContext.Object, databaseCore, "myColl"),
                new ChangeFeedRequestOptions()
                {
                    MaxItemCount = 10,
                });
=======
                mockContext.Object, new ContainerInlineCore(mockContext.Object, databaseCore, "myColl"), null, 10, new ChangeFeedRequestOptions());
>>>>>>> 78e205f5
            ResponseMessage firstRequest = await iterator.ReadNextAsync();
            Assert.IsTrue(firstRequest.Headers.ContinuationToken.Contains(firstResponse.Headers.ETag), "Response should contain the first continuation");
            Assert.IsTrue(firstRequest.Headers.ContinuationToken.Contains(secondResponse.Headers.ETag), "Response should contain the second continuation");
            Assert.IsTrue(firstRequest.Headers.ContinuationToken.Contains(thirdResponse.Headers.ETag), "Response should contain the third continuation");
            Assert.AreEqual(HttpStatusCode.NotModified, firstRequest.StatusCode);

            mockContext.Verify(x => x.ProcessResourceOperationAsync<ResponseMessage>(
                It.IsAny<Uri>(),
                It.IsAny<Documents.ResourceType>(),
                It.IsAny<Documents.OperationType>(),
                It.IsAny<RequestOptions>(),
                It.IsAny<ContainerInternal>(),
                It.IsAny<PartitionKey?>(),
                It.IsAny<Stream>(),
                It.IsAny<Action<RequestMessage>>(),
                It.IsAny<Func<ResponseMessage, ResponseMessage>>(),
                It.IsAny<CosmosDiagnosticsContext>(),
                It.IsAny<CancellationToken>()), Times.Exactly(3));
        }

        [TestMethod]
        public async Task ShouldReturnNotModifiedOnSingleRange()
        {
            // Default mock is 1 range
            MultiRangeMockDocumentClient documentClient = new MultiRangeMockDocumentClient();
            CosmosClient client = MockCosmosUtil.CreateMockCosmosClient();
            Mock<CosmosClientContext> mockContext = new Mock<CosmosClientContext>();
            mockContext.Setup(x => x.ClientOptions).Returns(MockCosmosUtil.GetDefaultConfiguration());
            mockContext.Setup(x => x.DocumentClient).Returns(new MockDocumentClient());
            mockContext.Setup(x => x.SerializerCore).Returns(MockCosmosUtil.Serializer);
            mockContext.Setup(x => x.Client).Returns(client);
            mockContext.Setup(x => x.CreateLink(It.IsAny<string>(), It.IsAny<string>(), It.IsAny<string>())).Returns(new Uri("/dbs/test/colls/test", UriKind.Relative));

            ResponseMessage firstResponse = new ResponseMessage(HttpStatusCode.NotModified);
            firstResponse.Headers.ETag = "FirstContinuation";

            mockContext.SetupSequence(x => x.ProcessResourceOperationAsync<ResponseMessage>(
                It.IsAny<Uri>(),
                It.IsAny<Documents.ResourceType>(),
                It.IsAny<Documents.OperationType>(),
                It.IsAny<RequestOptions>(),
                It.IsAny<ContainerInternal>(),
                It.IsAny<PartitionKey?>(),
                It.IsAny<Stream>(),
                It.IsAny<Action<RequestMessage>>(),
                It.IsAny<Func<ResponseMessage, ResponseMessage>>(),
                It.IsAny<CosmosDiagnosticsContext>(),
                It.IsAny<CancellationToken>()))
                .Returns(Task.FromResult(firstResponse));

            DatabaseInternal databaseCore = new DatabaseInlineCore(mockContext.Object, "mydb");

            StandByFeedIteratorCore iterator = new StandByFeedIteratorCore(
<<<<<<< HEAD
                mockContext.Object,
                new ContainerCore(mockContext.Object, databaseCore, "myColl"),
                new ChangeFeedRequestOptions()
                {
                    MaxItemCount = 10,
                });
=======
                mockContext.Object, new ContainerInlineCore(mockContext.Object, databaseCore, "myColl"), null, 10, new ChangeFeedRequestOptions());
>>>>>>> 78e205f5
            ResponseMessage firstRequest = await iterator.ReadNextAsync();
            Assert.IsTrue(firstRequest.Headers.ContinuationToken.Contains(firstResponse.Headers.ETag), "Response should contain the first continuation");
            Assert.AreEqual(HttpStatusCode.NotModified, firstRequest.StatusCode);

            mockContext.Verify(x => x.ProcessResourceOperationAsync<ResponseMessage>(
                It.IsAny<Uri>(),
                It.IsAny<Documents.ResourceType>(),
                It.IsAny<Documents.OperationType>(),
                It.IsAny<RequestOptions>(),
                It.IsAny<ContainerInternal>(),
                It.IsAny<PartitionKey?>(),
                It.IsAny<Stream>(),
                It.IsAny<Action<RequestMessage>>(),
                It.IsAny<Func<ResponseMessage, ResponseMessage>>(),
                It.IsAny<CosmosDiagnosticsContext>(),
                It.IsAny<CancellationToken>()), Times.Once);
        }

        [TestMethod]
        public async Task GetChangeFeedTokensAsyncReturnsOnePerPartitionKeyRange()
        {
            // Setting mock to have 3 ranges, to generate 3 tokens
            MultiRangeMockDocumentClient documentClient = new MultiRangeMockDocumentClient();
            CosmosClient client = MockCosmosUtil.CreateMockCosmosClient();
            Mock<CosmosClientContext> mockContext = new Mock<CosmosClientContext>();
            mockContext.Setup(x => x.ClientOptions).Returns(MockCosmosUtil.GetDefaultConfiguration());
            mockContext.Setup(x => x.DocumentClient).Returns(documentClient);
            mockContext.Setup(x => x.SerializerCore).Returns(MockCosmosUtil.Serializer);
            mockContext.Setup(x => x.Client).Returns(client);
            mockContext.Setup(x => x.CreateLink(It.IsAny<string>(), It.IsAny<string>(), It.IsAny<string>())).Returns(UriFactory.CreateDocumentCollectionUri("test", "test"));

            DatabaseInternal db = new DatabaseInlineCore(mockContext.Object, "test");
            ContainerInternal container = new ContainerInlineCore(mockContext.Object, db, "test");
            IEnumerable<string> tokens = await container.GetChangeFeedTokensAsync();
            Assert.AreEqual(3, tokens.Count());

            Routing.PartitionKeyRangeCache pkRangeCache = await documentClient.GetPartitionKeyRangeCacheAsync();
            foreach (string token in tokens)
            {
                // Validate that each token represents a StandByFeedContinuationToken with a single Range
                List<CompositeContinuationToken> deserialized = JsonConvert.DeserializeObject<List<CompositeContinuationToken>>(token);
                Assert.AreEqual(1, deserialized.Count);
                CompositeContinuationToken compositeToken = deserialized[0];

                IReadOnlyList<Documents.PartitionKeyRange> rangesForTheToken = await pkRangeCache.TryGetOverlappingRangesAsync("", compositeToken.Range);
                // Token represents one range
                Assert.AreEqual(1, rangesForTheToken.Count);
                Assert.AreEqual(rangesForTheToken[0].MinInclusive, compositeToken.Range.Min);
                Assert.AreEqual(rangesForTheToken[0].MaxExclusive, compositeToken.Range.Max);
            }
        }

        private class MultiRangeMockDocumentClient : MockDocumentClient
        {
            private List<Documents.PartitionKeyRange> availablePartitionKeyRanges = new List<Documents.PartitionKeyRange>() {
                new Documents.PartitionKeyRange() { MinInclusive = "", MaxExclusive = "AA", Id = "0" },
                new Documents.PartitionKeyRange() { MinInclusive = "AA", MaxExclusive = "BB", Id = "1" },
                new Documents.PartitionKeyRange() { MinInclusive = "BB", MaxExclusive = "FF", Id = "2" }
            };

            internal override IReadOnlyList<Documents.PartitionKeyRange> ResolveOverlapingPartitionKeyRanges(string collectionRid, Documents.Routing.Range<string> range, bool forceRefresh)
            {
                if (range.Min == Documents.Routing.PartitionKeyInternal.MinimumInclusiveEffectivePartitionKey
                    && range.Max == Documents.Routing.PartitionKeyInternal.MaximumExclusiveEffectivePartitionKey)
                {
                    return this.availablePartitionKeyRanges;
                }

                if (range.Min == this.availablePartitionKeyRanges[0].MinInclusive)
                {
                    return new List<Documents.PartitionKeyRange>() { this.availablePartitionKeyRanges[0] };
                }

                if (range.Min == this.availablePartitionKeyRanges[1].MinInclusive)
                {
                    return new List<Documents.PartitionKeyRange>() { this.availablePartitionKeyRanges[1] };
                }

                return new List<Documents.PartitionKeyRange>() { this.availablePartitionKeyRanges[2] };
            }
        }
    }
}<|MERGE_RESOLUTION|>--- conflicted
+++ resolved
@@ -11,6 +11,7 @@
     using System.Net;
     using System.Threading;
     using System.Threading.Tasks;
+    using Microsoft.Azure.Cosmos.Query;
     using Microsoft.Azure.Cosmos.Query.Core.ContinuationTokens;
     using Microsoft.Azure.Cosmos.Resource.CosmosExceptions;
     using Microsoft.VisualStudio.TestTools.UnitTesting;
@@ -62,16 +63,13 @@
             DatabaseInternal databaseCore = new DatabaseInlineCore(mockContext.Object, "mydb");
 
             StandByFeedIteratorCore iterator = new StandByFeedIteratorCore(
-<<<<<<< HEAD
                 mockContext.Object,
-                new ContainerCore(mockContext.Object, databaseCore, "myColl"),
+                new ContainerInlineCore(mockContext.Object, databaseCore, "myColl"),
                 new ChangeFeedRequestOptions()
                 {
                     MaxItemCount = 10,
+                    From = ChangeFeedRequestOptions.StartFrom.CreateFromBeginning(),
                 });
-=======
-                mockContext.Object, new ContainerInlineCore(mockContext.Object, databaseCore, "myColl"), null, 10, new ChangeFeedRequestOptions());
->>>>>>> 78e205f5
             ResponseMessage firstRequest = await iterator.ReadNextAsync();
             Assert.IsTrue(firstRequest.Headers.ContinuationToken.Contains(firstResponse.Headers.ETag), "Response should contain the first continuation");
             Assert.IsTrue(!firstRequest.Headers.ContinuationToken.Contains(secondResponse.Headers.ETag), "Response should not contain the second continuation");
@@ -127,16 +125,13 @@
             DatabaseInternal databaseCore = new DatabaseInlineCore(mockContext.Object, "mydb");
 
             StandByFeedIteratorCore iterator = new StandByFeedIteratorCore(
-<<<<<<< HEAD
                 mockContext.Object,
-                new ContainerCore(mockContext.Object, databaseCore, "myColl"),
+                new ContainerInlineCore(mockContext.Object, databaseCore, "myColl"),
                 new ChangeFeedRequestOptions()
                 {
                     MaxItemCount = 10,
+                    From = ChangeFeedRequestOptions.StartFrom.CreateFromBeginning(),
                 });
-=======
-                mockContext.Object, new ContainerInlineCore(mockContext.Object, databaseCore, "myColl"), null, 10, new ChangeFeedRequestOptions());
->>>>>>> 78e205f5
             ResponseMessage firstRequest = await iterator.ReadNextAsync();
             Assert.IsTrue(firstRequest.Headers.ContinuationToken.Contains(firstResponse.Headers.ETag), "Response should contain the first continuation");
             Assert.IsTrue(firstRequest.Headers.ContinuationToken.Contains(secondResponse.Headers.ETag), "Response should contain the second continuation");
@@ -195,16 +190,13 @@
             DatabaseInternal databaseCore = new DatabaseInlineCore(mockContext.Object, "mydb");
 
             StandByFeedIteratorCore iterator = new StandByFeedIteratorCore(
-<<<<<<< HEAD
                 mockContext.Object,
-                new ContainerCore(mockContext.Object, databaseCore, "myColl"),
+                new ContainerInlineCore(mockContext.Object, databaseCore, "myColl"),
                 new ChangeFeedRequestOptions()
                 {
                     MaxItemCount = 10,
+                    From = ChangeFeedRequestOptions.StartFrom.CreateFromBeginning(),
                 });
-=======
-                mockContext.Object, new ContainerInlineCore(mockContext.Object, databaseCore, "myColl"), null, 10, new ChangeFeedRequestOptions());
->>>>>>> 78e205f5
             ResponseMessage firstRequest = await iterator.ReadNextAsync();
             Assert.IsTrue(firstRequest.Headers.ContinuationToken.Contains(firstResponse.Headers.ETag), "Response should contain the first continuation");
             Assert.IsTrue(firstRequest.Headers.ContinuationToken.Contains(secondResponse.Headers.ETag), "Response should contain the second continuation");
@@ -258,16 +250,13 @@
             DatabaseInternal databaseCore = new DatabaseInlineCore(mockContext.Object, "mydb");
 
             StandByFeedIteratorCore iterator = new StandByFeedIteratorCore(
-<<<<<<< HEAD
                 mockContext.Object,
-                new ContainerCore(mockContext.Object, databaseCore, "myColl"),
+                new ContainerInlineCore(mockContext.Object, databaseCore, "myColl"),
                 new ChangeFeedRequestOptions()
                 {
                     MaxItemCount = 10,
+                    From = ChangeFeedRequestOptions.StartFrom.CreateFromBeginning(),
                 });
-=======
-                mockContext.Object, new ContainerInlineCore(mockContext.Object, databaseCore, "myColl"), null, 10, new ChangeFeedRequestOptions());
->>>>>>> 78e205f5
             ResponseMessage firstRequest = await iterator.ReadNextAsync();
             Assert.IsTrue(firstRequest.Headers.ContinuationToken.Contains(firstResponse.Headers.ETag), "Response should contain the first continuation");
             Assert.AreEqual(HttpStatusCode.NotModified, firstRequest.StatusCode);
