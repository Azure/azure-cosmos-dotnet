--- conflicted
+++ resolved
@@ -117,22 +117,16 @@
                 handler = handler.InnerHandler;
             }
 
-            CosmosJsonSerializer cosmosJsonSerializer = new CosmosDefaultJsonSerializer();
+            CosmosJsonSerializer cosmosJsonSerializer = new CosmosJsonSerializerCore();
 
-            CosmosResponseFactory responseFactory = new CosmosResponseFactory(cosmosJsonSerializer);
+            CosmosResponseFactory responseFactory = new CosmosResponseFactory(cosmosJsonSerializer, cosmosJsonSerializer);
 
             return new CosmosClientContextCore(
                 client: client,
-<<<<<<< HEAD
-                clientConfiguration: null,
+                clientOptions: null,
                 userJsonSerializer: null,
                 defaultJsonSerializer: null,
                 cosmosResponseFactory: null,
-=======
-                clientOptions: null,
-                cosmosJsonSerializer: cosmosJsonSerializer,
-                cosmosResponseFactory: responseFactory,
->>>>>>> 03b9d81c
                 requestHandler: client.RequestHandler,
                 documentClient: new MockDocumentClient(),
                 documentQueryClient: new Mock<Query.IDocumentQueryClient>().Object);
