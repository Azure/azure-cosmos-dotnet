﻿//------------------------------------------------------------
// Copyright (c) Microsoft Corporation.  All rights reserved.
//------------------------------------------------------------

namespace Microsoft.Azure.Cosmos.SDK.EmulatorTests
{
    using System;
    using System.Collections.Generic;
    using System.IO;
    using System.Linq;
    using System.Threading;
    using System.Threading.Tasks;
    using Microsoft.VisualStudio.TestTools.UnitTesting;
    using Newtonsoft.Json.Linq;
    using Microsoft.Azure.Documents;

    [TestClass]
    public class CosmosReadFeedTests : BaseCosmosClientHelper
    {
        private ContainerCore Container = null;
        private const string PartitionKey = "/id";

        [TestInitialize]
        public async Task TestInitialize()
        {
            await base.TestInit();
            ContainerResponse response = await this.database.CreateContainerAsync(
<<<<<<< HEAD
                new CosmosContainerProperties(id: Guid.NewGuid().ToString(), partitionKeyPath: PartitionKey),
                throughput: 50000,
=======
                new ContainerProperties(id: Guid.NewGuid().ToString(), partitionKeyPath: PartitionKey),
                requestUnitsPerSecond: 50000,
>>>>>>> 5255185b
                cancellationToken: this.cancellationToken);
            Assert.IsNotNull(response);
            Assert.IsNotNull(response.Container);
            Assert.IsNotNull(response.Resource);
            this.Container = (ContainerCore)response;

            DocumentFeedResponse<PartitionKeyRange> pkRangesFeed = await this.cosmosClient.DocumentClient.ReadPartitionKeyRangeFeedAsync(this.Container.LinkUri);
            Assert.IsTrue(pkRangesFeed.Count > 1, "Refresh container throughput to have at-least > 1 pk-range");
        }


        [TestCleanup]
        public async Task Cleanup()
        {
            await base.TestCleanup();
        }

        [DataRow(false)]
        [DataRow(true)]
        [DataTestMethod]
        public async Task CrossPartitionBiDirectionalItemReadFeedTest(bool useStatelessIteration)
        {
            //create items
            const int total = 30;
            const int maxItemCount = 10;
            List<string> items = new List<string>();

            for (int i = 0; i < total; i++)
            {
                string item = $@"
                    {{    
                        ""id"": ""{i}""
                    }}";

                using (CosmosResponseMessage createResponse = await this.Container.CreateItemStreamAsync(
                        new Cosmos.PartitionKey(i.ToString()),
                        CosmosReadFeedTests.GenerateStreamFromString(item)))
                {
                    Assert.IsTrue(createResponse.IsSuccessStatusCode);
                }
            }

            string lastKnownContinuationToken = null;
            FeedIterator iter = this.Container.Database.GetContainer(this.Container.Id)
                                .GetItemsStreamIterator(maxItemCount, continuationToken: lastKnownContinuationToken);
            int count = 0;
            List<string> forwardOrder = new List<string>();
            while (iter.HasMoreResults)
            {
                if (useStatelessIteration)
                {
                    iter = this.Container.Database.GetContainer(this.Container.Id)
                                        .GetItemsStreamIterator(maxItemCount, continuationToken: lastKnownContinuationToken);
                }

                using (CosmosResponseMessage response = await iter.FetchNextSetAsync())
                {
                    lastKnownContinuationToken = response.Headers.Continuation;

                    Assert.IsNotNull(response);
                    using (StreamReader reader = new StreamReader(response.Content))
                    {
                        string json = await reader.ReadToEndAsync();
                        JArray documents = (JArray)JObject.Parse(json).SelectToken("Documents");
                        count += documents.Count;
                        if (documents.Any())
                        {
                            forwardOrder.Add(documents.First().SelectToken("id").ToString());
                        }
                    }
                }
            }

            Assert.IsNull(lastKnownContinuationToken);
            Assert.IsNotNull(forwardOrder);
            Assert.AreEqual(total, count);
            Assert.IsFalse(forwardOrder.Where(x => string.IsNullOrEmpty(x)).Any());

            ItemRequestOptions requestOptions = new ItemRequestOptions();
            requestOptions.Properties = requestOptions.Properties = new Dictionary<string, object>();
            requestOptions.Properties.Add(HttpConstants.HttpHeaders.EnumerationDirection, (byte)BinaryScanDirection.Reverse);
            count = 0;
            List<string> reverseOrder = new List<string>();

            lastKnownContinuationToken = null;
            iter = this.Container.Database.GetContainer(this.Container.Id)
                    .GetItemsStreamIterator(maxItemCount, continuationToken: lastKnownContinuationToken, requestOptions: requestOptions);
            while (iter.HasMoreResults)
            {
                if (useStatelessIteration)
                {
                    iter = this.Container.Database.GetContainer(this.Container.Id)
                            .GetItemsStreamIterator(maxItemCount, continuationToken: lastKnownContinuationToken, requestOptions: requestOptions);
                }

                using (CosmosResponseMessage response = await iter.FetchNextSetAsync())
                {
                    lastKnownContinuationToken = response.Headers.Continuation;

                    Assert.IsNotNull(response);
                    using (StreamReader reader = new StreamReader(response.Content))
                    {
                        string json = await reader.ReadToEndAsync();
                        JArray documents = (JArray)JObject.Parse(json).SelectToken("Documents");
                        count += documents.Count;
                        if (documents.Any())
                        {
                            reverseOrder.Add(documents.First().SelectToken("id").ToString());
                        }
                    }
                }
            }

            Assert.IsNull(lastKnownContinuationToken);
            Assert.IsNotNull(reverseOrder);

            Assert.AreEqual(total, count);
            forwardOrder.Reverse();

            CollectionAssert.AreEqual(forwardOrder, reverseOrder);
            Assert.IsFalse(reverseOrder.Where(x => string.IsNullOrEmpty(x)).Any());
        }

        private static Stream GenerateStreamFromString(string s)
        {
            MemoryStream stream = new MemoryStream();
            StreamWriter writer = new StreamWriter(stream);
            writer.Write(s);
            writer.Flush();
            stream.Position = 0;
            return stream;
        }

        // Copy of Friends
        public enum BinaryScanDirection : byte
        {
            Invalid = 0x00,
            Forward = 0x01,
            Reverse = 0x02,
        }
    }
}<|MERGE_RESOLUTION|>--- conflicted
+++ resolved
@@ -25,13 +25,8 @@
         {
             await base.TestInit();
             ContainerResponse response = await this.database.CreateContainerAsync(
-<<<<<<< HEAD
-                new CosmosContainerProperties(id: Guid.NewGuid().ToString(), partitionKeyPath: PartitionKey),
+                new ContainerProperties(id: Guid.NewGuid().ToString(), partitionKeyPath: PartitionKey),
                 throughput: 50000,
-=======
-                new ContainerProperties(id: Guid.NewGuid().ToString(), partitionKeyPath: PartitionKey),
-                requestUnitsPerSecond: 50000,
->>>>>>> 5255185b
                 cancellationToken: this.cancellationToken);
             Assert.IsNotNull(response);
             Assert.IsNotNull(response.Container);
