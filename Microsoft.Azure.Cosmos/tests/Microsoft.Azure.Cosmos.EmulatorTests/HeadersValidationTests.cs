--- conflicted
+++ resolved
@@ -505,11 +505,7 @@
                 };
                 CosmosContainer coll = await db.Containers.CreateContainerAsync(containerSetting);
                 Document documentDefinition = new Document { Id = Guid.NewGuid().ToString() };
-<<<<<<< HEAD
-                ItemResponse<Document> docResult = await coll.Items.CreateItemAsync<Document>(documentDefinition, new ItemRequestOptions { PartitionKey = documentDefinition.Id });
-=======
-                ItemResponse<Document> docResult = await coll.CreateItemAsync<Document>(documentDefinition.Id, documentDefinition);
->>>>>>> 77d12653
+                ItemResponse<Document> docResult = await coll.CreateItemAsync<Document>(documentDefinition, new ItemRequestOptions { PartitionKey = documentDefinition.Id });
                 Assert.IsTrue(int.Parse(docResult.Headers[WFConstants.BackendHeaders.CurrentWriteQuorum], CultureInfo.InvariantCulture) > 0);
                 Assert.IsTrue(int.Parse(docResult.Headers[WFConstants.BackendHeaders.CurrentReplicaSetSize], CultureInfo.InvariantCulture) > 0);
             }
@@ -561,15 +557,9 @@
                 CosmosContainer noneIndexContainer = await db.Containers.CreateContainerAsync(noneIndexCollection);
 
                 var doc = new Document() { Id = Guid.NewGuid().ToString() };
-<<<<<<< HEAD
-                await lazyContainer.Items.CreateItemAsync<Document>(doc, new ItemRequestOptions { PartitionKey = doc.Id });
-                await consistentContainer.Items.CreateItemAsync<Document>(doc, new ItemRequestOptions { PartitionKey = doc.Id });
-                await noneIndexContainer.Items.CreateItemAsync<Document>(doc, new ItemRequestOptions { PartitionKey = doc.Id });
-=======
-                await lazyContainer.CreateItemAsync<Document>(doc.Id, doc);
-                await consistentContainer.CreateItemAsync<Document>(doc.Id, doc);
-                await noneIndexContainer.CreateItemAsync<Document>(doc.Id, doc);
->>>>>>> 77d12653
+                await lazyContainer.CreateItemAsync<Document>(doc, new ItemRequestOptions { PartitionKey = doc.Id });
+                await consistentContainer.CreateItemAsync<Document>(doc, new ItemRequestOptions { PartitionKey = doc.Id });
+                await noneIndexContainer.CreateItemAsync<Document>(doc, new ItemRequestOptions { PartitionKey = doc.Id });
 
 
                 // Lazy-indexing collection.
