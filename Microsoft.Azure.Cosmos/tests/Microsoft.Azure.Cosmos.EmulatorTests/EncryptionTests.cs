﻿//------------------------------------------------------------
// Copyright (c) Microsoft Corporation.  All rights reserved.
//------------------------------------------------------------

namespace Microsoft.Azure.Cosmos.SDK.EmulatorTests
{
    using System;
    using System.Collections.Generic;
    using System.IO;
    using System.Linq;
    using System.Net;
    using System.Text;
    using System.Threading;
    using System.Threading.Tasks;
    using Microsoft.Azure.Cosmos;
    using Microsoft.Azure.Cosmos.Json;
    using Microsoft.Azure.Cosmos.Fluent;
    using Microsoft.Azure.Cosmos.Scripts;
    using Microsoft.VisualStudio.TestTools.UnitTesting;
    using Newtonsoft.Json;
    using JsonWriter = Json.JsonWriter;
    using JsonReader = Json.JsonReader;
    using Microsoft.Azure.Cosmos.Encryption;

    [TestClass]
    public class EncryptionTests
    {
        private static EncryptionKeyWrapMetadata metadata1 = new EncryptionKeyWrapMetadata("metadata1");
        private static EncryptionKeyWrapMetadata metadata2 = new EncryptionKeyWrapMetadata("metadata2");
        private const string metadataUpdateSuffix = "updated";
        private static TimeSpan cacheTTL = TimeSpan.FromDays(1);

        private const string dekId = "mydek";

        private static CosmosClient client;

        private static DatabaseCore databaseCore;
        private static DataEncryptionKeyProperties dekProperties;
        private static ContainerCore itemContainerCore;
        private static Container itemContainer;
        private static Container keyContainer;
        private static CosmosDataEncryptionKeyProvider dekProvider;
        private static TestEncryptor encryptor;

        [ClassInitialize]
        public static async Task ClassInitialize(TestContext context)
        {
            EncryptionTests.dekProvider = new CosmosDataEncryptionKeyProvider(new TestKeyWrapProvider());
            EncryptionTests.encryptor = new TestEncryptor(EncryptionTests.dekProvider);

            EncryptionTests.client = EncryptionTests.GetClient(EncryptionTests.encryptor);
            EncryptionTests.databaseCore = (DatabaseInlineCore)await EncryptionTests.client.CreateDatabaseAsync(Guid.NewGuid().ToString());

            EncryptionTests.keyContainer = await EncryptionTests.databaseCore.CreateContainerAsync(Guid.NewGuid().ToString(), "/id", 400);
            await EncryptionTests.dekProvider.InitializeAsync(EncryptionTests.databaseCore, EncryptionTests.keyContainer.Id);


            EncryptionTests.itemContainer = await EncryptionTests.databaseCore.CreateContainerAsync(Guid.NewGuid().ToString(), "/PK", 400);
            EncryptionTests.itemContainerCore = (ContainerInlineCore)EncryptionTests.itemContainer;

            EncryptionTests.dekProperties = await EncryptionTests.CreateDekAsync(EncryptionTests.dekProvider, EncryptionTests.dekId);
        }

        [ClassCleanup]
        public static async Task ClassCleanup()
        {
            if (EncryptionTests.databaseCore != null)
            {
                using (await EncryptionTests.databaseCore.DeleteStreamAsync()) { }
            }

            if (EncryptionTests.client != null)
            {
                EncryptionTests.client.Dispose();
            }
        }

        [TestMethod]
        public async Task EncryptionCreateDek()
        {
            string dekId = "anotherDek";
            DataEncryptionKeyProperties dekProperties = await EncryptionTests.CreateDekAsync(EncryptionTests.dekProvider, dekId);
            Assert.IsNotNull(dekProperties);
            Assert.IsNotNull(dekProperties.CreatedTime);
            Assert.IsNotNull(dekProperties.LastModified);
            Assert.IsNotNull(dekProperties.SelfLink);
            // Assert.IsNotNull(dekProperties.ResourceId);

            // Assert.AreEqual(dekProperties.LastModified, dekProperties.CreatedTime);
            Assert.AreEqual(
                new EncryptionKeyWrapMetadata(EncryptionTests.metadata1.Value + EncryptionTests.metadataUpdateSuffix),
                dekProperties.EncryptionKeyWrapMetadata);

            // Use different DEK provider to avoid (unintentional) cache impact
            CosmosDataEncryptionKeyProvider dekProvider = new CosmosDataEncryptionKeyProvider(new TestKeyWrapProvider());
            await dekProvider.InitializeAsync(EncryptionTests.databaseCore, EncryptionTests.keyContainer.Id);
            DataEncryptionKeyProperties readProperties = await dekProvider.DataEncryptionKeyContainer.ReadDataEncryptionKeyAsync(dekId);
            Assert.AreEqual(dekProperties, readProperties);
        }

        [TestMethod]
        public async Task EncryptionDekReadFeed()
        {
            Container newKeyContainer = await EncryptionTests.databaseCore.CreateContainerAsync(Guid.NewGuid().ToString(), "/id", 400);
            try
            {
                CosmosDataEncryptionKeyProvider dekProvider = new CosmosDataEncryptionKeyProvider(new TestKeyWrapProvider());
                await dekProvider.InitializeAsync(EncryptionTests.databaseCore, newKeyContainer.Id);

                string contosoV1 = "Contoso_v001";
                string contosoV2 = "Contoso_v002";
                string fabrikamV1 = "Fabrikam_v001";
                string fabrikamV2 = "Fabrikam_v002";

                await EncryptionTests.CreateDekAsync(dekProvider, contosoV1);
                await EncryptionTests.CreateDekAsync(dekProvider, contosoV2);
                await EncryptionTests.CreateDekAsync(dekProvider, fabrikamV1);
                await EncryptionTests.CreateDekAsync(dekProvider, fabrikamV2);

                // Test getting all keys
                await EncryptionTests.IterateDekFeedAsync(
                    dekProvider,
                    new List<string> { contosoV1, contosoV2, fabrikamV1, fabrikamV2 },
                    isExpectedDeksCompleteSetForRequest: true,
                    isResultOrderExpected: false,
                    "SELECT * from c");

                // Test getting specific subset of keys
                await EncryptionTests.IterateDekFeedAsync(
                    dekProvider,
                    new List<string> { contosoV2 },
                    isExpectedDeksCompleteSetForRequest: false,
                    isResultOrderExpected: true,
                    "SELECT TOP 1 * from c where c.id >= 'Contoso_v000' and c.id <= 'Contoso_v999' ORDER BY c.id DESC");

                // Ensure only required results are returned
                await EncryptionTests.IterateDekFeedAsync(
                    dekProvider,
                    new List<string> { contosoV1, contosoV2 },
                    isExpectedDeksCompleteSetForRequest: true,
                    isResultOrderExpected: true,
                    "SELECT * from c where c.id >= 'Contoso_v000' and c.id <= 'Contoso_v999' ORDER BY c.id ASC");

                // Test pagination
                await EncryptionTests.IterateDekFeedAsync(
                    dekProvider,
                    new List<string> { contosoV1, contosoV2, fabrikamV1, fabrikamV2 },
                    isExpectedDeksCompleteSetForRequest: true,
                    isResultOrderExpected: false,
                    "SELECT * from c",
                    itemCountInPage: 3);
            }
            finally
            {
                await newKeyContainer.DeleteContainerStreamAsync();
            }
        }

        [TestMethod]
        public async Task EncryptionCreateItemWithoutEncryptionOptions()
        {
            TestDoc testDoc = TestDoc.Create();
            ItemResponse<TestDoc> createResponse = await EncryptionTests.itemContainerCore.CreateItemAsync(
                testDoc,
                new PartitionKey(testDoc.PK));
            Assert.AreEqual(HttpStatusCode.Created, createResponse.StatusCode);
            Assert.AreEqual(testDoc, createResponse.Resource);
        }

        [TestMethod]
        public async Task EncryptionCreateItem()
        {
            TestDoc testDoc = await EncryptionTests.CreateItemAsync(EncryptionTests.itemContainerCore, EncryptionTests.dekId, TestDoc.PathsToEncrypt);

            await EncryptionTests.VerifyItemByReadAsync(EncryptionTests.itemContainerCore, testDoc);

            await EncryptionTests.VerifyItemByReadStreamAsync(EncryptionTests.itemContainerCore, testDoc);

            TestDoc expectedDoc = new TestDoc(testDoc);

            await EncryptionTests.ValidateQueryResultsAsync(
                EncryptionTests.itemContainerCore,
                "SELECT * FROM c",
                expectedDoc);

            await EncryptionTests.ValidateQueryResultsAsync(
                EncryptionTests.itemContainerCore,
                string.Format(
                    "SELECT * FROM c where c.PK = '{0}' and c.id = '{1}' and c.NonSensitive = '{2}'",
                    expectedDoc.PK,
                    expectedDoc.Id,
                    expectedDoc.NonSensitive),
                expectedDoc);

            await EncryptionTests.ValidateQueryResultsAsync(
                EncryptionTests.itemContainerCore,
                string.Format("SELECT * FROM c where c.Sensitive = '{0}'", testDoc.Sensitive),
                expectedDoc: null);

            await EncryptionTests.ValidateQueryResultsAsync(
                EncryptionTests.itemContainerCore,
                queryDefinition: new QueryDefinition(
                    "select * from c where c.id = @theId and c.PK = @thePK")
                         .WithParameter("@theId", expectedDoc.Id)
                         .WithParameter("@thePK", expectedDoc.PK),
                expectedDoc: expectedDoc);

            expectedDoc.Sensitive = null;

            await EncryptionTests.ValidateQueryResultsAsync(
                EncryptionTests.itemContainerCore,
                "SELECT c.id, c.PK, c.Sensitive, c.NonSensitive FROM c",
                expectedDoc);

            await EncryptionTests.ValidateQueryResultsAsync(
                EncryptionTests.itemContainerCore,
                "SELECT c.id, c.PK, c.NonSensitive FROM c",
                expectedDoc);

            await EncryptionTests.ValidateSprocResultsAsync(
                EncryptionTests.itemContainerCore,
                expectedDoc);
        }

        [TestMethod]
        public async Task EncryptionDecryptQueryResultMultipleDocs()
        {
            TestDoc testDoc1 = await EncryptionTests.CreateItemAsync(EncryptionTests.itemContainerCore, EncryptionTests.dekId, TestDoc.PathsToEncrypt);
            TestDoc testDoc2 = await EncryptionTests.CreateItemAsync(EncryptionTests.itemContainerCore, EncryptionTests.dekId, TestDoc.PathsToEncrypt);

<<<<<<< HEAD
            string query = $"SELECT * FROM c WHERE c.PK in ('{testDoc1.PK}', '{testDoc2.PK}')";
            await EncryptionTests.ValidateQueryResultsMultipleDocumentsAsync(EncryptionTests.containerCore, testDoc1, testDoc2, query);

            // ORDER BY query
            query = query + " ORDER BY c._ts";
            await EncryptionTests.ValidateQueryResultsMultipleDocumentsAsync(EncryptionTests.containerCore, testDoc1, testDoc2, query);
=======
            await ValidateQueryResultsMultipleDocumentsAsync(EncryptionTests.itemContainerCore, testDoc1, testDoc2);
>>>>>>> 50ebd8c8
        }

        [TestMethod]
        public async Task EncryptionDecryptQueryResultDifferentDeks()
        {
            string dekId1 = "mydek1";
            await EncryptionTests.CreateDekAsync(EncryptionTests.dekProvider, dekId1);

<<<<<<< HEAD
            TestDoc testDoc1 = await EncryptionTests.CreateItemAsync(EncryptionTests.containerCore, EncryptionTests.dekId, TestDoc.PathsToEncrypt);
            TestDoc testDoc2 = await EncryptionTests.CreateItemAsync(EncryptionTests.containerCore, dekId1, TestDoc.PathsToEncrypt);
            string query = $"SELECT * FROM c WHERE c.PK in ('{testDoc1.PK}', '{testDoc2.PK}')";

            await EncryptionTests.ValidateQueryResultsMultipleDocumentsAsync(EncryptionTests.containerCore, testDoc1, testDoc2, query);
=======
            TestDoc testDoc1 = await EncryptionTests.CreateItemAsync(EncryptionTests.itemContainerCore, EncryptionTests.dekId, TestDoc.PathsToEncrypt);
            TestDoc testDoc2 = await EncryptionTests.CreateItemAsync(EncryptionTests.itemContainerCore, dekId1, TestDoc.PathsToEncrypt);

            await ValidateQueryResultsMultipleDocumentsAsync(EncryptionTests.itemContainerCore, testDoc1, testDoc2);
>>>>>>> 50ebd8c8
        }

        [TestMethod]
        public async Task EncryptionDecryptQueryResultMultipleEncryptedProperties()
        {
            TestDoc testDoc = await EncryptionTests.CreateItemAsync(
                EncryptionTests.itemContainerCore,
                EncryptionTests.dekId,
                new List<string>() { "/Sensitive", "/NonSensitive" });

            TestDoc expectedDoc = new TestDoc(testDoc);

            await EncryptionTests.ValidateQueryResultsAsync(
                EncryptionTests.itemContainerCore,
                "SELECT * FROM c",
                expectedDoc);
        }

        [TestMethod]
        public async Task EncryptionDecryptQueryBinaryResponse()
        {
            TestDoc testDoc = await EncryptionTests.CreateItemAsync(EncryptionTests.itemContainerCore, EncryptionTests.dekId, TestDoc.PathsToEncrypt);

            CosmosSerializationFormatOptions options = new CosmosSerializationFormatOptions(
                Documents.ContentSerializationFormat.CosmosBinary.ToString(),
                (content) => JsonNavigator.Create(content),
                () => JsonWriter.Create(JsonSerializationFormat.Binary));

            QueryRequestOptions requestOptions = new QueryRequestOptions()
            {
                CosmosSerializationFormatOptions = options
            };

            TestDoc expectedDoc = new TestDoc(testDoc);

            string query = "SELECT * FROM c";

            FeedIterator feedIterator = EncryptionTests.itemContainerCore.GetItemQueryStreamIterator(
                query,
                requestOptions: requestOptions);

            while (feedIterator.HasMoreResults)
            {
                ResponseMessage response = await feedIterator.ReadNextAsync();
                Assert.IsTrue(response.IsSuccessStatusCode);
                Assert.IsNull(response.ErrorMessage);

                // Copy the stream and check that the first byte is the correct value
                MemoryStream memoryStream = new MemoryStream();
                response.Content.CopyTo(memoryStream);
                byte[] content = memoryStream.ToArray();
                response.Content.Position = 0;

                // Examine the first buffer byte to determine the serialization format
                byte firstByte = content[0];
                Assert.AreEqual(128, firstByte);
                Assert.AreEqual(JsonSerializationFormat.Binary, (JsonSerializationFormat)firstByte);

                IJsonReader reader = JsonReader.Create(content);
                IJsonWriter textWriter = JsonWriter.Create(JsonSerializationFormat.Text);
                textWriter.WriteAll(reader);
                string json = Encoding.UTF8.GetString(textWriter.GetResult().ToArray());
                Assert.IsNotNull(json);
                Assert.IsTrue(json.Contains(testDoc.Sensitive));
            }
        }

        [TestMethod]
        public async Task EncryptionDecryptQueryValueResponse()
        {
            TestDoc testDoc = await EncryptionTests.CreateItemAsync(EncryptionTests.itemContainerCore, EncryptionTests.dekId, TestDoc.PathsToEncrypt);
            string query = "SELECT VALUE COUNT(1) FROM c";

<<<<<<< HEAD
            await EncryptionTests.ValidateQueryResponseAsync(EncryptionTests.containerCore, query);
        }

        [TestMethod]
        public async Task DecryptGroupByQueryResultTest()
        {
            string partitionKey = Guid.NewGuid().ToString();

            TestDoc testDoc1 = await EncryptionTests.CreateItemAsync(EncryptionTests.containerCore, EncryptionTests.dekId, TestDoc.PathsToEncrypt, partitionKey);
            TestDoc testDoc2 = await EncryptionTests.CreateItemAsync(EncryptionTests.containerCore, EncryptionTests.dekId, TestDoc.PathsToEncrypt, partitionKey);

            string query = $"SELECT COUNT(c.Id), c.PK " +
                           $"FROM c WHERE c.PK = '{partitionKey}' " +
                           $"GROUP BY c.PK ";

            await EncryptionTests.ValidateQueryResponseAsync(EncryptionTests.containerCore, query);
=======
            FeedIterator feedIterator = EncryptionTests.itemContainerCore.GetItemQueryStreamIterator(query);
            while (feedIterator.HasMoreResults)
            {
                ResponseMessage response = await feedIterator.ReadNextAsync();
                Assert.IsTrue(response.IsSuccessStatusCode);
                Assert.IsNull(response.ErrorMessage);
            }
>>>>>>> 50ebd8c8
        }

        [TestMethod]
        public async Task EncryptionRudItem()
        {
            TestDoc testDoc = await EncryptionTests.UpsertItemAsync(
                EncryptionTests.itemContainerCore,
                TestDoc.Create(),
                EncryptionTests.dekId,
                TestDoc.PathsToEncrypt,
                HttpStatusCode.Created);

            await EncryptionTests.VerifyItemByReadAsync(EncryptionTests.itemContainerCore, testDoc);

            testDoc.NonSensitive = Guid.NewGuid().ToString();
            testDoc.Sensitive = Guid.NewGuid().ToString();

            ItemResponse<TestDoc> upsertResponse = await EncryptionTests.UpsertItemAsync(
                EncryptionTests.itemContainerCore,
                testDoc,
                EncryptionTests.dekId,
                TestDoc.PathsToEncrypt,
                HttpStatusCode.OK);
            TestDoc updatedDoc = upsertResponse.Resource;

            await EncryptionTests.VerifyItemByReadAsync(EncryptionTests.itemContainerCore, updatedDoc);

            updatedDoc.NonSensitive = Guid.NewGuid().ToString();
            updatedDoc.Sensitive = Guid.NewGuid().ToString();

            TestDoc replacedDoc = await EncryptionTests.ReplaceItemAsync(
                EncryptionTests.itemContainerCore,
                updatedDoc,
                EncryptionTests.dekId,
                TestDoc.PathsToEncrypt,
                upsertResponse.ETag);

            await EncryptionTests.VerifyItemByReadAsync(EncryptionTests.itemContainerCore, replacedDoc);

            await EncryptionTests.DeleteItemAsync(EncryptionTests.itemContainerCore, replacedDoc);
        }

        [TestMethod]
        public async Task EncryptionResourceTokenAuthRestricted()
        {
            TestDoc testDoc = await EncryptionTests.CreateItemAsync(EncryptionTests.itemContainerCore, EncryptionTests.dekId, TestDoc.PathsToEncrypt);

            User restrictedUser = EncryptionTests.databaseCore.GetUser(Guid.NewGuid().ToString());
            await EncryptionTests.databaseCore.CreateUserAsync(restrictedUser.Id);

            PermissionProperties restrictedUserPermission = await restrictedUser.CreatePermissionAsync(
                new PermissionProperties(Guid.NewGuid().ToString(), PermissionMode.All, EncryptionTests.itemContainer));

            CosmosDataEncryptionKeyProvider dekProvider = new CosmosDataEncryptionKeyProvider(new TestKeyWrapProvider());
            TestEncryptor encryptor = new TestEncryptor(dekProvider);

            (string endpoint, string _) = TestCommon.GetAccountInfo();
            CosmosClient clientForRestrictedUser = new CosmosClientBuilder(endpoint, restrictedUserPermission.Token)
                .WithEncryptor(encryptor)
                .Build();

            Database databaseForRestrictedUser = clientForRestrictedUser.GetDatabase(EncryptionTests.databaseCore.Id);
            Container containerForRestrictedUser = databaseForRestrictedUser.GetContainer(EncryptionTests.itemContainer.Id);

            await EncryptionTests.PerformForbiddenOperationAsync(() =>
                dekProvider.InitializeAsync(databaseForRestrictedUser, EncryptionTests.keyContainer.Id), "CosmosDekProvider.InitializeAsync");

            await EncryptionTests.PerformOperationOnUninitializedDekProviderAsync(() =>
                dekProvider.DataEncryptionKeyContainer.ReadDataEncryptionKeyAsync(EncryptionTests.dekId), "DEK.ReadAsync");

            await EncryptionTests.PerformOperationOnUninitializedDekProviderAsync(() =>
                containerForRestrictedUser.ReadItemAsync<TestDoc>(testDoc.Id, new PartitionKey(testDoc.PK)), "ReadItemAsync");

            await EncryptionTests.PerformOperationOnUninitializedDekProviderAsync(() =>
                containerForRestrictedUser.ReadItemStreamAsync(testDoc.Id, new PartitionKey(testDoc.PK)), "ReadItemStreamAsync");
        }

        [TestMethod]
        public async Task EncryptionResourceTokenAuthAllowed()
        {
            User keyManagerUser = EncryptionTests.databaseCore.GetUser(Guid.NewGuid().ToString());
            await EncryptionTests.databaseCore.CreateUserAsync(keyManagerUser.Id);

            PermissionProperties keyManagerUserPermission = await keyManagerUser.CreatePermissionAsync(
                new PermissionProperties(Guid.NewGuid().ToString(), PermissionMode.All, EncryptionTests.keyContainer));

            CosmosDataEncryptionKeyProvider dekProvider = new CosmosDataEncryptionKeyProvider(new TestKeyWrapProvider());
            TestEncryptor encryptor = new TestEncryptor(dekProvider);
            (string endpoint, string _) = TestCommon.GetAccountInfo();
            CosmosClient clientForKeyManagerUser = new CosmosClientBuilder(endpoint, keyManagerUserPermission.Token)
                .WithEncryptor(encryptor)
                .Build();

            Database databaseForKeyManagerUser = clientForKeyManagerUser.GetDatabase(EncryptionTests.databaseCore.Id);

            await dekProvider.InitializeAsync(databaseForKeyManagerUser, EncryptionTests.keyContainer.Id);

            DataEncryptionKeyProperties readDekProperties = await dekProvider.DataEncryptionKeyContainer.ReadDataEncryptionKeyAsync(EncryptionTests.dekId);
            Assert.AreEqual(EncryptionTests.dekProperties, readDekProperties);
        }

        [TestMethod]
        public async Task EncryptionRestrictedProperties()
        {
            TestDoc testDoc = TestDoc.Create();

            try
            {
                await EncryptionTests.CreateItemAsync(EncryptionTests.itemContainerCore, EncryptionTests.dekId, new List<string>() { "/id" });
                Assert.Fail("Expected item creation with id specified to be encrypted to fail.");
            }
            catch (CosmosException ex) when (ex.StatusCode == HttpStatusCode.BadRequest)
            {
            }

            try
            {
                await EncryptionTests.CreateItemAsync(EncryptionTests.itemContainerCore, EncryptionTests.dekId, new List<string>() { "/PK" });
                Assert.Fail("Expected item creation with PK specified to be encrypted to fail.");
            }
            catch (CosmosException ex) when (ex.StatusCode == HttpStatusCode.BadRequest)
            {
            }
        }

        [TestMethod]
        public async Task EncryptionBulkCrud()
        {
            TestDoc docToReplace = await EncryptionTests.CreateItemAsync(EncryptionTests.itemContainerCore, EncryptionTests.dekId, TestDoc.PathsToEncrypt);
            docToReplace.NonSensitive = Guid.NewGuid().ToString();
            docToReplace.Sensitive = Guid.NewGuid().ToString();

            TestDoc docToUpsert = await EncryptionTests.CreateItemAsync(EncryptionTests.itemContainerCore, EncryptionTests.dekId, TestDoc.PathsToEncrypt);
            docToUpsert.NonSensitive = Guid.NewGuid().ToString();
            docToUpsert.Sensitive = Guid.NewGuid().ToString();

            TestDoc docToDelete = await EncryptionTests.CreateItemAsync(EncryptionTests.itemContainerCore, EncryptionTests.dekId, TestDoc.PathsToEncrypt);

            (string endpoint, string authKey) = TestCommon.GetAccountInfo();
            CosmosClient clientWithBulk = new CosmosClientBuilder(endpoint, authKey)
                .WithEncryptor(EncryptionTests.encryptor)
                .WithBulkExecution(true)
                .Build();

            DatabaseCore databaseWithBulk = (DatabaseInlineCore)clientWithBulk.GetDatabase(EncryptionTests.databaseCore.Id);
            ContainerCore containerWithBulk = (ContainerInlineCore)databaseWithBulk.GetContainer(EncryptionTests.itemContainer.Id);

            List<Task> tasks = new List<Task>();
            tasks.Add(EncryptionTests.CreateItemAsync(containerWithBulk, EncryptionTests.dekId, TestDoc.PathsToEncrypt));
            tasks.Add(EncryptionTests.UpsertItemAsync(containerWithBulk, TestDoc.Create(), EncryptionTests.dekId, TestDoc.PathsToEncrypt, HttpStatusCode.Created));
            tasks.Add(EncryptionTests.ReplaceItemAsync(containerWithBulk, docToReplace, EncryptionTests.dekId, TestDoc.PathsToEncrypt));
            tasks.Add(EncryptionTests.UpsertItemAsync(containerWithBulk, docToUpsert, EncryptionTests.dekId, TestDoc.PathsToEncrypt, HttpStatusCode.OK));
            tasks.Add(EncryptionTests.DeleteItemAsync(containerWithBulk, docToDelete));
            await Task.WhenAll(tasks);
        }

        [TestMethod]
        public async Task EncryptionTransactionBatchCrud()
        {
            string partitionKey = "thePK";
            string dek1 = EncryptionTests.dekId;
            string dek2 = "dek2Forbatch";
            await EncryptionTests.CreateDekAsync(EncryptionTests.dekProvider, dek2);

            TestDoc doc1ToCreate = TestDoc.Create(partitionKey);
            TestDoc doc2ToCreate = TestDoc.Create(partitionKey);
            TestDoc doc3ToCreate = TestDoc.Create(partitionKey);

            ItemResponse<TestDoc> doc1ToReplaceCreateResponse = await EncryptionTests.CreateItemAsync(EncryptionTests.itemContainerCore, dek1, TestDoc.PathsToEncrypt, partitionKey);
            TestDoc doc1ToReplace = doc1ToReplaceCreateResponse.Resource;
            doc1ToReplace.NonSensitive = Guid.NewGuid().ToString();
            doc1ToReplace.Sensitive = Guid.NewGuid().ToString();

            TestDoc doc2ToReplace = await EncryptionTests.CreateItemAsync(EncryptionTests.itemContainerCore, dek2, TestDoc.PathsToEncrypt, partitionKey);
            doc2ToReplace.NonSensitive = Guid.NewGuid().ToString();
            doc2ToReplace.Sensitive = Guid.NewGuid().ToString();

            TestDoc doc1ToUpsert = await EncryptionTests.CreateItemAsync(EncryptionTests.itemContainerCore, dek2, TestDoc.PathsToEncrypt, partitionKey);
            doc1ToUpsert.NonSensitive = Guid.NewGuid().ToString();
            doc1ToUpsert.Sensitive = Guid.NewGuid().ToString();

            TestDoc doc2ToUpsert = await EncryptionTests.CreateItemAsync(EncryptionTests.itemContainerCore, dek1, TestDoc.PathsToEncrypt, partitionKey);
            doc2ToUpsert.NonSensitive = Guid.NewGuid().ToString();
            doc2ToUpsert.Sensitive = Guid.NewGuid().ToString();

            TestDoc docToDelete = await EncryptionTests.CreateItemAsync(EncryptionTests.itemContainerCore, dek1, TestDoc.PathsToEncrypt, partitionKey);

            TransactionalBatchResponse batchResponse = await EncryptionTests.itemContainer.CreateTransactionalBatch(new Cosmos.PartitionKey(partitionKey))
                .CreateItem(doc1ToCreate, EncryptionTests.GetBatchItemRequestOptions(EncryptionTests.itemContainerCore, dek1, TestDoc.PathsToEncrypt))
                .CreateItemStream(doc2ToCreate.ToStream(), EncryptionTests.GetBatchItemRequestOptions(EncryptionTests.itemContainerCore, dek2, TestDoc.PathsToEncrypt))
                .ReplaceItem(doc1ToReplace.Id, doc1ToReplace, EncryptionTests.GetBatchItemRequestOptions(EncryptionTests.itemContainerCore, dek2, TestDoc.PathsToEncrypt, doc1ToReplaceCreateResponse.ETag))
                .CreateItem(doc3ToCreate)
                .ReplaceItemStream(doc2ToReplace.Id, doc2ToReplace.ToStream(), EncryptionTests.GetBatchItemRequestOptions(EncryptionTests.itemContainerCore, dek2, TestDoc.PathsToEncrypt))
                .UpsertItem(doc1ToUpsert, EncryptionTests.GetBatchItemRequestOptions(EncryptionTests.itemContainerCore, dek1, TestDoc.PathsToEncrypt))
                .DeleteItem(docToDelete.Id)
                .UpsertItemStream(doc2ToUpsert.ToStream(), EncryptionTests.GetBatchItemRequestOptions(EncryptionTests.itemContainerCore, dek2, TestDoc.PathsToEncrypt))
                .ExecuteAsync();

            Assert.AreEqual(HttpStatusCode.OK, batchResponse.StatusCode);

            await EncryptionTests.VerifyItemByReadAsync(EncryptionTests.itemContainerCore, doc1ToCreate);
            await EncryptionTests.VerifyItemByReadAsync(EncryptionTests.itemContainerCore, doc2ToCreate);
            await EncryptionTests.VerifyItemByReadAsync(EncryptionTests.itemContainerCore, doc3ToCreate);
            await EncryptionTests.VerifyItemByReadAsync(EncryptionTests.itemContainerCore, doc1ToReplace);
            await EncryptionTests.VerifyItemByReadAsync(EncryptionTests.itemContainerCore, doc2ToReplace);
            await EncryptionTests.VerifyItemByReadAsync(EncryptionTests.itemContainerCore, doc1ToUpsert);
            await EncryptionTests.VerifyItemByReadAsync(EncryptionTests.itemContainerCore, doc2ToUpsert);

            ResponseMessage readResponseMessage = await EncryptionTests.itemContainer.ReadItemStreamAsync(docToDelete.Id, new PartitionKey(docToDelete.PK));
            Assert.AreEqual(HttpStatusCode.NotFound, readResponseMessage.StatusCode);
        }

        private static async Task ValidateSprocResultsAsync(ContainerCore containerCore, TestDoc expectedDoc)
        {
            string sprocId = Guid.NewGuid().ToString();
            string sprocBody = @"function(docId) {
                var context = getContext();
                var collection = context.getCollection();
                var docUri =  collection.getAltLink() + '/docs/' + docId;
                var response = context.getResponse();

                collection.readDocument(docUri, { },
                    function(error, resource, options) {
                        response.setBody(resource);
                    });
            }";

            StoredProcedureResponse storedProcedureResponse =
                await containerCore.Scripts.CreateStoredProcedureAsync(new StoredProcedureProperties(sprocId, sprocBody));
            Assert.AreEqual(HttpStatusCode.Created, storedProcedureResponse.StatusCode);

            StoredProcedureExecuteResponse<TestDoc> sprocResponse = await containerCore.Scripts.ExecuteStoredProcedureAsync<TestDoc>(
                sprocId,
                new PartitionKey(expectedDoc.PK),
                parameters: new dynamic[] { expectedDoc.Id });

            Assert.AreEqual(expectedDoc, sprocResponse.Resource);
        }

        // One of query or queryDefinition is to be passed in non-null
        private static async Task ValidateQueryResultsAsync(
            ContainerCore containerCore,
            string query = null,
            TestDoc expectedDoc = null,
            QueryDefinition queryDefinition = null)
        {
            QueryRequestOptions requestOptions = expectedDoc != null ? new QueryRequestOptions() { PartitionKey = new PartitionKey(expectedDoc.PK) } : null;
            FeedIterator<TestDoc> queryResponseIterator;
            if (query != null)
            {
                queryResponseIterator = containerCore.GetItemQueryIterator<TestDoc>(query, requestOptions: requestOptions);
            }
            else
            {
                queryResponseIterator = containerCore.GetItemQueryIterator<TestDoc>(queryDefinition, requestOptions: requestOptions);
            }

            FeedResponse<TestDoc> readDocs = await queryResponseIterator.ReadNextAsync();
            Assert.AreEqual(null, readDocs.ContinuationToken);

            if (expectedDoc != null)
            {
                Assert.AreEqual(1, readDocs.Count);
                TestDoc readDoc = readDocs.Single();
                Assert.AreEqual(expectedDoc, readDoc);
            }
            else
            {
                Assert.AreEqual(0, readDocs.Count);
            }
        }

        private static async Task ValidateQueryResultsMultipleDocumentsAsync(
            ContainerCore containerCore,
            TestDoc testDoc1,
            TestDoc testDoc2,
            string query)
        {
            FeedIterator<TestDoc> queryResponseIterator = containerCore.GetItemQueryIterator<TestDoc>(query);
            FeedResponse<TestDoc> readDocs = await queryResponseIterator.ReadNextAsync();
            Assert.AreEqual(null, readDocs.ContinuationToken);
            Assert.AreEqual(2, readDocs.Count);
            foreach (TestDoc readDoc in readDocs)
            {
                Assert.AreEqual(readDoc, readDoc.Id.Equals(testDoc1.Id) ? testDoc1 : testDoc2);
            }
        }

<<<<<<< HEAD
        private static async Task ValidateQueryResponseAsync(ContainerCore containerCore, string query)
        {
            FeedIterator feedIterator = containerCore.GetItemQueryStreamIterator(query);
            while (feedIterator.HasMoreResults)
            {
                ResponseMessage response = await feedIterator.ReadNextAsync();
                Assert.IsTrue(response.IsSuccessStatusCode);
                Assert.IsNull(response.ErrorMessage);
            }
        }

        private static CosmosClient GetClient()
=======
        private static CosmosClient GetClient(Encryptor encryptor)
>>>>>>> 50ebd8c8
        {
            (string endpoint, string authKey) = TestCommon.GetAccountInfo();
            return new CosmosClientBuilder(endpoint, authKey)
                .WithEncryptor(encryptor)
                .Build();
        }

        private static async Task IterateDekFeedAsync(
            CosmosDataEncryptionKeyProvider dekProvider,
            List<string> expectedDekIds,
            bool isExpectedDeksCompleteSetForRequest,
            bool isResultOrderExpected,
            string query,
            int? itemCountInPage = null)
        {
            int remainingItemCount = expectedDekIds.Count;
            QueryRequestOptions requestOptions = null;
            if (itemCountInPage.HasValue)
            {
                requestOptions = new QueryRequestOptions()
                {
                    MaxItemCount = itemCountInPage
                };
            }

            FeedIterator<DataEncryptionKeyProperties> dekIterator = dekProvider.DataEncryptionKeyContainer
                .GetDataEncryptionKeyQueryIterator<DataEncryptionKeyProperties>(
                    query,
                    requestOptions: requestOptions);

            Assert.IsTrue(dekIterator.HasMoreResults);

            List<string> readDekIds = new List<string>();
            while (remainingItemCount > 0)
            {
                FeedResponse<DataEncryptionKeyProperties> page = await dekIterator.ReadNextAsync();
                if (itemCountInPage.HasValue)
                {
                    // last page
                    if (remainingItemCount < itemCountInPage.Value)
                    {
                        Assert.AreEqual(remainingItemCount, page.Count);
                    }
                    else
                    {
                        Assert.AreEqual(itemCountInPage.Value, page.Count);
                    }
                }
                else
                {
                    Assert.AreEqual(expectedDekIds.Count, page.Count);
                }

                remainingItemCount -= page.Count;
                if (isExpectedDeksCompleteSetForRequest)
                {
                    Assert.AreEqual(remainingItemCount > 0, dekIterator.HasMoreResults);
                }

                foreach (DataEncryptionKeyProperties dek in page.Resource)
                {
                    readDekIds.Add(dek.Id);
                }
            }

            if (isResultOrderExpected)
            {
                Assert.IsTrue(expectedDekIds.SequenceEqual(readDekIds));
            }
            else
            {
                Assert.IsTrue(expectedDekIds.ToHashSet().SetEquals(readDekIds));
            }
        }

        private static async Task<ItemResponse<TestDoc>> UpsertItemAsync(
            ContainerCore containerCore,
            TestDoc testDoc,
            string dekId,
            List<string> pathsToEncrypt,
            HttpStatusCode expectedStatusCode)
        {
            ItemResponse<TestDoc> upsertResponse = await containerCore.UpsertItemAsync(
                testDoc,
                new PartitionKey(testDoc.PK),
                EncryptionTests.GetRequestOptions(containerCore, dekId, pathsToEncrypt));
            Assert.AreEqual(expectedStatusCode, upsertResponse.StatusCode);
            Assert.AreEqual(testDoc, upsertResponse.Resource);
            return upsertResponse;
        }

        private static async Task<ItemResponse<TestDoc>> CreateItemAsync(
            ContainerCore containerCore,
            string dekId,
            List<string> pathsToEncrypt,
            string partitionKey = null)
        {
            TestDoc testDoc = TestDoc.Create(partitionKey);
            ItemResponse<TestDoc> createResponse = await containerCore.CreateItemAsync(
                testDoc,
                new PartitionKey(testDoc.PK),
                EncryptionTests.GetRequestOptions(containerCore, dekId, pathsToEncrypt));
            Assert.AreEqual(HttpStatusCode.Created, createResponse.StatusCode);
            Assert.AreEqual(testDoc, createResponse.Resource);
            return createResponse;
        }

        private static async Task<ItemResponse<TestDoc>> ReplaceItemAsync(
            ContainerCore containerCore,
            TestDoc testDoc,
            string dekId,
            List<string> pathsToEncrypt,
            string etag = null)
        {
            ItemResponse<TestDoc> replaceResponse = await containerCore.ReplaceItemAsync(
                testDoc,
                testDoc.Id,
                new PartitionKey(testDoc.PK),
                EncryptionTests.GetRequestOptions(containerCore, dekId, pathsToEncrypt, etag));

            Assert.AreEqual(HttpStatusCode.OK, replaceResponse.StatusCode);
            Assert.AreEqual(testDoc, replaceResponse.Resource);
            return replaceResponse;
        }

        private static async Task<ItemResponse<TestDoc>> DeleteItemAsync(
            ContainerCore containerCore,
            TestDoc testDoc)
        {
            ItemResponse<TestDoc> deleteResponse = await containerCore.DeleteItemAsync<TestDoc>(
                testDoc.Id,
                new PartitionKey(testDoc.PK));

            Assert.AreEqual(HttpStatusCode.NoContent, deleteResponse.StatusCode);
            Assert.IsNull(deleteResponse.Resource);
            return deleteResponse;
        }

        private static ItemRequestOptions GetRequestOptions(
            ContainerCore containerCore,
            string dekId,
            List<string> pathsToEncrypt,
            string ifMatchEtag = null)
        {
            return new ItemRequestOptions
            {
                EncryptionOptions = new EncryptionOptions
                {
                    DataEncryptionKeyId = dekId,
                    EncryptionAlgorithm = CosmosEncryptionAlgorithm.AEAes256CbcHmacSha256Randomized,
                    PathsToEncrypt = pathsToEncrypt
                },
                IfMatchEtag = ifMatchEtag
            };
        }

        private static TransactionalBatchItemRequestOptions GetBatchItemRequestOptions(
            ContainerCore containerCore,
            string dekId,
            List<string> pathsToEncrypt,
            string ifMatchEtag = null)
        {
            return new TransactionalBatchItemRequestOptions
            {
                EncryptionOptions = new EncryptionOptions
                {
                    DataEncryptionKeyId = dekId,
                    EncryptionAlgorithm = CosmosEncryptionAlgorithm.AEAes256CbcHmacSha256Randomized,
                    PathsToEncrypt = pathsToEncrypt
                },
                IfMatchEtag = ifMatchEtag
            };
        }

        private static async Task VerifyItemByReadStreamAsync(Container container, TestDoc testDoc)
        {
            ResponseMessage readResponseMessage = await container.ReadItemStreamAsync(testDoc.Id, new PartitionKey(testDoc.PK));
            Assert.AreEqual(HttpStatusCode.OK, readResponseMessage.StatusCode);
            Assert.IsNotNull(readResponseMessage.Content);
            TestDoc readDoc = TestCommon.SerializerCore.FromStream<TestDoc>(readResponseMessage.Content);
            Assert.AreEqual(testDoc, readDoc);
        }

        private static async Task VerifyItemByReadAsync(Container container, TestDoc testDoc)
        {
            ItemResponse<TestDoc> readResponse = await container.ReadItemAsync<TestDoc>(testDoc.Id, new PartitionKey(testDoc.PK));
            Assert.AreEqual(HttpStatusCode.OK, readResponse.StatusCode);
            Assert.AreEqual(testDoc, readResponse.Resource);
        }

        private static async Task<DataEncryptionKeyProperties> CreateDekAsync(CosmosDataEncryptionKeyProvider dekProvider, string dekId)
        {
            ItemResponse<DataEncryptionKeyProperties> dekResponse = await dekProvider.DataEncryptionKeyContainer.CreateDataEncryptionKeyAsync(
                dekId,
                CosmosEncryptionAlgorithm.AEAes256CbcHmacSha256Randomized,
                EncryptionTests.metadata1);

            Assert.AreEqual(HttpStatusCode.Created, dekResponse.StatusCode);
            Assert.IsTrue(dekResponse.RequestCharge > 0);
            Assert.IsNotNull(dekResponse.ETag);

            DataEncryptionKeyProperties dekProperties = dekResponse.Resource;
            Assert.AreEqual(dekResponse.ETag, dekProperties.ETag);
            Assert.AreEqual(dekId, dekProperties.Id);
            return dekProperties;
        }

        private static async Task PerformForbiddenOperationAsync(Func<Task> func, string operationName)
        {
            try
            {
                await func();
                Assert.Fail($"Expected resource token based client to not be able to perform {operationName}");
            }
            catch (CosmosException ex) when (ex.StatusCode == HttpStatusCode.Forbidden)
            {
            }
        }

        private static async Task PerformOperationOnUninitializedDekProviderAsync(Func<Task> func, string operationName)
        {
            try
            {
                await func();
                Assert.Fail($"Expected {operationName} to not work on uninitialized CosmosDataEncryptionKeyProvider.");
            }
            catch (InvalidOperationException ex)
            {
                Assert.IsTrue(ex.Message.Contains("The CosmosDataEncryptionKeyProvider was not initialized."));
            }
        }

        public class TestDoc
        {
            public static List<string> PathsToEncrypt { get; } = new List<string>() { "/Sensitive" };

            [JsonProperty("id")]
            public string Id { get; set; }

            public string PK { get; set; }

            public string NonSensitive { get; set; }

            public string Sensitive { get; set; }

            public TestDoc()
            {
            }

            public TestDoc(TestDoc other)
            {
                this.Id = other.Id;
                this.PK = other.PK;
                this.NonSensitive = other.NonSensitive;
                this.Sensitive = other.Sensitive;
            }

            public override bool Equals(object obj)
            {
                return obj is TestDoc doc
                       && this.Id == doc.Id
                       && this.PK == doc.PK
                       && this.NonSensitive == doc.NonSensitive
                       && this.Sensitive == doc.Sensitive;
            }

            public override int GetHashCode()
            {
                int hashCode = 1652434776;
                hashCode = (hashCode * -1521134295) + EqualityComparer<string>.Default.GetHashCode(this.Id);
                hashCode = (hashCode * -1521134295) + EqualityComparer<string>.Default.GetHashCode(this.PK);
                hashCode = (hashCode * -1521134295) + EqualityComparer<string>.Default.GetHashCode(this.NonSensitive);
                hashCode = (hashCode * -1521134295) + EqualityComparer<string>.Default.GetHashCode(this.Sensitive);
                return hashCode;
            }

            public static TestDoc Create(string partitionKey = null)
            {
                return new TestDoc()
                {
                    Id = Guid.NewGuid().ToString(),
                    PK = partitionKey ?? Guid.NewGuid().ToString(),
                    NonSensitive = Guid.NewGuid().ToString(),
                    Sensitive = Guid.NewGuid().ToString()
                };
            }

            public Stream ToStream()
            {
                return TestCommon.SerializerCore.ToStream(this);
            }
        }

        private class TestKeyWrapProvider : EncryptionKeyWrapProvider
        {
            public override Task<EncryptionKeyUnwrapResult> UnwrapKeyAsync(byte[] wrappedKey, EncryptionKeyWrapMetadata metadata, CancellationToken cancellationToken)
            {
                int moveBy = metadata.Value == EncryptionTests.metadata1.Value + EncryptionTests.metadataUpdateSuffix ? 1 : 2;
                return Task.FromResult(new EncryptionKeyUnwrapResult(wrappedKey.Select(b => (byte)(b - moveBy)).ToArray(), EncryptionTests.cacheTTL));
            }

            public override Task<EncryptionKeyWrapResult> WrapKeyAsync(byte[] key, EncryptionKeyWrapMetadata metadata, CancellationToken cancellationToken)
            {
                EncryptionKeyWrapMetadata responseMetadata = new EncryptionKeyWrapMetadata(metadata.Value + EncryptionTests.metadataUpdateSuffix);
                int moveBy = metadata.Value == EncryptionTests.metadata1.Value ? 1 : 2;
                return Task.FromResult(new EncryptionKeyWrapResult(key.Select(b => (byte)(b + moveBy)).ToArray(), responseMetadata));
            }
        }

        // This class is same as CosmosEncryptor but copied since the emulator tests don't
        // have internal visibility into Cosmos.Encryption assembly.
        private class TestEncryptor : Encryptor
        {
            public DataEncryptionKeyProvider DataEncryptionKeyProvider { get; }

            public TestEncryptor(DataEncryptionKeyProvider dataEncryptionKeyProvider)
            {
                this.DataEncryptionKeyProvider = dataEncryptionKeyProvider;
            }

            public override async Task<byte[]> DecryptAsync(
                byte[] cipherText,
                string dataEncryptionKeyId,
                string encryptionAlgorithm,
                CancellationToken cancellationToken = default)
            {
                DataEncryptionKey dek = await this.DataEncryptionKeyProvider.FetchDataEncryptionKeyAsync(
                    dataEncryptionKeyId,
                    encryptionAlgorithm,
                    cancellationToken);

                if (dek == null)
                {
                    throw new InvalidOperationException($"Null {nameof(DataEncryptionKey)} returned from {nameof(DataEncryptionKeyProvider.FetchDataEncryptionKeyAsync)}.");
                }

                return dek.DecryptData(cipherText);
            }

            public override async Task<byte[]> EncryptAsync(
                byte[] plainText,
                string dataEncryptionKeyId,
                string encryptionAlgorithm,
                CancellationToken cancellationToken = default)
            {
                DataEncryptionKey dek = await this.DataEncryptionKeyProvider.FetchDataEncryptionKeyAsync(
                    dataEncryptionKeyId,
                    encryptionAlgorithm,
                    cancellationToken);

                return dek.EncryptData(plainText);
            }
        }
    }
}<|MERGE_RESOLUTION|>--- conflicted
+++ resolved
@@ -48,7 +48,7 @@
             EncryptionTests.dekProvider = new CosmosDataEncryptionKeyProvider(new TestKeyWrapProvider());
             EncryptionTests.encryptor = new TestEncryptor(EncryptionTests.dekProvider);
 
-            EncryptionTests.client = EncryptionTests.GetClient(EncryptionTests.encryptor);
+            EncryptionTests.client = EncryptionTests.GetClient();
             EncryptionTests.databaseCore = (DatabaseInlineCore)await EncryptionTests.client.CreateDatabaseAsync(Guid.NewGuid().ToString());
 
             EncryptionTests.keyContainer = await EncryptionTests.databaseCore.CreateContainerAsync(Guid.NewGuid().ToString(), "/id", 400);
@@ -228,16 +228,12 @@
             TestDoc testDoc1 = await EncryptionTests.CreateItemAsync(EncryptionTests.itemContainerCore, EncryptionTests.dekId, TestDoc.PathsToEncrypt);
             TestDoc testDoc2 = await EncryptionTests.CreateItemAsync(EncryptionTests.itemContainerCore, EncryptionTests.dekId, TestDoc.PathsToEncrypt);
 
-<<<<<<< HEAD
             string query = $"SELECT * FROM c WHERE c.PK in ('{testDoc1.PK}', '{testDoc2.PK}')";
-            await EncryptionTests.ValidateQueryResultsMultipleDocumentsAsync(EncryptionTests.containerCore, testDoc1, testDoc2, query);
+            await EncryptionTests.ValidateQueryResultsMultipleDocumentsAsync(EncryptionTests.itemContainerCore, testDoc1, testDoc2, query);
 
             // ORDER BY query
             query = query + " ORDER BY c._ts";
-            await EncryptionTests.ValidateQueryResultsMultipleDocumentsAsync(EncryptionTests.containerCore, testDoc1, testDoc2, query);
-=======
-            await ValidateQueryResultsMultipleDocumentsAsync(EncryptionTests.itemContainerCore, testDoc1, testDoc2);
->>>>>>> 50ebd8c8
+            await EncryptionTests.ValidateQueryResultsMultipleDocumentsAsync(EncryptionTests.itemContainerCore, testDoc1, testDoc2, query);
         }
 
         [TestMethod]
@@ -246,18 +242,11 @@
             string dekId1 = "mydek1";
             await EncryptionTests.CreateDekAsync(EncryptionTests.dekProvider, dekId1);
 
-<<<<<<< HEAD
-            TestDoc testDoc1 = await EncryptionTests.CreateItemAsync(EncryptionTests.containerCore, EncryptionTests.dekId, TestDoc.PathsToEncrypt);
-            TestDoc testDoc2 = await EncryptionTests.CreateItemAsync(EncryptionTests.containerCore, dekId1, TestDoc.PathsToEncrypt);
-            string query = $"SELECT * FROM c WHERE c.PK in ('{testDoc1.PK}', '{testDoc2.PK}')";
-
-            await EncryptionTests.ValidateQueryResultsMultipleDocumentsAsync(EncryptionTests.containerCore, testDoc1, testDoc2, query);
-=======
             TestDoc testDoc1 = await EncryptionTests.CreateItemAsync(EncryptionTests.itemContainerCore, EncryptionTests.dekId, TestDoc.PathsToEncrypt);
             TestDoc testDoc2 = await EncryptionTests.CreateItemAsync(EncryptionTests.itemContainerCore, dekId1, TestDoc.PathsToEncrypt);
-
-            await ValidateQueryResultsMultipleDocumentsAsync(EncryptionTests.itemContainerCore, testDoc1, testDoc2);
->>>>>>> 50ebd8c8
+            string query = $"SELECT * FROM c WHERE c.PK in ('{testDoc1.PK}', '{testDoc2.PK}')";
+
+            await EncryptionTests.ValidateQueryResultsMultipleDocumentsAsync(EncryptionTests.itemContainerCore, testDoc1, testDoc2, query);
         }
 
         [TestMethod]
@@ -331,8 +320,7 @@
             TestDoc testDoc = await EncryptionTests.CreateItemAsync(EncryptionTests.itemContainerCore, EncryptionTests.dekId, TestDoc.PathsToEncrypt);
             string query = "SELECT VALUE COUNT(1) FROM c";
 
-<<<<<<< HEAD
-            await EncryptionTests.ValidateQueryResponseAsync(EncryptionTests.containerCore, query);
+            await EncryptionTests.ValidateQueryResponseAsync(EncryptionTests.itemContainerCore, query);
         }
 
         [TestMethod]
@@ -340,23 +328,14 @@
         {
             string partitionKey = Guid.NewGuid().ToString();
 
-            TestDoc testDoc1 = await EncryptionTests.CreateItemAsync(EncryptionTests.containerCore, EncryptionTests.dekId, TestDoc.PathsToEncrypt, partitionKey);
-            TestDoc testDoc2 = await EncryptionTests.CreateItemAsync(EncryptionTests.containerCore, EncryptionTests.dekId, TestDoc.PathsToEncrypt, partitionKey);
+            TestDoc testDoc1 = await EncryptionTests.CreateItemAsync(EncryptionTests.itemContainerCore, EncryptionTests.dekId, TestDoc.PathsToEncrypt, partitionKey);
+            TestDoc testDoc2 = await EncryptionTests.CreateItemAsync(EncryptionTests.itemContainerCore, EncryptionTests.dekId, TestDoc.PathsToEncrypt, partitionKey);
 
             string query = $"SELECT COUNT(c.Id), c.PK " +
                            $"FROM c WHERE c.PK = '{partitionKey}' " +
                            $"GROUP BY c.PK ";
 
-            await EncryptionTests.ValidateQueryResponseAsync(EncryptionTests.containerCore, query);
-=======
-            FeedIterator feedIterator = EncryptionTests.itemContainerCore.GetItemQueryStreamIterator(query);
-            while (feedIterator.HasMoreResults)
-            {
-                ResponseMessage response = await feedIterator.ReadNextAsync();
-                Assert.IsTrue(response.IsSuccessStatusCode);
-                Assert.IsNull(response.ErrorMessage);
-            }
->>>>>>> 50ebd8c8
+            await EncryptionTests.ValidateQueryResponseAsync(EncryptionTests.itemContainerCore, query);
         }
 
         [TestMethod]
@@ -645,7 +624,6 @@
             }
         }
 
-<<<<<<< HEAD
         private static async Task ValidateQueryResponseAsync(ContainerCore containerCore, string query)
         {
             FeedIterator feedIterator = containerCore.GetItemQueryStreamIterator(query);
@@ -658,9 +636,6 @@
         }
 
         private static CosmosClient GetClient()
-=======
-        private static CosmosClient GetClient(Encryptor encryptor)
->>>>>>> 50ebd8c8
         {
             (string endpoint, string authKey) = TestCommon.GetAccountInfo();
             return new CosmosClientBuilder(endpoint, authKey)
@@ -994,7 +969,7 @@
 
                 if (dek == null)
                 {
-                    throw new InvalidOperationException($"Null {nameof(DataEncryptionKey)} returned from {nameof(DataEncryptionKeyProvider.FetchDataEncryptionKeyAsync)}.");
+                    throw new InvalidOperationException($"Null {nameof(DataEncryptionKey)} returned from {nameof(this.DataEncryptionKeyProvider.FetchDataEncryptionKeyAsync)}.");
                 }
 
                 return dek.DecryptData(cipherText);
