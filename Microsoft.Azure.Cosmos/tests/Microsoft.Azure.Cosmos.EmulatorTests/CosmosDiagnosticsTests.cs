﻿//------------------------------------------------------------
// Copyright (c) Microsoft Corporation.  All rights reserved.
//------------------------------------------------------------

namespace Microsoft.Azure.Cosmos.SDK.EmulatorTests
{
    using Microsoft.Azure.Cosmos.Query.Core;
    using Microsoft.VisualStudio.TestTools.UnitTesting;
    using Moq;
    using Newtonsoft.Json.Linq;
    using System;
    using System.Collections.Generic;
    using System.Collections.ObjectModel;
    using System.Linq;
    using System.Runtime.CompilerServices;
    using System.Threading;
    using System.Threading.Tasks;

    [TestClass]
    public class CosmosDiagnosticsTests : BaseCosmosClientHelper
    {
        private Container Container = null;
        private ContainerProperties containerSettings = null;
        private static RequestOptions DisableDiagnosticOptions = new RequestOptions()
        {
            DiagnosticContext = EmptyCosmosDiagnosticsContext.Singleton
        };

        [TestInitialize]
        public async Task TestInitialize()
        {
            await base.TestInit();
            string PartitionKey = "/status";
            this.containerSettings = new ContainerProperties(id: Guid.NewGuid().ToString(), partitionKeyPath: PartitionKey);
            ContainerResponse response = await this.database.CreateContainerAsync(
                this.containerSettings,
                cancellationToken: this.cancellationToken);
            Assert.IsNotNull(response);
            Assert.IsNotNull(response.Container);
            Assert.IsNotNull(response.Resource);
            this.Container = response;
        }

        [TestCleanup]
        public async Task Cleanup()
        {
            await base.TestCleanup();
        }

        [TestMethod]
        public async Task CustomHandlersDiagnostic()
        {
            TimeSpan delayTime = TimeSpan.FromSeconds(2);
            CosmosClient cosmosClient = TestCommon.CreateCosmosClient(builder =>
                builder.AddCustomHandlers(new RequestHandlerSleepHelper(delayTime)));

            DatabaseResponse databaseResponse = await cosmosClient.CreateDatabaseAsync(Guid.NewGuid().ToString());
            string diagnostics = databaseResponse.Diagnostics.ToString();
            Assert.IsNotNull(diagnostics);
            JObject jObject = JObject.Parse(diagnostics);
            JArray contextList = jObject["Context"].ToObject<JArray>();
            JObject customHandler = GetJObjectInContextList(contextList, typeof(RequestHandlerSleepHelper).FullName);
            Assert.IsNotNull(customHandler);
            TimeSpan elapsedTime = customHandler["ElapsedTime"].ToObject<TimeSpan>();
            Assert.IsTrue(elapsedTime.TotalSeconds > 1);

            customHandler = GetJObjectInContextList(contextList, typeof(RequestHandlerSleepHelper).FullName);
            Assert.IsNotNull(customHandler);
            elapsedTime = customHandler["ElapsedTime"].ToObject<TimeSpan>();
            Assert.IsTrue(elapsedTime > delayTime);

            await databaseResponse.Database.DeleteAsync();
        }

        [TestMethod]
        [DataRow(true)]
        [DataRow(false)]
        public async Task PointOperationRequestTimeoutDiagnostic(bool disableDiagnostics)
        {
            ItemRequestOptions requestOptions = new ItemRequestOptions()
            {
                DiagnosticContext = disableDiagnostics ? EmptyCosmosDiagnosticsContext.Singleton : null
            };

            Guid exceptionActivityId = Guid.NewGuid();
            string transportExceptionDescription = "transportExceptionDescription" + Guid.NewGuid();
            Container containerWithTransportException = TransportClientHelper.GetContainerWithItemTransportException(
                this.database.Id,
                this.Container.Id,
                exceptionActivityId,
                transportExceptionDescription);

            //Checking point operation diagnostics on typed operations
            ToDoActivity testItem = ToDoActivity.CreateRandomToDoActivity();
            try
            {
                ItemResponse<ToDoActivity> createResponse = await containerWithTransportException.CreateItemAsync<ToDoActivity>(
                  item: testItem,
                  requestOptions: requestOptions);
                Assert.Fail("Should have thrown a request timeout exception");
            }
            catch(CosmosException ce) when (ce.StatusCode == System.Net.HttpStatusCode.RequestTimeout)
            {
                string exception = ce.ToString();
                Assert.IsNotNull(exception);
                Assert.IsTrue(exception.Contains(exceptionActivityId.ToString()));
                Assert.IsTrue(exception.Contains(transportExceptionDescription));

                string diagnosics = ce.Diagnostics.ToString();
                if (disableDiagnostics)
                {
                    Assert.IsTrue(string.IsNullOrEmpty(diagnosics));
                }
                else
                {
                    Assert.IsFalse(string.IsNullOrEmpty(diagnosics));
                    Assert.IsTrue(exception.Contains(diagnosics));
                }
            }
        }

        [TestMethod]
        [DataRow(true)]
        [DataRow(false)]
        public async Task PointOperationDiagnostic(bool disableDiagnostics)
        {
            ItemRequestOptions requestOptions = new ItemRequestOptions()
            {
                DiagnosticContext = disableDiagnostics ? EmptyCosmosDiagnosticsContext.Singleton : null
            };

            //Checking point operation diagnostics on typed operations
            ToDoActivity testItem = ToDoActivity.CreateRandomToDoActivity();
            ItemResponse<ToDoActivity> createResponse = await this.Container.CreateItemAsync<ToDoActivity>(
                item: testItem,
                requestOptions: requestOptions);
            CosmosDiagnosticsTests.VerifyPointDiagnostics(createResponse.Diagnostics, disableDiagnostics);

            ItemResponse<ToDoActivity> readResponse = await this.Container.ReadItemAsync<ToDoActivity>(
                id: testItem.id,
                partitionKey: new PartitionKey(testItem.status),
<<<<<<< HEAD
                requestOptions: requestOptions);
=======
                requestOptions);
            CosmosDiagnosticsTests.VerifyPointDiagnostics(readResponse.Diagnostics, disableDiagnostics);
>>>>>>> 6067c1be
            Assert.IsNotNull(readResponse.Diagnostics);

            testItem.description = "NewDescription";
            ItemResponse<ToDoActivity> replaceResponse = await this.Container.ReplaceItemAsync<ToDoActivity>(
                item: testItem,
                id: testItem.id,
                partitionKey: new PartitionKey(testItem.status),
                requestOptions: requestOptions);

            Assert.AreEqual(replaceResponse.Resource.description, "NewDescription");
            CosmosDiagnosticsTests.VerifyPointDiagnostics(replaceResponse.Diagnostics, disableDiagnostics);

            ItemResponse<ToDoActivity> deleteResponse = await this.Container.DeleteItemAsync<ToDoActivity>(
                partitionKey: new Cosmos.PartitionKey(testItem.status),
                id: testItem.id,
                requestOptions: requestOptions);

            Assert.IsNotNull(deleteResponse);
            CosmosDiagnosticsTests.VerifyPointDiagnostics(deleteResponse.Diagnostics, disableDiagnostics);

            //Checking point operation diagnostics on stream operations
            ResponseMessage createStreamResponse = await this.Container.CreateItemStreamAsync(
                partitionKey: new PartitionKey(testItem.status),
                streamPayload: TestCommon.SerializerCore.ToStream<ToDoActivity>(testItem),
                requestOptions: requestOptions);
            CosmosDiagnosticsTests.VerifyPointDiagnostics(createStreamResponse.Diagnostics, disableDiagnostics);

            ResponseMessage readStreamResponse = await this.Container.ReadItemStreamAsync(
                id: testItem.id,
                partitionKey: new PartitionKey(testItem.status),
                requestOptions: requestOptions);
            CosmosDiagnosticsTests.VerifyPointDiagnostics(readStreamResponse.Diagnostics, disableDiagnostics);

            ResponseMessage replaceStreamResponse = await this.Container.ReplaceItemStreamAsync(
               streamPayload: TestCommon.SerializerCore.ToStream<ToDoActivity>(testItem),
               id: testItem.id,
               partitionKey: new PartitionKey(testItem.status),
               requestOptions: requestOptions);
            CosmosDiagnosticsTests.VerifyPointDiagnostics(replaceStreamResponse.Diagnostics, disableDiagnostics);

            ResponseMessage deleteStreamResponse = await this.Container.DeleteItemStreamAsync(
               id: testItem.id,
               partitionKey: new PartitionKey(testItem.status),
               requestOptions: requestOptions);
            CosmosDiagnosticsTests.VerifyPointDiagnostics(deleteStreamResponse.Diagnostics, disableDiagnostics);

            // Ensure diagnostics are set even on failed operations
            testItem.description = new string('x', Microsoft.Azure.Documents.Constants.MaxResourceSizeInBytes + 1);
            ResponseMessage createTooBigStreamResponse = await this.Container.CreateItemStreamAsync(
                partitionKey: new PartitionKey(testItem.status),
                streamPayload: TestCommon.SerializerCore.ToStream<ToDoActivity>(testItem),
                requestOptions: requestOptions);
            Assert.IsFalse(createTooBigStreamResponse.IsSuccessStatusCode);
            CosmosDiagnosticsTests.VerifyPointDiagnostics(createTooBigStreamResponse.Diagnostics, disableDiagnostics);
        }

        [TestMethod]
        [DataRow(true)]
        [DataRow(false)]
        public async Task BatchOperationDiagnostic(bool disableDiagnostics)
        {
            string pkValue = "DiagnosticTestPk";
            TransactionalBatch batch = this.Container.CreateTransactionalBatch(new PartitionKey(pkValue));

            List<ToDoActivity> createItems = new List<ToDoActivity>();
            for(int i = 0; i < 50; i++)
            {
                ToDoActivity item = ToDoActivity.CreateRandomToDoActivity(pk: pkValue);
                createItems.Add(item);
                batch.CreateItem<ToDoActivity>(item);
            }

            for (int i = 0; i < 20; i++)
            {
                batch.ReadItem(createItems[i].id);
            }

            RequestOptions requestOptions = disableDiagnostics ? DisableDiagnosticOptions : null;
            TransactionalBatchResponse response = await ((BatchCore)batch).ExecuteAsync(requestOptions);
            
            Assert.IsNotNull(response);
            CosmosDiagnosticsTests.VerifyPointDiagnostics(response.Diagnostics, disableDiagnostics);
        }

        [TestMethod]
        public async Task BulkOperationDiagnostic()
        {
            string pkValue = "DiagnosticBulkTestPk";
            CosmosClient bulkClient = TestCommon.CreateCosmosClient(builder => builder.WithBulkExecution(true));
            Container bulkContainer = bulkClient.GetContainer(this.database.Id, this.Container.Id);
            List<Task<ItemResponse<ToDoActivity>>> createItemsTasks = new List<Task<ItemResponse<ToDoActivity>>>();
            for (int i = 0; i < 100; i++)
            {

                ToDoActivity item = ToDoActivity.CreateRandomToDoActivity(pk: pkValue);
                createItemsTasks.Add(bulkContainer.CreateItemAsync<ToDoActivity>(item, new PartitionKey(item.status)));
            }

            await Task.WhenAll(createItemsTasks);

            foreach (Task<ItemResponse<ToDoActivity>> createTask in createItemsTasks)
            {
                ItemResponse<ToDoActivity> itemResponse = await createTask;
                Assert.IsNotNull(itemResponse);
                CosmosDiagnosticsTests.VerifyBulkPointDiagnostics(itemResponse.Diagnostics);
            }
        }

        [TestMethod]
        [DataRow(true)]
        [DataRow(false)]
        public async Task QueryOperationDiagnostic(bool disableDiagnostics)
        {
            int totalItems = 3;
            IList<ToDoActivity> itemList = await ToDoActivity.CreateRandomItems(
                this.Container,
                pkCount: totalItems,
                perPKItemCount: 1,
                randomPartitionKey: true);

            //Checking query metrics on typed query
            long totalOutputDocumentCount = await this.ExecuteQueryAndReturnOutputDocumentCount(
                queryText: "select * from ToDoActivity",
                expectedItemCount: totalItems,
                disableDiagnostics: disableDiagnostics);

            Assert.AreEqual(totalItems, totalOutputDocumentCount);

            totalOutputDocumentCount = await this.ExecuteQueryAndReturnOutputDocumentCount(
                queryText: "select * from ToDoActivity t ORDER BY t.cost",
                expectedItemCount: totalItems,
                disableDiagnostics: disableDiagnostics);

            Assert.AreEqual(totalItems, totalOutputDocumentCount);

            totalOutputDocumentCount = await this.ExecuteQueryAndReturnOutputDocumentCount(
                queryText: "select DISTINCT t.cost from ToDoActivity t",
                expectedItemCount: 1,
                disableDiagnostics: disableDiagnostics);

            Assert.IsTrue(totalOutputDocumentCount >= 1);

            totalOutputDocumentCount = await this.ExecuteQueryAndReturnOutputDocumentCount(
                queryText: "select * from ToDoActivity OFFSET 1 LIMIT 1",
                expectedItemCount: 1,
                disableDiagnostics: disableDiagnostics);

            Assert.IsTrue(totalOutputDocumentCount >= 1);
        }

        [TestMethod]
        [DataRow(true)]
        [DataRow(false)]
        public async Task NonDataPlaneDiagnosticTest(bool disableDiagnostics)
        {
            RequestOptions requestOptions = new RequestOptions()
            {
                DiagnosticContext = disableDiagnostics ? EmptyCosmosDiagnosticsContext.Singleton : null
            };

            DatabaseResponse databaseResponse = await this.cosmosClient.CreateDatabaseAsync(
                id: Guid.NewGuid().ToString(),
                requestOptions: requestOptions);
            Assert.IsNotNull(databaseResponse.Diagnostics);
            string diagnostics = databaseResponse.Diagnostics.ToString();
            if (disableDiagnostics)
            {
                Assert.AreEqual(string.Empty, diagnostics);
                return;
            }

            Assert.IsFalse(string.IsNullOrEmpty(diagnostics));
            Assert.IsTrue(diagnostics.Contains("StatusCode"));
            Assert.IsTrue(diagnostics.Contains("SubStatusCode"));
            Assert.IsTrue(diagnostics.Contains("RequestUri"));
        }

        public static void VerifyQueryDiagnostics(
            CosmosDiagnostics diagnostics,
            bool isFirstPage,
            bool disableDiagnostics)
        {
            string info = diagnostics.ToString();
            if (disableDiagnostics)
            {
                Assert.AreEqual(string.Empty, info);
                return;
            }

            Assert.IsNotNull(info);
            JObject jObject = JObject.Parse(info);
            JToken summary = jObject["Summary"];
            Assert.IsNotNull(summary["UserAgent"].ToString());
            Assert.IsNotNull(summary["StartUtc"].ToString());

            JArray contextList = jObject["Context"].ToObject<JArray>();
            Assert.IsTrue(contextList.Count > 0);

            // Find the PointOperationStatistics object
            JObject page = GetJObjectInContextList(
                contextList,
                "0",
                "PKRangeId");

            // First page will have a request
            // Query might use cache pages which don't have the following info. It was returned in the previous call.
            if(isFirstPage || page != null)
            {
                string queryMetrics = page["QueryMetric"].ToString();
                Assert.IsNotNull(queryMetrics);
                Assert.IsNotNull(page["IndexUtilization"].ToString());
                Assert.IsNotNull(page["PKRangeId"].ToString());
                JArray requestDiagnostics = page["Context"].ToObject<JArray>();
                Assert.IsNotNull(requestDiagnostics);
            }
        }

        public static void VerifyBulkPointDiagnostics(CosmosDiagnostics diagnostics)
        {
            string info = diagnostics.ToString();
            Assert.IsNotNull(info);
            JObject jObject = JObject.Parse(info);

            JToken summary = jObject["Summary"];
            Assert.IsNotNull(summary["UserAgent"].ToString());
            Assert.IsNotNull(summary["StartUtc"].ToString());

            Assert.IsNotNull(jObject["Context"].ToString());
            JArray contextList = jObject["Context"].ToObject<JArray>();
            Assert.IsTrue(contextList.Count > 2);

            // Find the PointOperationStatistics object
            JObject pointStatistics = GetJObjectInContextList(
                contextList,
                "PointOperationStatistics");

            ValidatePointOperation(pointStatistics);
        }

        public static void VerifyPointDiagnostics(CosmosDiagnostics diagnostics, bool disableDiagnostics)
        {
            string info = diagnostics.ToString();

            if (disableDiagnostics)
            {
                Assert.AreEqual(string.Empty, info);
                return;
            }

            Assert.IsNotNull(info);
            JObject jObject = JObject.Parse(info);
            JToken summary = jObject["Summary"];
            Assert.IsNotNull(summary["UserAgent"].ToString());
            Assert.IsNotNull(summary["StartUtc"].ToString());
            Assert.IsNotNull(summary["ElapsedTime"].ToString());

            Assert.IsNotNull(jObject["Context"].ToString());
            JArray contextList = jObject["Context"].ToObject<JArray>();
            Assert.IsTrue(contextList.Count > 3);

            // Find the PointOperationStatistics object
            JObject pointStatistics = GetJObjectInContextList(
                contextList,
                "PointOperationStatistics");

            ValidatePointOperation(pointStatistics);
        }

        private static void ValidatePointOperation(JObject pointStatistics)
        {
            Assert.IsNotNull(pointStatistics, $"Context list does not contain PointOperationStatistics.");
            int statusCode = pointStatistics["StatusCode"].ToObject<int>();
            Assert.IsNotNull(pointStatistics["ActivityId"].ToString());
            Assert.IsNotNull(pointStatistics["StatusCode"].ToString());
            Assert.IsNotNull(pointStatistics["RequestCharge"].ToString());
            Assert.IsNotNull(pointStatistics["RequestUri"].ToString());
            Assert.IsNotNull(pointStatistics["ClientRequestStats"].ToString());
            JObject clientJObject = pointStatistics["ClientRequestStats"].ToObject<JObject>();
            Assert.IsNotNull(clientJObject["RequestStartTimeUtc"].ToString());
            Assert.IsNotNull(clientJObject["ContactedReplicas"].ToString());
            Assert.IsNotNull(clientJObject["RequestLatency"].ToString());

            // Not all request have these fields. If the field exists then it should not be null
            if (clientJObject["EndpointToAddressResolutionStatistics"] != null)
            {
                Assert.IsNotNull(clientJObject["EndpointToAddressResolutionStatistics"].ToString());
            }

            if (clientJObject["SupplementalResponseStatisticsListLast10"] != null)
            {
                Assert.IsNotNull(clientJObject["SupplementalResponseStatisticsListLast10"].ToString());
            }

            if (clientJObject["FailedReplicas"] != null)
            {
                Assert.IsNotNull(clientJObject["FailedReplicas"].ToString());
            }

            // Session token only expected on success
            if (statusCode >= 200 && statusCode < 300)
            {
                Assert.IsNotNull(clientJObject["ResponseStatisticsList"].ToString());
                Assert.IsNotNull(clientJObject["RegionsContacted"].ToString());
                Assert.IsNotNull(clientJObject["RequestEndTimeUtc"].ToString());
                Assert.IsNotNull(pointStatistics["ResponseSessionToken"].ToString());
            }
        }

        private static JObject GetJObjectInContextList(JArray contextList, string value, string key = "Id")
        {
            foreach (JObject tempJObject in contextList)
            {
                JToken jsonId = tempJObject[key];
                string name = jsonId?.Value<string>();
                if (string.Equals(value, name))
                {
                    return tempJObject;
                }
            }

            return null;
        }

        private static JObject GetPropertyInContextList(JArray contextList, string id)
        {
            JObject jObject = GetJObjectInContextList(contextList, id);
            if (jObject == null)
            {
                return null;
            }

            return jObject["Value"].ToObject<JObject>();
        }

        private async Task<long> ExecuteQueryAndReturnOutputDocumentCount(string queryText, int expectedItemCount, bool disableDiagnostics)
        {
            QueryDefinition sql = new QueryDefinition(queryText);

            QueryRequestOptions requestOptions = new QueryRequestOptions()
            {
                MaxItemCount = 1,
                MaxConcurrency = 1,
                DiagnosticContext = disableDiagnostics ? EmptyCosmosDiagnosticsContext.Singleton : null
            };

            // Verify the typed query iterator
            FeedIterator<ToDoActivity> feedIterator = this.Container.GetItemQueryIterator<ToDoActivity>(
                    sql,
                    requestOptions: requestOptions);

            List<ToDoActivity> results = new List<ToDoActivity>();
            long totalOutDocumentCount = 0;
            bool isFirst = true;
            while (feedIterator.HasMoreResults)
            {
                FeedResponse<ToDoActivity> response = await feedIterator.ReadNextAsync();
                results.AddRange(response);
                VerifyQueryDiagnostics(response.Diagnostics, isFirst, disableDiagnostics);
                isFirst = false;
            }

            Assert.AreEqual(expectedItemCount, results.Count);

            // Verify the stream query iterator
            FeedIterator streamIterator = this.Container.GetItemQueryStreamIterator(
                   sql,
                   requestOptions: requestOptions);

            List<ToDoActivity> streamResults = new List<ToDoActivity>();
            long streamTotalOutDocumentCount = 0;
            isFirst = true;
            while (streamIterator.HasMoreResults)
            {
                ResponseMessage response = await streamIterator.ReadNextAsync();
                Collection<ToDoActivity> result = TestCommon.SerializerCore.FromStream<CosmosFeedResponseUtil<ToDoActivity>>(response.Content).Data;
                streamResults.AddRange(result);
                VerifyQueryDiagnostics(response.Diagnostics, isFirst, disableDiagnostics);
                isFirst = false;
            }

            Assert.AreEqual(expectedItemCount, streamResults.Count);
            Assert.AreEqual(totalOutDocumentCount, streamTotalOutDocumentCount);

            return results.Count;
        }

        private class RequestHandlerSleepHelper : RequestHandler
        {
            TimeSpan timeToSleep;

            public RequestHandlerSleepHelper(TimeSpan timeToSleep)
            {
                this.timeToSleep = timeToSleep;
            }

            public override async Task<ResponseMessage> SendAsync(RequestMessage request, CancellationToken cancellationToken)
            {
                await Task.Delay(this.timeToSleep);
                return await base.SendAsync(request, cancellationToken);
            }
        }
    }
}<|MERGE_RESOLUTION|>--- conflicted
+++ resolved
@@ -139,12 +139,8 @@
             ItemResponse<ToDoActivity> readResponse = await this.Container.ReadItemAsync<ToDoActivity>(
                 id: testItem.id,
                 partitionKey: new PartitionKey(testItem.status),
-<<<<<<< HEAD
-                requestOptions: requestOptions);
-=======
                 requestOptions);
             CosmosDiagnosticsTests.VerifyPointDiagnostics(readResponse.Diagnostics, disableDiagnostics);
->>>>>>> 6067c1be
             Assert.IsNotNull(readResponse.Diagnostics);
 
             testItem.description = "NewDescription";
