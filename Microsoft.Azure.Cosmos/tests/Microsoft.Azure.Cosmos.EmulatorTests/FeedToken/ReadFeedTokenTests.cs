﻿//------------------------------------------------------------
// Copyright (c) Microsoft Corporation.  All rights reserved.
//------------------------------------------------------------

namespace Microsoft.Azure.Cosmos.EmulatorTests.FeedRanges
{
    using System;
    using System.Collections.Generic;
    using System.Collections.ObjectModel;
    using System.IO;
    using System.Linq;
    using System.Net;
    using System.Threading.Tasks;
    using Microsoft.Azure.Cosmos.SDK.EmulatorTests;
    using Microsoft.VisualStudio.TestTools.UnitTesting;
    using Newtonsoft.Json.Linq;

    [SDK.EmulatorTests.TestClass]
    public class ReadFeedRangeTests : BaseCosmosClientHelper
    {
        private ContainerInternal Container = null;
        private ContainerInternal LargerContainer = null;

        [TestInitialize]
        public async Task TestInitialize()
        {
            await base.TestInit();
            string PartitionKey = "/status";
            ContainerResponse response = await this.database.CreateContainerAsync(
                new ContainerProperties(id: Guid.NewGuid().ToString(), partitionKeyPath: PartitionKey),
                cancellationToken: this.cancellationToken);
            Assert.IsNotNull(response);
            Assert.IsNotNull(response.Container);
            Assert.IsNotNull(response.Resource);

            ContainerResponse largerContainer = await this.database.CreateContainerAsync(
                new ContainerProperties(id: Guid.NewGuid().ToString(), partitionKeyPath: PartitionKey),
                throughput: 15000,
                cancellationToken: this.cancellationToken);

            this.Container = (ContainerInlineCore)response;
            this.LargerContainer = (ContainerInlineCore)largerContainer;
        }

        [TestCleanup]
        public async Task Cleanup()
        {
            await base.TestCleanup();
        }

        [TestMethod]
        public async Task ReadFeedIteratorCore_AllowsParallelProcessing()
        {
            int batchSize = 1000;

            await this.CreateRandomItems(this.LargerContainer, batchSize, randomPartitionKey: true);
<<<<<<< HEAD
            ContainerInternal itemsCore = this.LargerContainer;
            IReadOnlyList<FeedToken> tokens = await itemsCore.GetFeedTokensAsync();
=======
            ContainerCore itemsCore = this.LargerContainer;
            IReadOnlyList<FeedRange> tokens = await itemsCore.GetFeedRangesAsync();
>>>>>>> 2acd7888

            List<Task<int>> tasks = tokens.Select(token => Task.Run(async () =>
            {
                int count = 0;
                FeedIterator feedIterator = itemsCore.GetItemQueryStreamIterator(queryDefinition:null, feedRange:token);
                while (feedIterator.HasMoreResults)
                {
                    using (ResponseMessage responseMessage =
                        await feedIterator.ReadNextAsync(this.cancellationToken))
                    {
                        if (responseMessage.IsSuccessStatusCode)
                        {
                            Collection<ToDoActivity> response = TestCommon.SerializerCore.FromStream<CosmosFeedResponseUtil<ToDoActivity>>(responseMessage.Content).Data;
                            count += response.Count;
                        }
                    }
                }

                return count;

            })).ToList();

            await Task.WhenAll(tasks);

            int documentsRead = 0;
            foreach (Task<int> task in tasks)
            {
                documentsRead += task.Result;
            }

            Assert.AreEqual(batchSize, documentsRead);
        }

        [TestMethod]
        public async Task ReadFeedIteratorCore_ReadAll()
        {
            int totalCount = 0;
            int batchSize = 1000;

            await this.CreateRandomItems(this.LargerContainer, batchSize, randomPartitionKey: true);
<<<<<<< HEAD
            ContainerInternal itemsCore = this.LargerContainer;
            FeedIteratorInlineCore feedIterator = itemsCore.GetItemQueryStreamIterator(queryDefinition: null, requestOptions: new QueryRequestOptions() { MaxItemCount = 1 } ) as FeedIteratorInlineCore;
=======
            ContainerCore itemsCore = this.LargerContainer;
            FeedIterator feedIterator = itemsCore.GetItemQueryStreamIterator(queryDefinition: null, requestOptions: new QueryRequestOptions() { MaxItemCount = 1 } );
>>>>>>> 2acd7888
            while (feedIterator.HasMoreResults)
            {
                using (ResponseMessage responseMessage =
                    await feedIterator.ReadNextAsync(this.cancellationToken))
                {
                    if (responseMessage.IsSuccessStatusCode)
                    {
                        Collection<ToDoActivity> response = TestCommon.SerializerCore.FromStream<CosmosFeedResponseUtil<ToDoActivity>>(responseMessage.Content).Data;
                        totalCount += response.Count;
                    }
                }
            }

            Assert.AreEqual(batchSize, totalCount);
        }

        [TestMethod]
        public async Task ReadFeedIteratorCore_ReadAll_StopResume()
        {
            int totalCount = 0;
            int batchSize = 50;

            await this.CreateRandomItems(this.LargerContainer, batchSize, randomPartitionKey: true);
            ContainerCore itemsCore = this.LargerContainer;
            FeedIterator feedIterator = itemsCore.GetItemQueryStreamIterator(queryDefinition: null, requestOptions: new QueryRequestOptions() { MaxItemCount = 1 });
            string continuation = null;
            while (feedIterator.HasMoreResults)
            {
                using (ResponseMessage responseMessage =
                    await feedIterator.ReadNextAsync(this.cancellationToken))
                {
                    if (responseMessage.IsSuccessStatusCode)
                    {
                        Collection<ToDoActivity> response = TestCommon.SerializerCore.FromStream<CosmosFeedResponseUtil<ToDoActivity>>(responseMessage.Content).Data;
                        totalCount += response.Count;
                    }

                    continuation = responseMessage.ContinuationToken;
                    break;
                }
            }

<<<<<<< HEAD
            ContainerInternal itemsCore = this.Container;
            FeedIterator feedIterator = itemsCore.GetItemQueryStreamIterator(requestOptions: new QueryRequestOptions() { PartitionKey = new PartitionKey(pkToRead) });
=======
            feedIterator = itemsCore.GetItemQueryStreamIterator(queryDefinition: null, continuationToken: continuation, requestOptions: new QueryRequestOptions() { MaxItemCount = 1 });
>>>>>>> 2acd7888
            while (feedIterator.HasMoreResults)
            {
                using (ResponseMessage responseMessage =
                    await feedIterator.ReadNextAsync(this.cancellationToken))
                {
                    if (responseMessage.IsSuccessStatusCode)
                    {
                        Collection<ToDoActivity> response = TestCommon.SerializerCore.FromStream<CosmosFeedResponseUtil<ToDoActivity>>(responseMessage.Content).Data;
                        totalCount += response.Count;
                    }
                }
            }

            Assert.AreEqual(batchSize, totalCount);
        }

        [TestMethod]
        public async Task ReadFeedIteratorCore_OfT_ReadAll_StopResume()
        {
            int totalCount = 0;
            int batchSize = 50;

            await this.CreateRandomItems(this.LargerContainer, batchSize, randomPartitionKey: true);
            ContainerCore itemsCore = this.LargerContainer;
            FeedIterator<ToDoActivity> feedIterator = itemsCore.GetItemQueryIterator<ToDoActivity>(queryDefinition: null, requestOptions: new QueryRequestOptions() { MaxItemCount = 1 });
            string continuation = null;
            while (feedIterator.HasMoreResults)
            {
                FeedResponse<ToDoActivity> response = await feedIterator.ReadNextAsync(this.cancellationToken);
                totalCount += response.Count;
                continuation = response.ContinuationToken;
                break;
            }

            feedIterator = itemsCore.GetItemQueryIterator<ToDoActivity>(queryDefinition: null, continuationToken: continuation, requestOptions: new QueryRequestOptions() { MaxItemCount = 1 });
            while (feedIterator.HasMoreResults)
            {
                FeedResponse<ToDoActivity> response = await feedIterator.ReadNextAsync(this.cancellationToken);
                totalCount += response.Count;
            }

            Assert.AreEqual(batchSize, totalCount);
        }

        [TestMethod]
        public async Task ReadFeedIteratorCore_OfT_WithFeedRange_ReadAll_StopResume()
        {
            int batchSize = 1000;

            await this.CreateRandomItems(this.LargerContainer, batchSize, randomPartitionKey: true);
<<<<<<< HEAD
            ContainerInternal itemsCore = this.LargerContainer;
=======
            ContainerCore itemsCore = this.LargerContainer;
            IReadOnlyList<FeedRange> tokens = await itemsCore.GetFeedRangesAsync();
>>>>>>> 2acd7888

            List<Task<int>> tasks = tokens.Select(token => Task.Run(async () =>
            {
                int count = 0;
                FeedIterator<ToDoActivity> feedIterator = itemsCore.GetItemQueryIterator<ToDoActivity>(queryDefinition: null, feedRange: token);
                string continuation = null;
                while (feedIterator.HasMoreResults)
                {
                    FeedResponse<ToDoActivity> response = await feedIterator.ReadNextAsync(this.cancellationToken);
                    count += response.Count;
                    continuation = response.ContinuationToken;
                    break;
                }

                feedIterator = itemsCore.GetItemQueryIterator<ToDoActivity>(queryDefinition: null, continuationToken: continuation);
                while (feedIterator.HasMoreResults)
                {
                    FeedResponse<ToDoActivity> response = await feedIterator.ReadNextAsync(this.cancellationToken);
                    count += response.Count;
                }

                return count;

            })).ToList();

            await Task.WhenAll(tasks);

            int documentsRead = 0;
            foreach (Task<int> task in tasks)
            {
                documentsRead += task.Result;
            }

            Assert.AreEqual(batchSize, documentsRead);
        }

        [TestMethod]
        public async Task ReadFeedIteratorCore_MigrateFromOlder()
        {
            int totalCount = 0;
            int batchSize = 1000;

            await this.CreateRandomItems(this.LargerContainer, batchSize, randomPartitionKey: true);
            ContainerCore itemsCore = this.LargerContainer;
            FeedIterator feedIterator = itemsCore.GetItemQueryStreamIterator(queryDefinition: null, requestOptions: new QueryRequestOptions() { MaxItemCount = 1 });
            ResponseMessage firstResponse = await feedIterator.ReadNextAsync(this.cancellationToken);
            feedIterator = itemsCore.GetItemQueryStreamIterator(queryDefinition: null, continuationToken: firstResponse.Headers.ContinuationToken, requestOptions: new QueryRequestOptions() { MaxItemCount = 1 });
            while (feedIterator.HasMoreResults)
            {
                using (ResponseMessage responseMessage =
                    await feedIterator.ReadNextAsync(this.cancellationToken))
                {
                    if (responseMessage.IsSuccessStatusCode)
                    {
                        Collection<ToDoActivity> response = TestCommon.SerializerCore.FromStream<CosmosFeedResponseUtil<ToDoActivity>>(responseMessage.Content).Data;
                        totalCount += response.Count;
                    }
                }
            }

            Assert.AreEqual(batchSize - 1 /* from first request */, totalCount);
        }

        [TestMethod]
        public async Task ReadFeedIteratorCore_ReadOnlyPartitionKey()
        {
            int totalCount = 0;
            int firstRunTotal = 25;
            int batchSize = 25;

            string pkToRead = "pkToRead";
            string otherPK = "otherPK";

            for (int i = 0; i < batchSize; i++)
            {
                await this.Container.CreateItemAsync(this.CreateRandomToDoActivity(pkToRead));
            }

            for (int i = 0; i < batchSize; i++)
            {
                await this.Container.CreateItemAsync(this.CreateRandomToDoActivity(otherPK));
            }

            ContainerCore itemsCore = this.Container;
            FeedIterator feedIterator = itemsCore.GetItemQueryStreamIterator(requestOptions: new QueryRequestOptions() { PartitionKey = new PartitionKey(pkToRead) });
            while (feedIterator.HasMoreResults)
            {
                using (ResponseMessage responseMessage =
                    await feedIterator.ReadNextAsync(this.cancellationToken))
                {
                    if (responseMessage.IsSuccessStatusCode)
                    {
                        Collection<ToDoActivity> response = TestCommon.SerializerCore.FromStream<CosmosFeedResponseUtil<ToDoActivity>>(responseMessage.Content).Data;
                        totalCount += response.Count;
                        foreach (ToDoActivity toDoActivity in response)
                        {
                            Assert.AreEqual(pkToRead, toDoActivity.status);
                        }
                    }
                }
            }

            Assert.AreEqual(firstRunTotal, totalCount);
        }

        /// <summary>
        /// Check to see how the older continuation token approach works when mixed with FeedRange
        /// </summary>
        /// <returns></returns>
        [TestMethod]
        public async Task ReadFeedIteratorCore_ReadAll_MixContinuationToken()
        {
            int totalCount = 0;
            int batchSize = 1000;

            await this.CreateRandomItems(this.LargerContainer, batchSize, randomPartitionKey: true);
            ContainerInternal itemsCore = this.LargerContainer;

            // Do a read without FeedRange and get the older CT from Header
            string olderContinuationToken = null;
<<<<<<< HEAD
            FeedIteratorInternal feedIterator = itemsCore.GetItemQueryStreamIterator(queryDefinition: null, requestOptions: new QueryRequestOptions() { MaxItemCount = 1 }) as FeedIteratorInternal;
=======
            FeedIterator feedIterator = itemsCore.GetItemQueryStreamIterator(queryDefinition: null, requestOptions: new QueryRequestOptions() { MaxItemCount = 1 });
>>>>>>> 2acd7888
            while (feedIterator.HasMoreResults)
            {
                using (ResponseMessage responseMessage =
                    await feedIterator.ReadNextAsync(this.cancellationToken))
                {
                    olderContinuationToken = responseMessage.Headers.ContinuationToken;
                    if (responseMessage.IsSuccessStatusCode)
                    {
                        Collection<ToDoActivity> response = TestCommon.SerializerCore.FromStream<CosmosFeedResponseUtil<ToDoActivity>>(responseMessage.Content).Data;
                        totalCount += response.Count;
                    }
                    break;
                }
            }

            // start a new iterator using the older CT and expect it to continue
<<<<<<< HEAD
            feedIterator = itemsCore.GetItemQueryStreamIterator(queryDefinition: null, continuationToken: olderContinuationToken, requestOptions: new QueryRequestOptions() { MaxItemCount = 1 }) as FeedIteratorInternal;
=======
            feedIterator = itemsCore.GetItemQueryStreamIterator(queryDefinition: null, continuationToken: olderContinuationToken, requestOptions: new QueryRequestOptions() { MaxItemCount = 1 });
>>>>>>> 2acd7888
            while (feedIterator.HasMoreResults)
            {
                using (ResponseMessage responseMessage =
                    await feedIterator.ReadNextAsync(this.cancellationToken))
                {
                    if (responseMessage.IsSuccessStatusCode)
                    {
                        Collection<ToDoActivity> response = TestCommon.SerializerCore.FromStream<CosmosFeedResponseUtil<ToDoActivity>>(responseMessage.Content).Data;
                        totalCount += response.Count;
                    }
                }
            }

            Assert.AreEqual(batchSize, totalCount);
        }

        [TestMethod]
        public async Task CannotMixTokensFromOtherContainers()
        {
            await this.CreateRandomItems(this.Container, 2, randomPartitionKey: true);
            IReadOnlyList<FeedRange> tokens = await this.Container.GetFeedRangesAsync();
            FeedIterator iterator = this.Container.GetItemQueryStreamIterator(feedRange: tokens[0], queryDefinition: null, continuationToken: null, new QueryRequestOptions() { MaxItemCount = 1 });
            ResponseMessage responseMessage = await iterator.ReadNextAsync();
            iterator = this.LargerContainer.GetItemQueryStreamIterator(queryDefinition: null, continuationToken: responseMessage.ContinuationToken);
            responseMessage = await iterator.ReadNextAsync();
            Assert.IsNotNull(responseMessage.CosmosException);
            Assert.AreEqual(HttpStatusCode.BadRequest, responseMessage.StatusCode);
        }

        [DataRow(false)]
        [DataRow(true)]
        [DataTestMethod]
        public async Task ReadFeedIteratorCore_CrossPartitionBiDirectional(bool useStatelessIteration)
        {
            ContainerCore container = null;

            try
            {
                ContainerResponse containerResponse = await this.database.CreateContainerAsync(
                        new ContainerProperties(id: Guid.NewGuid().ToString(), partitionKeyPath: "/id"),
                        throughput: 50000,
                        cancellationToken: this.cancellationToken);
                container = (ContainerInlineCore)containerResponse;

                //create items
                const int total = 30;
                QueryRequestOptions requestOptions = new QueryRequestOptions()
                {
                    MaxItemCount = 10
                };

                List<string> items = new List<string>();

                for (int i = 0; i < total; i++)
                {
                    string item = $@"
                    {{    
                        ""id"": ""{i}""
                    }}";

                    using (ResponseMessage createResponse = await container.CreateItemStreamAsync(
                            ReadFeedRangeTests.GenerateStreamFromString(item),
                            new Cosmos.PartitionKey(i.ToString())))
                    {
                        Assert.IsTrue(createResponse.IsSuccessStatusCode);
                    }
                }

                string continuation = null;
                FeedIterator iter = container.GetItemQueryStreamIterator(
                    continuationToken: continuation,
                    requestOptions: requestOptions);

                int count = 0;
                List<string> forwardOrder = new List<string>();
                while (iter.HasMoreResults)
                {
                    if (useStatelessIteration)
                    {
                        iter = container.GetItemQueryStreamIterator(
                            continuationToken: continuation,
                            requestOptions: requestOptions);
                    }

                    using (ResponseMessage response = await iter.ReadNextAsync())
                    {
                        Assert.IsNotNull(response);

                        continuation = response.ContinuationToken;

                        using (StreamReader reader = new StreamReader(response.Content))
                        {
                            string json = await reader.ReadToEndAsync();
                            JArray documents = (JArray)JObject.Parse(json).SelectToken("Documents");
                            count += documents.Count;
                            if (documents.Any())
                            {
                                forwardOrder.Add(documents.First().SelectToken("id").ToString());
                            }
                        }
                    }
                }

                Assert.IsNotNull(forwardOrder);
                Assert.AreEqual(total, count);
                Assert.IsFalse(forwardOrder.Where(x => string.IsNullOrEmpty(x)).Any());

                requestOptions.Properties = requestOptions.Properties = new Dictionary<string, object>();
                requestOptions.Properties.Add(Documents.HttpConstants.HttpHeaders.EnumerationDirection, (byte)BinaryScanDirection.Reverse);
                count = 0;
                List<string> reverseOrder = new List<string>();

                continuation = null;
                iter = container
                        .GetItemQueryStreamIterator(queryDefinition: null, continuationToken: continuation, requestOptions: requestOptions);
                while (iter.HasMoreResults)
                {
                    if (useStatelessIteration)
                    {
                        iter = container
                                .GetItemQueryStreamIterator(queryDefinition: null, continuationToken: continuation, requestOptions: requestOptions);
                    }

                    using (ResponseMessage response = await iter.ReadNextAsync())
                    {
                        continuation = response.ContinuationToken;

                        Assert.IsNotNull(response);
                        using (StreamReader reader = new StreamReader(response.Content))
                        {
                            string json = await reader.ReadToEndAsync();
                            JArray documents = (JArray)JObject.Parse(json).SelectToken("Documents");
                            count += documents.Count;
                            if (documents.Any())
                            {
                                reverseOrder.Add(documents.First().SelectToken("id").ToString());
                            }
                        }
                    }
                }

                Assert.IsNotNull(reverseOrder);

                Assert.AreEqual(total, count);
                forwardOrder.Reverse();

                CollectionAssert.AreEqual(forwardOrder, reverseOrder);
                Assert.IsFalse(reverseOrder.Where(x => string.IsNullOrEmpty(x)).Any());
            }
            finally
            {
                await container?.DeleteContainerAsync();
            }
        }

        private static Stream GenerateStreamFromString(string s)
        {
            MemoryStream stream = new MemoryStream();
            StreamWriter writer = new StreamWriter(stream);
            writer.Write(s);
            writer.Flush();
            stream.Position = 0;
            return stream;
        }


        private async Task<IList<ToDoActivity>> CreateRandomItems(ContainerInternal container, int pkCount, int perPKItemCount = 1, bool randomPartitionKey = true)
        {
            Assert.IsFalse(!randomPartitionKey && perPKItemCount > 1);

            List<ToDoActivity> createdList = new List<ToDoActivity>();
            for (int i = 0; i < pkCount; i++)
            {
                string pk = "TBD";
                if (randomPartitionKey)
                {
                    pk += Guid.NewGuid().ToString();
                }

                for (int j = 0; j < perPKItemCount; j++)
                {
                    ToDoActivity temp = this.CreateRandomToDoActivity(pk);

                    createdList.Add(temp);

                    await container.CreateItemAsync<ToDoActivity>(item: temp);
                }
            }

            return createdList;
        }

        private ToDoActivity CreateRandomToDoActivity(string pk = null)
        {
            if (string.IsNullOrEmpty(pk))
            {
                pk = "TBD" + Guid.NewGuid().ToString();
            }

            return new ToDoActivity()
            {
                id = Guid.NewGuid().ToString(),
                description = "CreateRandomToDoActivity",
                status = pk,
                taskNum = 42,
                cost = double.MaxValue
            };
        }

        // Copy of Friends
        public enum BinaryScanDirection : byte
        {
            Invalid = 0x00,
            Forward = 0x01,
            Reverse = 0x02,
        }

        public class ToDoActivity
        {
            public string id { get; set; }
            public int taskNum { get; set; }
            public double cost { get; set; }
            public string description { get; set; }
            public string status { get; set; }
        }
    }
}<|MERGE_RESOLUTION|>--- conflicted
+++ resolved
@@ -54,18 +54,17 @@
             int batchSize = 1000;
 
             await this.CreateRandomItems(this.LargerContainer, batchSize, randomPartitionKey: true);
-<<<<<<< HEAD
-            ContainerInternal itemsCore = this.LargerContainer;
-            IReadOnlyList<FeedToken> tokens = await itemsCore.GetFeedTokensAsync();
-=======
-            ContainerCore itemsCore = this.LargerContainer;
+            ContainerInternal itemsCore = this.LargerContainer;
             IReadOnlyList<FeedRange> tokens = await itemsCore.GetFeedRangesAsync();
->>>>>>> 2acd7888
 
             List<Task<int>> tasks = tokens.Select(token => Task.Run(async () =>
             {
                 int count = 0;
-                FeedIterator feedIterator = itemsCore.GetItemQueryStreamIterator(queryDefinition:null, feedRange:token);
+                FeedIterator feedIterator = itemsCore.GetItemQueryStreamIterator(
+                    queryDefinition: null,
+                    feedRange: token,
+                    continuationToken: null,
+                    requestOptions: null);
                 while (feedIterator.HasMoreResults)
                 {
                     using (ResponseMessage responseMessage =
@@ -101,13 +100,8 @@
             int batchSize = 1000;
 
             await this.CreateRandomItems(this.LargerContainer, batchSize, randomPartitionKey: true);
-<<<<<<< HEAD
-            ContainerInternal itemsCore = this.LargerContainer;
-            FeedIteratorInlineCore feedIterator = itemsCore.GetItemQueryStreamIterator(queryDefinition: null, requestOptions: new QueryRequestOptions() { MaxItemCount = 1 } ) as FeedIteratorInlineCore;
-=======
-            ContainerCore itemsCore = this.LargerContainer;
+            ContainerInternal itemsCore = this.LargerContainer;
             FeedIterator feedIterator = itemsCore.GetItemQueryStreamIterator(queryDefinition: null, requestOptions: new QueryRequestOptions() { MaxItemCount = 1 } );
->>>>>>> 2acd7888
             while (feedIterator.HasMoreResults)
             {
                 using (ResponseMessage responseMessage =
@@ -131,7 +125,7 @@
             int batchSize = 50;
 
             await this.CreateRandomItems(this.LargerContainer, batchSize, randomPartitionKey: true);
-            ContainerCore itemsCore = this.LargerContainer;
+            ContainerInternal itemsCore = this.LargerContainer;
             FeedIterator feedIterator = itemsCore.GetItemQueryStreamIterator(queryDefinition: null, requestOptions: new QueryRequestOptions() { MaxItemCount = 1 });
             string continuation = null;
             while (feedIterator.HasMoreResults)
@@ -150,12 +144,7 @@
                 }
             }
 
-<<<<<<< HEAD
-            ContainerInternal itemsCore = this.Container;
-            FeedIterator feedIterator = itemsCore.GetItemQueryStreamIterator(requestOptions: new QueryRequestOptions() { PartitionKey = new PartitionKey(pkToRead) });
-=======
             feedIterator = itemsCore.GetItemQueryStreamIterator(queryDefinition: null, continuationToken: continuation, requestOptions: new QueryRequestOptions() { MaxItemCount = 1 });
->>>>>>> 2acd7888
             while (feedIterator.HasMoreResults)
             {
                 using (ResponseMessage responseMessage =
@@ -179,7 +168,7 @@
             int batchSize = 50;
 
             await this.CreateRandomItems(this.LargerContainer, batchSize, randomPartitionKey: true);
-            ContainerCore itemsCore = this.LargerContainer;
+            ContainerInternal itemsCore = this.LargerContainer;
             FeedIterator<ToDoActivity> feedIterator = itemsCore.GetItemQueryIterator<ToDoActivity>(queryDefinition: null, requestOptions: new QueryRequestOptions() { MaxItemCount = 1 });
             string continuation = null;
             while (feedIterator.HasMoreResults)
@@ -206,12 +195,8 @@
             int batchSize = 1000;
 
             await this.CreateRandomItems(this.LargerContainer, batchSize, randomPartitionKey: true);
-<<<<<<< HEAD
-            ContainerInternal itemsCore = this.LargerContainer;
-=======
-            ContainerCore itemsCore = this.LargerContainer;
+            ContainerInternal itemsCore = this.LargerContainer;
             IReadOnlyList<FeedRange> tokens = await itemsCore.GetFeedRangesAsync();
->>>>>>> 2acd7888
 
             List<Task<int>> tasks = tokens.Select(token => Task.Run(async () =>
             {
@@ -255,7 +240,7 @@
             int batchSize = 1000;
 
             await this.CreateRandomItems(this.LargerContainer, batchSize, randomPartitionKey: true);
-            ContainerCore itemsCore = this.LargerContainer;
+            ContainerInternal itemsCore = this.LargerContainer;
             FeedIterator feedIterator = itemsCore.GetItemQueryStreamIterator(queryDefinition: null, requestOptions: new QueryRequestOptions() { MaxItemCount = 1 });
             ResponseMessage firstResponse = await feedIterator.ReadNextAsync(this.cancellationToken);
             feedIterator = itemsCore.GetItemQueryStreamIterator(queryDefinition: null, continuationToken: firstResponse.Headers.ContinuationToken, requestOptions: new QueryRequestOptions() { MaxItemCount = 1 });
@@ -295,7 +280,7 @@
                 await this.Container.CreateItemAsync(this.CreateRandomToDoActivity(otherPK));
             }
 
-            ContainerCore itemsCore = this.Container;
+            ContainerInternal itemsCore = this.Container;
             FeedIterator feedIterator = itemsCore.GetItemQueryStreamIterator(requestOptions: new QueryRequestOptions() { PartitionKey = new PartitionKey(pkToRead) });
             while (feedIterator.HasMoreResults)
             {
@@ -332,11 +317,7 @@
 
             // Do a read without FeedRange and get the older CT from Header
             string olderContinuationToken = null;
-<<<<<<< HEAD
-            FeedIteratorInternal feedIterator = itemsCore.GetItemQueryStreamIterator(queryDefinition: null, requestOptions: new QueryRequestOptions() { MaxItemCount = 1 }) as FeedIteratorInternal;
-=======
             FeedIterator feedIterator = itemsCore.GetItemQueryStreamIterator(queryDefinition: null, requestOptions: new QueryRequestOptions() { MaxItemCount = 1 });
->>>>>>> 2acd7888
             while (feedIterator.HasMoreResults)
             {
                 using (ResponseMessage responseMessage =
@@ -353,11 +334,7 @@
             }
 
             // start a new iterator using the older CT and expect it to continue
-<<<<<<< HEAD
-            feedIterator = itemsCore.GetItemQueryStreamIterator(queryDefinition: null, continuationToken: olderContinuationToken, requestOptions: new QueryRequestOptions() { MaxItemCount = 1 }) as FeedIteratorInternal;
-=======
             feedIterator = itemsCore.GetItemQueryStreamIterator(queryDefinition: null, continuationToken: olderContinuationToken, requestOptions: new QueryRequestOptions() { MaxItemCount = 1 });
->>>>>>> 2acd7888
             while (feedIterator.HasMoreResults)
             {
                 using (ResponseMessage responseMessage =
@@ -392,7 +369,7 @@
         [DataTestMethod]
         public async Task ReadFeedIteratorCore_CrossPartitionBiDirectional(bool useStatelessIteration)
         {
-            ContainerCore container = null;
+            ContainerInternal container = null;
 
             try
             {
