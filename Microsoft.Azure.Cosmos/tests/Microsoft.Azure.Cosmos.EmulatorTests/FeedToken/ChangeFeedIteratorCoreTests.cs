--- conflicted
+++ resolved
@@ -63,13 +63,8 @@
             int firstRunTotal = 25;
             int batchSize = 25;
 
-<<<<<<< HEAD
-            await this.CreateRandomItems(this.Container, batchSize, randomPartitionKey: true);
-            ContainerInternal itemsCore = this.Container;
-=======
             await this.CreateRandomItems(this.LargerContainer, batchSize, randomPartitionKey: true);
-            ContainerCore itemsCore = this.LargerContainer;
->>>>>>> 2acd7888
+            ContainerInternal itemsCore = this.LargerContainer;
             ChangeFeedIteratorCore feedIterator = itemsCore.GetChangeFeedStreamIterator(changeFeedRequestOptions: new ChangeFeedRequestOptions() { StartTime = DateTime.MinValue.ToUniversalTime() }) as ChangeFeedIteratorCore;
             string continuation = null;
             while (feedIterator.HasMoreResults)
@@ -406,13 +401,8 @@
             int expected = 25;
             int iterations = 0;
             await this.CreateRandomItems(this.LargerContainer, expected, randomPartitionKey: true);
-<<<<<<< HEAD
             ContainerInternal itemsCore = this.LargerContainer;
-            FeedToken feedToken = null;
-=======
-            ContainerCore itemsCore = this.LargerContainer;
             string continuation = null;
->>>>>>> 2acd7888
             int count = 0;
             while (true)
             {
@@ -533,13 +523,8 @@
         public async Task GetFeedRangesAsync_MatchesPkRanges()
         {
             int pkRangesCount = (await this.LargerContainer.ClientContext.DocumentClient.ReadPartitionKeyRangeFeedAsync(this.LargerContainer.LinkUri)).Count;
-<<<<<<< HEAD
             ContainerInternal itemsCore = this.LargerContainer;
-            IEnumerable<FeedToken> tokens = await itemsCore.GetFeedTokensAsync();
-=======
-            ContainerCore itemsCore = this.LargerContainer;
             IEnumerable<FeedRange> tokens = await itemsCore.GetFeedRangesAsync();
->>>>>>> 2acd7888
             Assert.AreEqual(pkRangesCount, tokens.Count());
         }
 
@@ -547,13 +532,8 @@
         public async Task GetFeedRangesAsync_AllowsParallelProcessing()
         {
             int pkRangesCount = (await this.LargerContainer.ClientContext.DocumentClient.ReadPartitionKeyRangeFeedAsync(this.LargerContainer.LinkUri)).Count;
-<<<<<<< HEAD
             ContainerInternal itemsCore = this.LargerContainer;
-            IEnumerable<FeedToken> tokens = await itemsCore.GetFeedTokensAsync();
-=======
-            ContainerCore itemsCore = this.LargerContainer;
             IEnumerable<FeedRange> tokens = await itemsCore.GetFeedRangesAsync();
->>>>>>> 2acd7888
             Assert.IsTrue(pkRangesCount > 1, "Should have created a multi partition container.");
             Assert.AreEqual(pkRangesCount, tokens.Count());
             int totalDocuments = 200;
@@ -593,100 +573,9 @@
             Assert.AreEqual(totalDocuments, documentsRead);
         }
 
-<<<<<<< HEAD
-        /// <summary>
-        /// Verify that backward compatibility is enabled through PKRangeId
-        /// </summary>
-        [TestMethod]
-        public async Task ChangeFeedIteratorCore_PartitionKeyRangeId_ReadAll()
-        {
-            int totalDocuments = 200;
-            await this.CreateRandomItems(this.LargerContainer, totalDocuments, randomPartitionKey: true);
-            DocumentFeedResponse<Documents.PartitionKeyRange> ranges = await this.LargerContainer.ClientContext.DocumentClient.ReadPartitionKeyRangeFeedAsync(this.LargerContainer.LinkUri);
-            List<FeedToken> tokens = new List<FeedToken>(ranges.Count);
-            foreach(Documents.PartitionKeyRange range in ranges)
-            {
-                tokens.Add(new FeedTokenPartitionKeyRange(range.Id));
-            }
-
-            ContainerInternal itemsCore = this.LargerContainer;
-            List<Task<int>> tasks = tokens.Select(token => Task.Run(async () =>
-            {
-                int count = 0;
-                ChangeFeedIteratorCore iteratorForToken =
-                    itemsCore.GetChangeFeedStreamIterator(token, changeFeedRequestOptions: new ChangeFeedRequestOptions() { StartTime = DateTime.MinValue.ToUniversalTime() }) as ChangeFeedIteratorCore;
-                while (iteratorForToken.HasMoreResults)
-                {
-                    using (ResponseMessage responseMessage =
-                    await iteratorForToken.ReadNextAsync(this.cancellationToken))
-                    {
-                        if (responseMessage.Content != null)
-                        {
-                            Collection<ToDoActivity> response = TestCommon.SerializerCore.FromStream<CosmosFeedResponseUtil<ToDoActivity>>(responseMessage.Content).Data;
-                            count += response.Count;
-                        }
-                    }
-                }
-
-                return count;
-
-            })).ToList();
-
-            await Task.WhenAll(tasks);
-
-            int documentsRead = 0;
-            foreach (Task<int> task in tasks)
-            {
-                documentsRead += task.Result;
-            }
-
-            Assert.AreEqual(totalDocuments, documentsRead);
-        }
-
-        /// <summary>
-        /// Verify that backward compatibility is enabled through PKRangeId
-        /// </summary>
-=======
->>>>>>> 2acd7888
         [TestMethod]
         public async Task CannotMixTokensFromOtherContainers()
         {
-<<<<<<< HEAD
-            int totalDocuments = 200;
-            await this.CreateRandomItems(this.LargerContainer, totalDocuments, randomPartitionKey: true);
-            DocumentFeedResponse<Documents.PartitionKeyRange> ranges = await this.LargerContainer.ClientContext.DocumentClient.ReadPartitionKeyRangeFeedAsync(this.LargerContainer.LinkUri);
-            List<FeedToken> tokens = new List<FeedToken>(ranges.Count);
-            foreach (Documents.PartitionKeyRange range in ranges)
-            {
-                tokens.Add(new FeedTokenPartitionKeyRange(range.Id));
-            }
-
-            ContainerInternal itemsCore = this.LargerContainer;
-            List<Task<int>> tasks = tokens.Select(token => Task.Run(async () =>
-            {
-                int count = 0;
-                FeedIterator<ToDoActivity> iteratorForToken =
-                    itemsCore.GetChangeFeedIterator<ToDoActivity>(token, changeFeedRequestOptions: new ChangeFeedRequestOptions() { StartTime = DateTime.MinValue.ToUniversalTime() });
-                while (iteratorForToken.HasMoreResults)
-                {
-                    FeedResponse<ToDoActivity> feedResponse = await iteratorForToken.ReadNextAsync(this.cancellationToken);
-                    count += feedResponse.Count;
-                }
-
-                return count;
-
-            })).ToList();
-
-            await Task.WhenAll(tasks);
-
-            int documentsRead = 0;
-            foreach (Task<int> task in tasks)
-            {
-                documentsRead += task.Result;
-            }
-
-            Assert.AreEqual(totalDocuments, documentsRead);
-=======
             IReadOnlyList<FeedRange> tokens = await this.LargerContainer.GetFeedRangesAsync();
             FeedIterator iterator = this.LargerContainer.GetChangeFeedStreamIterator(tokens[0]);
             ResponseMessage responseMessage = await iterator.ReadNextAsync();
@@ -694,7 +583,6 @@
             responseMessage = await iterator.ReadNextAsync();
             Assert.IsNotNull(responseMessage.CosmosException);
             Assert.AreEqual(HttpStatusCode.BadRequest, responseMessage.StatusCode);
->>>>>>> 2acd7888
         }
 
         private async Task<IList<ToDoActivity>> CreateRandomItems(ContainerInternal container, int pkCount, int perPKItemCount = 1, bool randomPartitionKey = true)
