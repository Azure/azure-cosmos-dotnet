--- conflicted
+++ resolved
@@ -15,10 +15,6 @@
     using Microsoft.Azure.Cosmos.CosmosElements;
     using Microsoft.Azure.Cosmos.SDK.EmulatorTests;
     using Microsoft.VisualStudio.TestTools.UnitTesting;
-<<<<<<< HEAD
-=======
-    using Microsoft.Azure.Cosmos.CosmosElements;
->>>>>>> 818f2e83
     using Newtonsoft.Json;
 
     [SDK.EmulatorTests.TestClass]
