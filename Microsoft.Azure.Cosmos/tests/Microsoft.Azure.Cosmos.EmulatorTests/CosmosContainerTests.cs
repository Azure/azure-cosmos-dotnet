--- conflicted
+++ resolved
@@ -1323,8 +1323,6 @@
             Assert.AreEqual(HttpStatusCode.NoContent, containerResponse.StatusCode);
         }
 
-<<<<<<< HEAD
-=======
         [TestMethod]
         public async Task ClientEncryptionPolicyTest()
         {
@@ -1415,7 +1413,6 @@
             }
         }
 
->>>>>>> 816389f5
         private void ValidateCreateContainerResponseContract(ContainerResponse containerResponse)
         {
             Assert.IsNotNull(containerResponse);
