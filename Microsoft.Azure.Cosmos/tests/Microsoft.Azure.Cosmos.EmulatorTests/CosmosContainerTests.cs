--- conflicted
+++ resolved
@@ -393,11 +393,7 @@
             Assert.AreEqual(timeToLiveInSeconds, readResponse.Resource.DefaultTimeToLive);
 
             JObject itemTest = JObject.FromObject(new { id = Guid.NewGuid().ToString(), users = "testUser42" });
-<<<<<<< HEAD
-            ItemResponse<JObject> createResponse = await cosmosContainer.Items.CreateItemAsync<JObject>(item: itemTest, requestOptions: new ItemRequestOptions { PartitionKey = itemTest["users"].ToString() });
-=======
-            ItemResponse<JObject> createResponse = await cosmosContainer.CreateItemAsync<JObject>(partitionKey: itemTest["users"].ToString(), item: itemTest);
->>>>>>> 77d12653
+            ItemResponse<JObject> createResponse = await cosmosContainer.CreateItemAsync<JObject>(item: itemTest, requestOptions: new ItemRequestOptions { PartitionKey = itemTest["users"].ToString() });
             JObject responseItem = createResponse;
             Assert.IsNull(responseItem["ttl"]);
 
@@ -518,11 +514,7 @@
 
             //Creating an item and reading before expiration
             var payload = new { id = "testId", user = "testUser", creationDate = ToEpoch(DateTime.UtcNow) };
-<<<<<<< HEAD
-            ItemResponse<dynamic> createItemResponse = await cosmosContainer.Items.CreateItemAsync<dynamic>(payload, new ItemRequestOptions { PartitionKey = payload.user });
-=======
-            ItemResponse<dynamic> createItemResponse = await cosmosContainer.CreateItemAsync<dynamic>(payload.user, payload);
->>>>>>> 77d12653
+            ItemResponse<dynamic> createItemResponse = await cosmosContainer.CreateItemAsync<dynamic>(payload, new ItemRequestOptions { PartitionKey = payload.user });
             Assert.IsNotNull(createItemResponse.Resource);
             Assert.AreEqual(createItemResponse.StatusCode, HttpStatusCode.Created);
             ItemResponse<dynamic> readItemResponse = await cosmosContainer.ReadItemAsync<dynamic>(payload.user, payload.id);
