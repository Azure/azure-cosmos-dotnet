--- conflicted
+++ resolved
@@ -85,11 +85,7 @@
                 .WithHttpClientFactory(() => new HttpClient(httpClientHandler))))
             {
                 Cosmos.Database database = await client.CreateDatabaseAsync(Guid.NewGuid().ToString());
-<<<<<<< HEAD
-                ContainerInternal container = (ContainerInternal)await database.CreateContainerAsync(Guid.NewGuid().ToString(), "/status");
-=======
                 ContainerInternal container = (ContainerInternal)await database.CreateContainerAsync(Guid.NewGuid().ToString(), "/pk");
->>>>>>> 3dca3d9f
 
                 Container gatewayQueryPlanContainer = new ContainerInlineCore(
                     client.ClientContext,
@@ -113,17 +109,6 @@
                 FeedResponse<JObject> response = await iterator.ReadNextAsync();
 
                 Assert.IsTrue(isQueryRequestFound, "Query plan call back was not called.");
-<<<<<<< HEAD
-
-                string diagnostics = response.Diagnostics.ToString();
-                JObject parsedDiagnostics = JObject.Parse(diagnostics);
-                JToken contextList = parsedDiagnostics["Context"];
-
-                Assert.IsNotNull(contextList.First(x => x["Id"]?.ToString() == "CreateQueryPipeline"));
-                Assert.IsNotNull(contextList.First(x => x["Id"]?.ToString() == "Microsoft.Azure.Cosmos.GatewayStoreModel"));
-                Assert.IsNotNull(contextList.First(x => x["Id"]?.ToString() == "SendHttpHelperAsync:" + nameof(HttpTimeoutPolicyControlPlaneRetriableHotPath)));
-=======
->>>>>>> 3dca3d9f
                 await database.DeleteStreamAsync();
             }
         }
