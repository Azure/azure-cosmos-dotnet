﻿<Results>
  <Result>
    <Input>
      <Description>Query</Description>
      <Setup><![CDATA[
    FeedIteratorInternal feedIterator = (FeedIteratorInternal)container.GetItemQueryStreamIterator(
        queryText: "SELECT * FROM c");

    Trace rootTrace;
    using (rootTrace = Trace.GetRootTrace("Root Trace"))
    {
        while (feedIterator.HasMoreResults)
        {
            await feedIterator.ReadNextAsync(rootTrace, cancellationToken: default);
        }
    }
]]></Setup>
    </Input>
    <Output>
      <Text><![CDATA[.
└── Root Trace(00000000-0000-0000-0000-000000000000)  Unknown-Component  MemberName@FilePath:42  12:00:00:000  0.00 milliseconds  
    ├── Create Query Pipeline(00000000-0000-0000-0000-000000000000)  Query-Component  MemberName@FilePath:42  12:00:00:000  0.00 milliseconds  
    │   ├── Get Container Properties(00000000-0000-0000-0000-000000000000)  Transport-Component  MemberName@FilePath:42  12:00:00:000  0.00 milliseconds  
    │   │   └── Get Collection Cache(00000000-0000-0000-0000-000000000000)  Routing-Component  MemberName@FilePath:42  12:00:00:000  0.00 milliseconds  
    │   ├── Service Interop Query Plan(00000000-0000-0000-0000-000000000000)  Query-Component  MemberName@FilePath:42  12:00:00:000  0.00 milliseconds  
    │   └── Get Partition Key Ranges(00000000-0000-0000-0000-000000000000)  Routing-Component  MemberName@FilePath:42  12:00:00:000  0.00 milliseconds  
    ├── MoveNextAsync(00000000-0000-0000-0000-000000000000)  Pagination-Component  MemberName@FilePath:42  12:00:00:000  0.00 milliseconds  
    │   ├── Prefetching(00000000-0000-0000-0000-000000000000)  Pagination-Component  MemberName@FilePath:42  12:00:00:000  0.00 milliseconds  
    │   └── [,05C1CFFFFFFFF8) move next(00000000-0000-0000-0000-000000000000)  Pagination-Component  MemberName@FilePath:42  12:00:00:000  0.00 milliseconds  
    │       └── Prefetch(00000000-0000-0000-0000-000000000000)  Pagination-Component  MemberName@FilePath:42  12:00:00:000  0.00 milliseconds  
    │           └── [,05C1CFFFFFFFF8) move next(00000000-0000-0000-0000-000000000000)  Pagination-Component  MemberName@FilePath:42  12:00:00:000  0.00 milliseconds  
    │               │   (
    │               │       [Query Metrics]
    │               │       Redacted To Not Change The Baselines From Run To Run
    │               │   )
    │               ├── Microsoft.Azure.Cosmos.Handlers.RequestInvokerHandler(00000000-0000-0000-0000-000000000000)  RequestHandler-Component  MemberName@FilePath:42  12:00:00:000  0.00 milliseconds  
    │               │   ├── Get Collection Cache(00000000-0000-0000-0000-000000000000)  Routing-Component  MemberName@FilePath:42  12:00:00:000  0.00 milliseconds  
    │               │   ├── Try Get Overlapping Ranges(00000000-0000-0000-0000-000000000000)  Routing-Component  MemberName@FilePath:42  12:00:00:000  0.00 milliseconds  
    │               │   └── Microsoft.Azure.Cosmos.Handlers.RequestInvokerHandler(00000000-0000-0000-0000-000000000000)  RequestHandler-Component  MemberName@FilePath:42  12:00:00:000  0.00 milliseconds  
    │               │       └── Send Async(00000000-0000-0000-0000-000000000000)  RequestHandler-Component  MemberName@FilePath:42  12:00:00:000  0.00 milliseconds  
    │               │           └── Send Async(00000000-0000-0000-0000-000000000000)  RequestHandler-Component  MemberName@FilePath:42  12:00:00:000  0.00 milliseconds  
    │               │               └── Send Async(00000000-0000-0000-0000-000000000000)  RequestHandler-Component  MemberName@FilePath:42  12:00:00:000  0.00 milliseconds  
    │               │                   └── Send Async(00000000-0000-0000-0000-000000000000)  RequestHandler-Component  MemberName@FilePath:42  12:00:00:000  0.00 milliseconds  
    │               │                       └── Microsoft.Azure.Documents.ServerStoreModel Transport Request(00000000-0000-0000-0000-000000000000)  Transport-Component  MemberName@FilePath:42  12:00:00:000  0.00 milliseconds  
    │               │                               (
    │               │                                   [User Agent]
    │               │                                   Redacted To Not Change The Baselines From Run To Run
    │               │                                   [Client Side Request Stats]
    │               │                                   Redacted To Not Change The Baselines From Run To Run
    │               │                               )
    │               └── Get Cosmos Element Response(00000000-0000-0000-0000-000000000000)  Json-Component  MemberName@FilePath:42  12:00:00:000  0.00 milliseconds  
    ├── MoveNextAsync(00000000-0000-0000-0000-000000000000)  Pagination-Component  MemberName@FilePath:42  12:00:00:000  0.00 milliseconds  
    │   └── [05C1CFFFFFFFF8,05C1DFFFFFFFF8) move next(00000000-0000-0000-0000-000000000000)  Pagination-Component  MemberName@FilePath:42  12:00:00:000  0.00 milliseconds  
    │       └── Prefetch(00000000-0000-0000-0000-000000000000)  Pagination-Component  MemberName@FilePath:42  12:00:00:000  0.00 milliseconds  
    │           └── [05C1CFFFFFFFF8,05C1DFFFFFFFF8) move next(00000000-0000-0000-0000-000000000000)  Pagination-Component  MemberName@FilePath:42  12:00:00:000  0.00 milliseconds  
    │               │   (
    │               │       [Query Metrics]
    │               │       Redacted To Not Change The Baselines From Run To Run
    │               │   )
    │               ├── Microsoft.Azure.Cosmos.Handlers.RequestInvokerHandler(00000000-0000-0000-0000-000000000000)  RequestHandler-Component  MemberName@FilePath:42  12:00:00:000  0.00 milliseconds  
    │               │   ├── Get Collection Cache(00000000-0000-0000-0000-000000000000)  Routing-Component  MemberName@FilePath:42  12:00:00:000  0.00 milliseconds  
    │               │   ├── Try Get Overlapping Ranges(00000000-0000-0000-0000-000000000000)  Routing-Component  MemberName@FilePath:42  12:00:00:000  0.00 milliseconds  
    │               │   └── Microsoft.Azure.Cosmos.Handlers.RequestInvokerHandler(00000000-0000-0000-0000-000000000000)  RequestHandler-Component  MemberName@FilePath:42  12:00:00:000  0.00 milliseconds  
    │               │       └── Send Async(00000000-0000-0000-0000-000000000000)  RequestHandler-Component  MemberName@FilePath:42  12:00:00:000  0.00 milliseconds  
    │               │           └── Send Async(00000000-0000-0000-0000-000000000000)  RequestHandler-Component  MemberName@FilePath:42  12:00:00:000  0.00 milliseconds  
    │               │               └── Send Async(00000000-0000-0000-0000-000000000000)  RequestHandler-Component  MemberName@FilePath:42  12:00:00:000  0.00 milliseconds  
    │               │                   └── Send Async(00000000-0000-0000-0000-000000000000)  RequestHandler-Component  MemberName@FilePath:42  12:00:00:000  0.00 milliseconds  
    │               │                       └── Microsoft.Azure.Documents.ServerStoreModel Transport Request(00000000-0000-0000-0000-000000000000)  Transport-Component  MemberName@FilePath:42  12:00:00:000  0.00 milliseconds  
    │               │                               (
    │               │                                   [User Agent]
    │               │                                   Redacted To Not Change The Baselines From Run To Run
    │               │                                   [Client Side Request Stats]
    │               │                                   Redacted To Not Change The Baselines From Run To Run
    │               │                               )
    │               └── Get Cosmos Element Response(00000000-0000-0000-0000-000000000000)  Json-Component  MemberName@FilePath:42  12:00:00:000  0.00 milliseconds  
    ├── MoveNextAsync(00000000-0000-0000-0000-000000000000)  Pagination-Component  MemberName@FilePath:42  12:00:00:000  0.00 milliseconds  
    │   └── [05C1DFFFFFFFF8,05C1E7FFFFFFFA) move next(00000000-0000-0000-0000-000000000000)  Pagination-Component  MemberName@FilePath:42  12:00:00:000  0.00 milliseconds  
    │       └── Prefetch(00000000-0000-0000-0000-000000000000)  Pagination-Component  MemberName@FilePath:42  12:00:00:000  0.00 milliseconds  
    │           └── [05C1DFFFFFFFF8,05C1E7FFFFFFFA) move next(00000000-0000-0000-0000-000000000000)  Pagination-Component  MemberName@FilePath:42  12:00:00:000  0.00 milliseconds  
    │               │   (
    │               │       [Query Metrics]
    │               │       Redacted To Not Change The Baselines From Run To Run
    │               │   )
    │               ├── Microsoft.Azure.Cosmos.Handlers.RequestInvokerHandler(00000000-0000-0000-0000-000000000000)  RequestHandler-Component  MemberName@FilePath:42  12:00:00:000  0.00 milliseconds  
    │               │   ├── Get Collection Cache(00000000-0000-0000-0000-000000000000)  Routing-Component  MemberName@FilePath:42  12:00:00:000  0.00 milliseconds  
    │               │   ├── Try Get Overlapping Ranges(00000000-0000-0000-0000-000000000000)  Routing-Component  MemberName@FilePath:42  12:00:00:000  0.00 milliseconds  
    │               │   └── Microsoft.Azure.Cosmos.Handlers.RequestInvokerHandler(00000000-0000-0000-0000-000000000000)  RequestHandler-Component  MemberName@FilePath:42  12:00:00:000  0.00 milliseconds  
    │               │       └── Send Async(00000000-0000-0000-0000-000000000000)  RequestHandler-Component  MemberName@FilePath:42  12:00:00:000  0.00 milliseconds  
    │               │           └── Send Async(00000000-0000-0000-0000-000000000000)  RequestHandler-Component  MemberName@FilePath:42  12:00:00:000  0.00 milliseconds  
    │               │               └── Send Async(00000000-0000-0000-0000-000000000000)  RequestHandler-Component  MemberName@FilePath:42  12:00:00:000  0.00 milliseconds  
    │               │                   └── Send Async(00000000-0000-0000-0000-000000000000)  RequestHandler-Component  MemberName@FilePath:42  12:00:00:000  0.00 milliseconds  
    │               │                       └── Microsoft.Azure.Documents.ServerStoreModel Transport Request(00000000-0000-0000-0000-000000000000)  Transport-Component  MemberName@FilePath:42  12:00:00:000  0.00 milliseconds  
    │               │                               (
    │               │                                   [User Agent]
    │               │                                   Redacted To Not Change The Baselines From Run To Run
    │               │                                   [Client Side Request Stats]
    │               │                                   Redacted To Not Change The Baselines From Run To Run
    │               │                               )
    │               └── Get Cosmos Element Response(00000000-0000-0000-0000-000000000000)  Json-Component  MemberName@FilePath:42  12:00:00:000  0.00 milliseconds  
    └── MoveNextAsync(00000000-0000-0000-0000-000000000000)  Pagination-Component  MemberName@FilePath:42  12:00:00:000  0.00 milliseconds  
        └── [05C1E7FFFFFFFA,FF) move next(00000000-0000-0000-0000-000000000000)  Pagination-Component  MemberName@FilePath:42  12:00:00:000  0.00 milliseconds  
            └── Prefetch(00000000-0000-0000-0000-000000000000)  Pagination-Component  MemberName@FilePath:42  12:00:00:000  0.00 milliseconds  
                └── [05C1E7FFFFFFFA,FF) move next(00000000-0000-0000-0000-000000000000)  Pagination-Component  MemberName@FilePath:42  12:00:00:000  0.00 milliseconds  
                    │   (
                    │       [Query Metrics]
                    │       Redacted To Not Change The Baselines From Run To Run
                    │   )
                    ├── Microsoft.Azure.Cosmos.Handlers.RequestInvokerHandler(00000000-0000-0000-0000-000000000000)  RequestHandler-Component  MemberName@FilePath:42  12:00:00:000  0.00 milliseconds  
                    │   ├── Get Collection Cache(00000000-0000-0000-0000-000000000000)  Routing-Component  MemberName@FilePath:42  12:00:00:000  0.00 milliseconds  
                    │   ├── Try Get Overlapping Ranges(00000000-0000-0000-0000-000000000000)  Routing-Component  MemberName@FilePath:42  12:00:00:000  0.00 milliseconds  
                    │   └── Microsoft.Azure.Cosmos.Handlers.RequestInvokerHandler(00000000-0000-0000-0000-000000000000)  RequestHandler-Component  MemberName@FilePath:42  12:00:00:000  0.00 milliseconds  
                    │       └── Send Async(00000000-0000-0000-0000-000000000000)  RequestHandler-Component  MemberName@FilePath:42  12:00:00:000  0.00 milliseconds  
                    │           └── Send Async(00000000-0000-0000-0000-000000000000)  RequestHandler-Component  MemberName@FilePath:42  12:00:00:000  0.00 milliseconds  
                    │               └── Send Async(00000000-0000-0000-0000-000000000000)  RequestHandler-Component  MemberName@FilePath:42  12:00:00:000  0.00 milliseconds  
                    │                   └── Send Async(00000000-0000-0000-0000-000000000000)  RequestHandler-Component  MemberName@FilePath:42  12:00:00:000  0.00 milliseconds  
                    │                       └── Microsoft.Azure.Documents.ServerStoreModel Transport Request(00000000-0000-0000-0000-000000000000)  Transport-Component  MemberName@FilePath:42  12:00:00:000  0.00 milliseconds  
                    │                               (
                    │                                   [User Agent]
                    │                                   Redacted To Not Change The Baselines From Run To Run
                    │                                   [Client Side Request Stats]
                    │                                   Redacted To Not Change The Baselines From Run To Run
                    │                               )
                    └── Get Cosmos Element Response(00000000-0000-0000-0000-000000000000)  Json-Component  MemberName@FilePath:42  12:00:00:000  0.00 milliseconds  
]]></Text>
      <Json><![CDATA[{
  "name": "Root Trace",
  "id": "00000000-0000-0000-0000-000000000000",
  "component": "Unknown",
  "caller information": {
    "member name": "MemberName",
    "file name": "FilePath",
    "line number": 42
  },
  "start time": "12:00:00:000",
  "duration in milliseconds": 0,
  "data": {},
  "children": [
    {
      "name": "Create Query Pipeline",
      "id": "00000000-0000-0000-0000-000000000000",
      "component": "Query",
      "caller information": {
        "member name": "MemberName",
        "file name": "FilePath",
        "line number": 42
      },
      "start time": "12:00:00:000",
      "duration in milliseconds": 0,
      "data": {},
      "children": [
        {
          "name": "Get Container Properties",
          "id": "00000000-0000-0000-0000-000000000000",
          "component": "Transport",
          "caller information": {
            "member name": "MemberName",
            "file name": "FilePath",
            "line number": 42
          },
          "start time": "12:00:00:000",
          "duration in milliseconds": 0,
          "data": {},
          "children": [
            {
              "name": "Get Collection Cache",
              "id": "00000000-0000-0000-0000-000000000000",
              "component": "Routing",
              "caller information": {
                "member name": "MemberName",
                "file name": "FilePath",
                "line number": 42
              },
              "start time": "12:00:00:000",
              "duration in milliseconds": 0,
              "data": {},
              "children": []
            }
          ]
        },
        {
          "name": "Service Interop Query Plan",
          "id": "00000000-0000-0000-0000-000000000000",
          "component": "Query",
          "caller information": {
            "member name": "MemberName",
            "file name": "FilePath",
            "line number": 42
          },
          "start time": "12:00:00:000",
          "duration in milliseconds": 0,
          "data": {},
          "children": []
        },
        {
          "name": "Get Partition Key Ranges",
          "id": "00000000-0000-0000-0000-000000000000",
          "component": "Routing",
          "caller information": {
            "member name": "MemberName",
            "file name": "FilePath",
            "line number": 42
          },
          "start time": "12:00:00:000",
          "duration in milliseconds": 0,
          "data": {},
          "children": []
        }
      ]
    },
    {
      "name": "MoveNextAsync",
      "id": "00000000-0000-0000-0000-000000000000",
      "component": "Pagination",
      "caller information": {
        "member name": "MemberName",
        "file name": "FilePath",
        "line number": 42
      },
      "start time": "12:00:00:000",
      "duration in milliseconds": 0,
      "data": {},
      "children": [
        {
          "name": "Prefetching",
          "id": "00000000-0000-0000-0000-000000000000",
          "component": "Pagination",
          "caller information": {
            "member name": "MemberName",
            "file name": "FilePath",
            "line number": 42
          },
          "start time": "12:00:00:000",
          "duration in milliseconds": 0,
          "data": {},
          "children": []
        },
        {
          "name": "[,05C1CFFFFFFFF8) move next",
          "id": "00000000-0000-0000-0000-000000000000",
          "component": "Pagination",
          "caller information": {
            "member name": "MemberName",
            "file name": "FilePath",
            "line number": 42
          },
          "start time": "12:00:00:000",
          "duration in milliseconds": 0,
          "data": {},
          "children": [
            {
              "name": "Prefetch",
              "id": "00000000-0000-0000-0000-000000000000",
              "component": "Pagination",
              "caller information": {
                "member name": "MemberName",
                "file name": "FilePath",
                "line number": 42
              },
              "start time": "12:00:00:000",
              "duration in milliseconds": 0,
              "data": {},
              "children": [
                {
                  "name": "[,05C1CFFFFFFFF8) move next",
                  "id": "00000000-0000-0000-0000-000000000000",
                  "component": "Pagination",
                  "caller information": {
                    "member name": "MemberName",
                    "file name": "FilePath",
                    "line number": 42
                  },
                  "start time": "12:00:00:000",
                  "duration in milliseconds": 0,
                  "data": {
                    "Query Metrics": "Redacted To Not Change The Baselines From Run To Run"
                  },
                  "children": [
                    {
                      "name": "Microsoft.Azure.Cosmos.Handlers.RequestInvokerHandler",
                      "id": "00000000-0000-0000-0000-000000000000",
                      "component": "RequestHandler",
                      "caller information": {
                        "member name": "MemberName",
                        "file name": "FilePath",
                        "line number": 42
                      },
                      "start time": "12:00:00:000",
                      "duration in milliseconds": 0,
                      "data": {},
                      "children": [
                        {
                          "name": "Get Collection Cache",
                          "id": "00000000-0000-0000-0000-000000000000",
                          "component": "Routing",
                          "caller information": {
                            "member name": "MemberName",
                            "file name": "FilePath",
                            "line number": 42
                          },
                          "start time": "12:00:00:000",
                          "duration in milliseconds": 0,
                          "data": {},
                          "children": []
                        },
                        {
                          "name": "Try Get Overlapping Ranges",
                          "id": "00000000-0000-0000-0000-000000000000",
                          "component": "Routing",
                          "caller information": {
                            "member name": "MemberName",
                            "file name": "FilePath",
                            "line number": 42
                          },
                          "start time": "12:00:00:000",
                          "duration in milliseconds": 0,
                          "data": {},
                          "children": []
                        },
                        {
                          "name": "Microsoft.Azure.Cosmos.Handlers.RequestInvokerHandler",
                          "id": "00000000-0000-0000-0000-000000000000",
                          "component": "RequestHandler",
                          "caller information": {
                            "member name": "MemberName",
                            "file name": "FilePath",
                            "line number": 42
                          },
                          "start time": "12:00:00:000",
                          "duration in milliseconds": 0,
                          "data": {},
                          "children": [
                            {
                              "name": "Send Async",
                              "id": "00000000-0000-0000-0000-000000000000",
                              "component": "RequestHandler",
                              "caller information": {
                                "member name": "MemberName",
                                "file name": "FilePath",
                                "line number": 42
                              },
                              "start time": "12:00:00:000",
                              "duration in milliseconds": 0,
                              "data": {},
                              "children": [
                                {
                                  "name": "Send Async",
                                  "id": "00000000-0000-0000-0000-000000000000",
                                  "component": "RequestHandler",
                                  "caller information": {
                                    "member name": "MemberName",
                                    "file name": "FilePath",
                                    "line number": 42
                                  },
                                  "start time": "12:00:00:000",
                                  "duration in milliseconds": 0,
                                  "data": {},
                                  "children": [
                                    {
                                      "name": "Send Async",
                                      "id": "00000000-0000-0000-0000-000000000000",
                                      "component": "RequestHandler",
                                      "caller information": {
                                        "member name": "MemberName",
                                        "file name": "FilePath",
                                        "line number": 42
                                      },
                                      "start time": "12:00:00:000",
                                      "duration in milliseconds": 0,
                                      "data": {},
                                      "children": [
                                        {
                                          "name": "Send Async",
                                          "id": "00000000-0000-0000-0000-000000000000",
                                          "component": "RequestHandler",
                                          "caller information": {
                                            "member name": "MemberName",
                                            "file name": "FilePath",
                                            "line number": 42
                                          },
                                          "start time": "12:00:00:000",
                                          "duration in milliseconds": 0,
                                          "data": {},
                                          "children": [
                                            {
                                              "name": "Microsoft.Azure.Documents.ServerStoreModel Transport Request",
                                              "id": "00000000-0000-0000-0000-000000000000",
                                              "component": "Transport",
                                              "caller information": {
                                                "member name": "MemberName",
                                                "file name": "FilePath",
                                                "line number": 42
                                              },
                                              "start time": "12:00:00:000",
                                              "duration in milliseconds": 0,
                                              "data": {
                                                "User Agent": "Redacted To Not Change The Baselines From Run To Run",
                                                "Client Side Request Stats": "Redacted To Not Change The Baselines From Run To Run"
                                              },
                                              "children": []
                                            }
                                          ]
                                        }
                                      ]
                                    }
                                  ]
                                }
                              ]
                            }
                          ]
                        }
                      ]
                    },
                    {
                      "name": "Get Cosmos Element Response",
                      "id": "00000000-0000-0000-0000-000000000000",
                      "component": "Json",
                      "caller information": {
                        "member name": "MemberName",
                        "file name": "FilePath",
                        "line number": 42
                      },
                      "start time": "12:00:00:000",
                      "duration in milliseconds": 0,
                      "data": {},
                      "children": []
                    }
                  ]
                }
              ]
            }
          ]
        }
      ]
    },
    {
      "name": "MoveNextAsync",
      "id": "00000000-0000-0000-0000-000000000000",
      "component": "Pagination",
      "caller information": {
        "member name": "MemberName",
        "file name": "FilePath",
        "line number": 42
      },
      "start time": "12:00:00:000",
      "duration in milliseconds": 0,
      "data": {},
      "children": [
        {
          "name": "[05C1CFFFFFFFF8,05C1DFFFFFFFF8) move next",
          "id": "00000000-0000-0000-0000-000000000000",
          "component": "Pagination",
          "caller information": {
            "member name": "MemberName",
            "file name": "FilePath",
            "line number": 42
          },
          "start time": "12:00:00:000",
          "duration in milliseconds": 0,
          "data": {},
          "children": [
            {
              "name": "Prefetch",
              "id": "00000000-0000-0000-0000-000000000000",
              "component": "Pagination",
              "caller information": {
                "member name": "MemberName",
                "file name": "FilePath",
                "line number": 42
              },
              "start time": "12:00:00:000",
              "duration in milliseconds": 0,
              "data": {},
              "children": [
                {
                  "name": "[05C1CFFFFFFFF8,05C1DFFFFFFFF8) move next",
                  "id": "00000000-0000-0000-0000-000000000000",
                  "component": "Pagination",
                  "caller information": {
                    "member name": "MemberName",
                    "file name": "FilePath",
                    "line number": 42
                  },
                  "start time": "12:00:00:000",
                  "duration in milliseconds": 0,
                  "data": {
                    "Query Metrics": "Redacted To Not Change The Baselines From Run To Run"
                  },
                  "children": [
                    {
                      "name": "Microsoft.Azure.Cosmos.Handlers.RequestInvokerHandler",
                      "id": "00000000-0000-0000-0000-000000000000",
                      "component": "RequestHandler",
                      "caller information": {
                        "member name": "MemberName",
                        "file name": "FilePath",
                        "line number": 42
                      },
                      "start time": "12:00:00:000",
                      "duration in milliseconds": 0,
                      "data": {},
                      "children": [
                        {
                          "name": "Get Collection Cache",
                          "id": "00000000-0000-0000-0000-000000000000",
                          "component": "Routing",
                          "caller information": {
                            "member name": "MemberName",
                            "file name": "FilePath",
                            "line number": 42
                          },
                          "start time": "12:00:00:000",
                          "duration in milliseconds": 0,
                          "data": {},
                          "children": []
                        },
                        {
                          "name": "Try Get Overlapping Ranges",
                          "id": "00000000-0000-0000-0000-000000000000",
                          "component": "Routing",
                          "caller information": {
                            "member name": "MemberName",
                            "file name": "FilePath",
                            "line number": 42
                          },
                          "start time": "12:00:00:000",
                          "duration in milliseconds": 0,
                          "data": {},
                          "children": []
                        },
                        {
                          "name": "Microsoft.Azure.Cosmos.Handlers.RequestInvokerHandler",
                          "id": "00000000-0000-0000-0000-000000000000",
                          "component": "RequestHandler",
                          "caller information": {
                            "member name": "MemberName",
                            "file name": "FilePath",
                            "line number": 42
                          },
                          "start time": "12:00:00:000",
                          "duration in milliseconds": 0,
                          "data": {},
                          "children": [
                            {
                              "name": "Send Async",
                              "id": "00000000-0000-0000-0000-000000000000",
                              "component": "RequestHandler",
                              "caller information": {
                                "member name": "MemberName",
                                "file name": "FilePath",
                                "line number": 42
                              },
                              "start time": "12:00:00:000",
                              "duration in milliseconds": 0,
                              "data": {},
                              "children": [
                                {
                                  "name": "Send Async",
                                  "id": "00000000-0000-0000-0000-000000000000",
                                  "component": "RequestHandler",
                                  "caller information": {
                                    "member name": "MemberName",
                                    "file name": "FilePath",
                                    "line number": 42
                                  },
                                  "start time": "12:00:00:000",
                                  "duration in milliseconds": 0,
                                  "data": {},
                                  "children": [
                                    {
                                      "name": "Send Async",
                                      "id": "00000000-0000-0000-0000-000000000000",
                                      "component": "RequestHandler",
                                      "caller information": {
                                        "member name": "MemberName",
                                        "file name": "FilePath",
                                        "line number": 42
                                      },
                                      "start time": "12:00:00:000",
                                      "duration in milliseconds": 0,
                                      "data": {},
                                      "children": [
                                        {
                                          "name": "Send Async",
                                          "id": "00000000-0000-0000-0000-000000000000",
                                          "component": "RequestHandler",
                                          "caller information": {
                                            "member name": "MemberName",
                                            "file name": "FilePath",
                                            "line number": 42
                                          },
                                          "start time": "12:00:00:000",
                                          "duration in milliseconds": 0,
                                          "data": {},
                                          "children": [
                                            {
                                              "name": "Microsoft.Azure.Documents.ServerStoreModel Transport Request",
                                              "id": "00000000-0000-0000-0000-000000000000",
                                              "component": "Transport",
                                              "caller information": {
                                                "member name": "MemberName",
                                                "file name": "FilePath",
                                                "line number": 42
                                              },
                                              "start time": "12:00:00:000",
                                              "duration in milliseconds": 0,
                                              "data": {
                                                "User Agent": "Redacted To Not Change The Baselines From Run To Run",
                                                "Client Side Request Stats": "Redacted To Not Change The Baselines From Run To Run"
                                              },
                                              "children": []
                                            }
                                          ]
                                        }
                                      ]
                                    }
                                  ]
                                }
                              ]
                            }
                          ]
                        }
                      ]
                    },
                    {
                      "name": "Get Cosmos Element Response",
                      "id": "00000000-0000-0000-0000-000000000000",
                      "component": "Json",
                      "caller information": {
                        "member name": "MemberName",
                        "file name": "FilePath",
                        "line number": 42
                      },
                      "start time": "12:00:00:000",
                      "duration in milliseconds": 0,
                      "data": {},
                      "children": []
                    }
                  ]
                }
              ]
            }
          ]
        }
      ]
    },
    {
      "name": "MoveNextAsync",
      "id": "00000000-0000-0000-0000-000000000000",
      "component": "Pagination",
      "caller information": {
        "member name": "MemberName",
        "file name": "FilePath",
        "line number": 42
      },
      "start time": "12:00:00:000",
      "duration in milliseconds": 0,
      "data": {},
      "children": [
        {
          "name": "[05C1DFFFFFFFF8,05C1E7FFFFFFFA) move next",
          "id": "00000000-0000-0000-0000-000000000000",
          "component": "Pagination",
          "caller information": {
            "member name": "MemberName",
            "file name": "FilePath",
            "line number": 42
          },
          "start time": "12:00:00:000",
          "duration in milliseconds": 0,
          "data": {},
          "children": [
            {
              "name": "Prefetch",
              "id": "00000000-0000-0000-0000-000000000000",
              "component": "Pagination",
              "caller information": {
                "member name": "MemberName",
                "file name": "FilePath",
                "line number": 42
              },
              "start time": "12:00:00:000",
              "duration in milliseconds": 0,
              "data": {},
              "children": [
                {
                  "name": "[05C1DFFFFFFFF8,05C1E7FFFFFFFA) move next",
                  "id": "00000000-0000-0000-0000-000000000000",
                  "component": "Pagination",
                  "caller information": {
                    "member name": "MemberName",
                    "file name": "FilePath",
                    "line number": 42
                  },
                  "start time": "12:00:00:000",
                  "duration in milliseconds": 0,
                  "data": {
                    "Query Metrics": "Redacted To Not Change The Baselines From Run To Run"
                  },
                  "children": [
                    {
                      "name": "Microsoft.Azure.Cosmos.Handlers.RequestInvokerHandler",
                      "id": "00000000-0000-0000-0000-000000000000",
                      "component": "RequestHandler",
                      "caller information": {
                        "member name": "MemberName",
                        "file name": "FilePath",
                        "line number": 42
                      },
                      "start time": "12:00:00:000",
                      "duration in milliseconds": 0,
                      "data": {},
                      "children": [
                        {
                          "name": "Get Collection Cache",
                          "id": "00000000-0000-0000-0000-000000000000",
                          "component": "Routing",
                          "caller information": {
                            "member name": "MemberName",
                            "file name": "FilePath",
                            "line number": 42
                          },
                          "start time": "12:00:00:000",
                          "duration in milliseconds": 0,
                          "data": {},
                          "children": []
                        },
                        {
                          "name": "Try Get Overlapping Ranges",
                          "id": "00000000-0000-0000-0000-000000000000",
                          "component": "Routing",
                          "caller information": {
                            "member name": "MemberName",
                            "file name": "FilePath",
                            "line number": 42
                          },
                          "start time": "12:00:00:000",
                          "duration in milliseconds": 0,
                          "data": {},
                          "children": []
                        },
                        {
                          "name": "Microsoft.Azure.Cosmos.Handlers.RequestInvokerHandler",
                          "id": "00000000-0000-0000-0000-000000000000",
                          "component": "RequestHandler",
                          "caller information": {
                            "member name": "MemberName",
                            "file name": "FilePath",
                            "line number": 42
                          },
                          "start time": "12:00:00:000",
                          "duration in milliseconds": 0,
                          "data": {},
                          "children": [
                            {
                              "name": "Send Async",
                              "id": "00000000-0000-0000-0000-000000000000",
                              "component": "RequestHandler",
                              "caller information": {
                                "member name": "MemberName",
                                "file name": "FilePath",
                                "line number": 42
                              },
                              "start time": "12:00:00:000",
                              "duration in milliseconds": 0,
                              "data": {},
                              "children": [
                                {
                                  "name": "Send Async",
                                  "id": "00000000-0000-0000-0000-000000000000",
                                  "component": "RequestHandler",
                                  "caller information": {
                                    "member name": "MemberName",
                                    "file name": "FilePath",
                                    "line number": 42
                                  },
                                  "start time": "12:00:00:000",
                                  "duration in milliseconds": 0,
                                  "data": {},
                                  "children": [
                                    {
                                      "name": "Send Async",
                                      "id": "00000000-0000-0000-0000-000000000000",
                                      "component": "RequestHandler",
                                      "caller information": {
                                        "member name": "MemberName",
                                        "file name": "FilePath",
                                        "line number": 42
                                      },
                                      "start time": "12:00:00:000",
                                      "duration in milliseconds": 0,
                                      "data": {},
                                      "children": [
                                        {
                                          "name": "Send Async",
                                          "id": "00000000-0000-0000-0000-000000000000",
                                          "component": "RequestHandler",
                                          "caller information": {
                                            "member name": "MemberName",
                                            "file name": "FilePath",
                                            "line number": 42
                                          },
                                          "start time": "12:00:00:000",
                                          "duration in milliseconds": 0,
                                          "data": {},
                                          "children": [
                                            {
                                              "name": "Microsoft.Azure.Documents.ServerStoreModel Transport Request",
                                              "id": "00000000-0000-0000-0000-000000000000",
                                              "component": "Transport",
                                              "caller information": {
                                                "member name": "MemberName",
                                                "file name": "FilePath",
                                                "line number": 42
                                              },
                                              "start time": "12:00:00:000",
                                              "duration in milliseconds": 0,
                                              "data": {
                                                "User Agent": "Redacted To Not Change The Baselines From Run To Run",
                                                "Client Side Request Stats": "Redacted To Not Change The Baselines From Run To Run"
                                              },
                                              "children": []
                                            }
                                          ]
                                        }
                                      ]
                                    }
                                  ]
                                }
                              ]
                            }
                          ]
                        }
                      ]
                    },
                    {
                      "name": "Get Cosmos Element Response",
                      "id": "00000000-0000-0000-0000-000000000000",
                      "component": "Json",
                      "caller information": {
                        "member name": "MemberName",
                        "file name": "FilePath",
                        "line number": 42
                      },
                      "start time": "12:00:00:000",
                      "duration in milliseconds": 0,
                      "data": {},
                      "children": []
                    }
                  ]
                }
              ]
            }
          ]
        }
      ]
    },
    {
      "name": "MoveNextAsync",
      "id": "00000000-0000-0000-0000-000000000000",
      "component": "Pagination",
      "caller information": {
        "member name": "MemberName",
        "file name": "FilePath",
        "line number": 42
      },
      "start time": "12:00:00:000",
      "duration in milliseconds": 0,
      "data": {},
      "children": [
        {
          "name": "[05C1E7FFFFFFFA,FF) move next",
          "id": "00000000-0000-0000-0000-000000000000",
          "component": "Pagination",
          "caller information": {
            "member name": "MemberName",
            "file name": "FilePath",
            "line number": 42
          },
          "start time": "12:00:00:000",
          "duration in milliseconds": 0,
          "data": {},
          "children": [
            {
              "name": "Prefetch",
              "id": "00000000-0000-0000-0000-000000000000",
              "component": "Pagination",
              "caller information": {
                "member name": "MemberName",
                "file name": "FilePath",
                "line number": 42
              },
              "start time": "12:00:00:000",
              "duration in milliseconds": 0,
              "data": {},
              "children": [
                {
                  "name": "[05C1E7FFFFFFFA,FF) move next",
                  "id": "00000000-0000-0000-0000-000000000000",
                  "component": "Pagination",
                  "caller information": {
                    "member name": "MemberName",
                    "file name": "FilePath",
                    "line number": 42
                  },
                  "start time": "12:00:00:000",
                  "duration in milliseconds": 0,
                  "data": {
                    "Query Metrics": "Redacted To Not Change The Baselines From Run To Run"
                  },
                  "children": [
                    {
                      "name": "Microsoft.Azure.Cosmos.Handlers.RequestInvokerHandler",
                      "id": "00000000-0000-0000-0000-000000000000",
                      "component": "RequestHandler",
                      "caller information": {
                        "member name": "MemberName",
                        "file name": "FilePath",
                        "line number": 42
                      },
                      "start time": "12:00:00:000",
                      "duration in milliseconds": 0,
                      "data": {},
                      "children": [
                        {
                          "name": "Get Collection Cache",
                          "id": "00000000-0000-0000-0000-000000000000",
                          "component": "Routing",
                          "caller information": {
                            "member name": "MemberName",
                            "file name": "FilePath",
                            "line number": 42
                          },
                          "start time": "12:00:00:000",
                          "duration in milliseconds": 0,
                          "data": {},
                          "children": []
                        },
                        {
                          "name": "Try Get Overlapping Ranges",
                          "id": "00000000-0000-0000-0000-000000000000",
                          "component": "Routing",
                          "caller information": {
                            "member name": "MemberName",
                            "file name": "FilePath",
                            "line number": 42
                          },
                          "start time": "12:00:00:000",
                          "duration in milliseconds": 0,
                          "data": {},
                          "children": []
                        },
                        {
                          "name": "Microsoft.Azure.Cosmos.Handlers.RequestInvokerHandler",
                          "id": "00000000-0000-0000-0000-000000000000",
                          "component": "RequestHandler",
                          "caller information": {
                            "member name": "MemberName",
                            "file name": "FilePath",
                            "line number": 42
                          },
                          "start time": "12:00:00:000",
                          "duration in milliseconds": 0,
                          "data": {},
                          "children": [
                            {
                              "name": "Send Async",
                              "id": "00000000-0000-0000-0000-000000000000",
                              "component": "RequestHandler",
                              "caller information": {
                                "member name": "MemberName",
                                "file name": "FilePath",
                                "line number": 42
                              },
                              "start time": "12:00:00:000",
                              "duration in milliseconds": 0,
                              "data": {},
                              "children": [
                                {
                                  "name": "Send Async",
                                  "id": "00000000-0000-0000-0000-000000000000",
                                  "component": "RequestHandler",
                                  "caller information": {
                                    "member name": "MemberName",
                                    "file name": "FilePath",
                                    "line number": 42
                                  },
                                  "start time": "12:00:00:000",
                                  "duration in milliseconds": 0,
                                  "data": {},
                                  "children": [
                                    {
                                      "name": "Send Async",
                                      "id": "00000000-0000-0000-0000-000000000000",
                                      "component": "RequestHandler",
                                      "caller information": {
                                        "member name": "MemberName",
                                        "file name": "FilePath",
                                        "line number": 42
                                      },
                                      "start time": "12:00:00:000",
                                      "duration in milliseconds": 0,
                                      "data": {},
                                      "children": [
                                        {
                                          "name": "Send Async",
                                          "id": "00000000-0000-0000-0000-000000000000",
                                          "component": "RequestHandler",
                                          "caller information": {
                                            "member name": "MemberName",
                                            "file name": "FilePath",
                                            "line number": 42
                                          },
                                          "start time": "12:00:00:000",
                                          "duration in milliseconds": 0,
                                          "data": {},
                                          "children": [
                                            {
                                              "name": "Microsoft.Azure.Documents.ServerStoreModel Transport Request",
                                              "id": "00000000-0000-0000-0000-000000000000",
                                              "component": "Transport",
                                              "caller information": {
                                                "member name": "MemberName",
                                                "file name": "FilePath",
                                                "line number": 42
                                              },
                                              "start time": "12:00:00:000",
                                              "duration in milliseconds": 0,
                                              "data": {
                                                "User Agent": "Redacted To Not Change The Baselines From Run To Run",
                                                "Client Side Request Stats": "Redacted To Not Change The Baselines From Run To Run"
                                              },
                                              "children": []
                                            }
                                          ]
                                        }
                                      ]
                                    }
                                  ]
                                }
                              ]
                            }
                          ]
                        }
                      ]
                    },
                    {
                      "name": "Get Cosmos Element Response",
                      "id": "00000000-0000-0000-0000-000000000000",
                      "component": "Json",
                      "caller information": {
                        "member name": "MemberName",
                        "file name": "FilePath",
                        "line number": 42
                      },
                      "start time": "12:00:00:000",
                      "duration in milliseconds": 0,
                      "data": {},
                      "children": []
                    }
                  ]
                }
              ]
            }
          ]
        }
      ]
    }
  ]
}]]></Json>
    </Output>
  </Result>
  <Result>
    <Input>
      <Description>Query Typed</Description>
      <Setup><![CDATA[
    FeedIteratorInternal<JToken> feedIterator = (FeedIteratorInternal<JToken>)container.GetItemQueryIterator<JToken>(
        queryText: "SELECT * FROM c");

    Trace rootTrace;
    using (rootTrace = Trace.GetRootTrace("Root Trace"))
    {
        while (feedIterator.HasMoreResults)
        {
            await feedIterator.ReadNextAsync(rootTrace, cancellationToken: default);
        }
    }
]]></Setup>
    </Input>
    <Output>
      <Text><![CDATA[.
└── Root Trace(00000000-0000-0000-0000-000000000000)  Unknown-Component  MemberName@FilePath:42  12:00:00:000  0.00 milliseconds  
    ├── Create Query Pipeline(00000000-0000-0000-0000-000000000000)  Query-Component  MemberName@FilePath:42  12:00:00:000  0.00 milliseconds  
    │   ├── Get Container Properties(00000000-0000-0000-0000-000000000000)  Transport-Component  MemberName@FilePath:42  12:00:00:000  0.00 milliseconds  
    │   │   └── Get Collection Cache(00000000-0000-0000-0000-000000000000)  Routing-Component  MemberName@FilePath:42  12:00:00:000  0.00 milliseconds  
    │   ├── Service Interop Query Plan(00000000-0000-0000-0000-000000000000)  Query-Component  MemberName@FilePath:42  12:00:00:000  0.00 milliseconds  
    │   └── Get Partition Key Ranges(00000000-0000-0000-0000-000000000000)  Routing-Component  MemberName@FilePath:42  12:00:00:000  0.00 milliseconds  
    ├── MoveNextAsync(00000000-0000-0000-0000-000000000000)  Pagination-Component  MemberName@FilePath:42  12:00:00:000  0.00 milliseconds  
    │   ├── Prefetching(00000000-0000-0000-0000-000000000000)  Pagination-Component  MemberName@FilePath:42  12:00:00:000  0.00 milliseconds  
    │   └── [,05C1CFFFFFFFF8) move next(00000000-0000-0000-0000-000000000000)  Pagination-Component  MemberName@FilePath:42  12:00:00:000  0.00 milliseconds  
    │       └── Prefetch(00000000-0000-0000-0000-000000000000)  Pagination-Component  MemberName@FilePath:42  12:00:00:000  0.00 milliseconds  
    │           └── [,05C1CFFFFFFFF8) move next(00000000-0000-0000-0000-000000000000)  Pagination-Component  MemberName@FilePath:42  12:00:00:000  0.00 milliseconds  
    │               │   (
    │               │       [Query Metrics]
    │               │       Redacted To Not Change The Baselines From Run To Run
    │               │   )
    │               ├── Microsoft.Azure.Cosmos.Handlers.RequestInvokerHandler(00000000-0000-0000-0000-000000000000)  RequestHandler-Component  MemberName@FilePath:42  12:00:00:000  0.00 milliseconds  
    │               │   ├── Get Collection Cache(00000000-0000-0000-0000-000000000000)  Routing-Component  MemberName@FilePath:42  12:00:00:000  0.00 milliseconds  
    │               │   ├── Try Get Overlapping Ranges(00000000-0000-0000-0000-000000000000)  Routing-Component  MemberName@FilePath:42  12:00:00:000  0.00 milliseconds  
    │               │   └── Microsoft.Azure.Cosmos.Handlers.RequestInvokerHandler(00000000-0000-0000-0000-000000000000)  RequestHandler-Component  MemberName@FilePath:42  12:00:00:000  0.00 milliseconds  
    │               │       └── Send Async(00000000-0000-0000-0000-000000000000)  RequestHandler-Component  MemberName@FilePath:42  12:00:00:000  0.00 milliseconds  
    │               │           └── Send Async(00000000-0000-0000-0000-000000000000)  RequestHandler-Component  MemberName@FilePath:42  12:00:00:000  0.00 milliseconds  
    │               │               └── Send Async(00000000-0000-0000-0000-000000000000)  RequestHandler-Component  MemberName@FilePath:42  12:00:00:000  0.00 milliseconds  
    │               │                   └── Send Async(00000000-0000-0000-0000-000000000000)  RequestHandler-Component  MemberName@FilePath:42  12:00:00:000  0.00 milliseconds  
    │               │                       └── Microsoft.Azure.Documents.ServerStoreModel Transport Request(00000000-0000-0000-0000-000000000000)  Transport-Component  MemberName@FilePath:42  12:00:00:000  0.00 milliseconds  
    │               │                               (
    │               │                                   [User Agent]
    │               │                                   Redacted To Not Change The Baselines From Run To Run
    │               │                                   [Client Side Request Stats]
    │               │                                   Redacted To Not Change The Baselines From Run To Run
    │               │                               )
<<<<<<< HEAD
    │               └── Get Cosmos Element Response(00000000-0000-0000-0000-000000000000)  Json-Component  MemberName@FilePath:42  12:00:00:000  0.00 milliseconds  
    ├── MoveNextAsync(00000000-0000-0000-0000-000000000000)  Pagination-Component  MemberName@FilePath:42  12:00:00:000  0.00 milliseconds  
    │   └── [05C1CFFFFFFFF8,05C1DFFFFFFFF8) move next(00000000-0000-0000-0000-000000000000)  Pagination-Component  MemberName@FilePath:42  12:00:00:000  0.00 milliseconds  
    │       └── Prefetch(00000000-0000-0000-0000-000000000000)  Pagination-Component  MemberName@FilePath:42  12:00:00:000  0.00 milliseconds  
    │           └── [05C1CFFFFFFFF8,05C1DFFFFFFFF8) move next(00000000-0000-0000-0000-000000000000)  Pagination-Component  MemberName@FilePath:42  12:00:00:000  0.00 milliseconds  
=======
    │               └── Get Cosmos Element Response(00000000-0000-0000-0000-000000000000)  Json-Component  12:00:00:000  0.00 milliseconds  
    ├── POCO Materialization(00000000-0000-0000-0000-000000000000)  Poco-Component  12:00:00:000  0.00 milliseconds  
    ├── MoveNextAsync(00000000-0000-0000-0000-000000000000)  Pagination-Component  12:00:00:000  0.00 milliseconds  
    │   └── [05C1CFFFFFFFF8,05C1DFFFFFFFF8) move next(00000000-0000-0000-0000-000000000000)  Pagination-Component  12:00:00:000  0.00 milliseconds  
    │       └── Prefetch(00000000-0000-0000-0000-000000000000)  Pagination-Component  12:00:00:000  0.00 milliseconds  
    │           └── [05C1CFFFFFFFF8,05C1DFFFFFFFF8) move next(00000000-0000-0000-0000-000000000000)  Pagination-Component  12:00:00:000  0.00 milliseconds  
>>>>>>> 19d4c5a7
    │               │   (
    │               │       [Query Metrics]
    │               │       Redacted To Not Change The Baselines From Run To Run
    │               │   )
    │               ├── Microsoft.Azure.Cosmos.Handlers.RequestInvokerHandler(00000000-0000-0000-0000-000000000000)  RequestHandler-Component  MemberName@FilePath:42  12:00:00:000  0.00 milliseconds  
    │               │   ├── Get Collection Cache(00000000-0000-0000-0000-000000000000)  Routing-Component  MemberName@FilePath:42  12:00:00:000  0.00 milliseconds  
    │               │   ├── Try Get Overlapping Ranges(00000000-0000-0000-0000-000000000000)  Routing-Component  MemberName@FilePath:42  12:00:00:000  0.00 milliseconds  
    │               │   └── Microsoft.Azure.Cosmos.Handlers.RequestInvokerHandler(00000000-0000-0000-0000-000000000000)  RequestHandler-Component  MemberName@FilePath:42  12:00:00:000  0.00 milliseconds  
    │               │       └── Send Async(00000000-0000-0000-0000-000000000000)  RequestHandler-Component  MemberName@FilePath:42  12:00:00:000  0.00 milliseconds  
    │               │           └── Send Async(00000000-0000-0000-0000-000000000000)  RequestHandler-Component  MemberName@FilePath:42  12:00:00:000  0.00 milliseconds  
    │               │               └── Send Async(00000000-0000-0000-0000-000000000000)  RequestHandler-Component  MemberName@FilePath:42  12:00:00:000  0.00 milliseconds  
    │               │                   └── Send Async(00000000-0000-0000-0000-000000000000)  RequestHandler-Component  MemberName@FilePath:42  12:00:00:000  0.00 milliseconds  
    │               │                       └── Microsoft.Azure.Documents.ServerStoreModel Transport Request(00000000-0000-0000-0000-000000000000)  Transport-Component  MemberName@FilePath:42  12:00:00:000  0.00 milliseconds  
    │               │                               (
    │               │                                   [User Agent]
    │               │                                   Redacted To Not Change The Baselines From Run To Run
    │               │                                   [Client Side Request Stats]
    │               │                                   Redacted To Not Change The Baselines From Run To Run
    │               │                               )
<<<<<<< HEAD
    │               └── Get Cosmos Element Response(00000000-0000-0000-0000-000000000000)  Json-Component  MemberName@FilePath:42  12:00:00:000  0.00 milliseconds  
    ├── MoveNextAsync(00000000-0000-0000-0000-000000000000)  Pagination-Component  MemberName@FilePath:42  12:00:00:000  0.00 milliseconds  
    │   └── [05C1DFFFFFFFF8,05C1E7FFFFFFFA) move next(00000000-0000-0000-0000-000000000000)  Pagination-Component  MemberName@FilePath:42  12:00:00:000  0.00 milliseconds  
    │       └── Prefetch(00000000-0000-0000-0000-000000000000)  Pagination-Component  MemberName@FilePath:42  12:00:00:000  0.00 milliseconds  
    │           └── [05C1DFFFFFFFF8,05C1E7FFFFFFFA) move next(00000000-0000-0000-0000-000000000000)  Pagination-Component  MemberName@FilePath:42  12:00:00:000  0.00 milliseconds  
=======
    │               └── Get Cosmos Element Response(00000000-0000-0000-0000-000000000000)  Json-Component  12:00:00:000  0.00 milliseconds  
    ├── POCO Materialization(00000000-0000-0000-0000-000000000000)  Poco-Component  12:00:00:000  0.00 milliseconds  
    ├── MoveNextAsync(00000000-0000-0000-0000-000000000000)  Pagination-Component  12:00:00:000  0.00 milliseconds  
    │   └── [05C1DFFFFFFFF8,05C1E7FFFFFFFA) move next(00000000-0000-0000-0000-000000000000)  Pagination-Component  12:00:00:000  0.00 milliseconds  
    │       └── Prefetch(00000000-0000-0000-0000-000000000000)  Pagination-Component  12:00:00:000  0.00 milliseconds  
    │           └── [05C1DFFFFFFFF8,05C1E7FFFFFFFA) move next(00000000-0000-0000-0000-000000000000)  Pagination-Component  12:00:00:000  0.00 milliseconds  
>>>>>>> 19d4c5a7
    │               │   (
    │               │       [Query Metrics]
    │               │       Redacted To Not Change The Baselines From Run To Run
    │               │   )
    │               ├── Microsoft.Azure.Cosmos.Handlers.RequestInvokerHandler(00000000-0000-0000-0000-000000000000)  RequestHandler-Component  MemberName@FilePath:42  12:00:00:000  0.00 milliseconds  
    │               │   ├── Get Collection Cache(00000000-0000-0000-0000-000000000000)  Routing-Component  MemberName@FilePath:42  12:00:00:000  0.00 milliseconds  
    │               │   ├── Try Get Overlapping Ranges(00000000-0000-0000-0000-000000000000)  Routing-Component  MemberName@FilePath:42  12:00:00:000  0.00 milliseconds  
    │               │   └── Microsoft.Azure.Cosmos.Handlers.RequestInvokerHandler(00000000-0000-0000-0000-000000000000)  RequestHandler-Component  MemberName@FilePath:42  12:00:00:000  0.00 milliseconds  
    │               │       └── Send Async(00000000-0000-0000-0000-000000000000)  RequestHandler-Component  MemberName@FilePath:42  12:00:00:000  0.00 milliseconds  
    │               │           └── Send Async(00000000-0000-0000-0000-000000000000)  RequestHandler-Component  MemberName@FilePath:42  12:00:00:000  0.00 milliseconds  
    │               │               └── Send Async(00000000-0000-0000-0000-000000000000)  RequestHandler-Component  MemberName@FilePath:42  12:00:00:000  0.00 milliseconds  
    │               │                   └── Send Async(00000000-0000-0000-0000-000000000000)  RequestHandler-Component  MemberName@FilePath:42  12:00:00:000  0.00 milliseconds  
    │               │                       └── Microsoft.Azure.Documents.ServerStoreModel Transport Request(00000000-0000-0000-0000-000000000000)  Transport-Component  MemberName@FilePath:42  12:00:00:000  0.00 milliseconds  
    │               │                               (
    │               │                                   [User Agent]
    │               │                                   Redacted To Not Change The Baselines From Run To Run
    │               │                                   [Client Side Request Stats]
    │               │                                   Redacted To Not Change The Baselines From Run To Run
    │               │                               )
<<<<<<< HEAD
    │               └── Get Cosmos Element Response(00000000-0000-0000-0000-000000000000)  Json-Component  MemberName@FilePath:42  12:00:00:000  0.00 milliseconds  
    └── MoveNextAsync(00000000-0000-0000-0000-000000000000)  Pagination-Component  MemberName@FilePath:42  12:00:00:000  0.00 milliseconds  
        └── [05C1E7FFFFFFFA,FF) move next(00000000-0000-0000-0000-000000000000)  Pagination-Component  MemberName@FilePath:42  12:00:00:000  0.00 milliseconds  
            └── Prefetch(00000000-0000-0000-0000-000000000000)  Pagination-Component  MemberName@FilePath:42  12:00:00:000  0.00 milliseconds  
                └── [05C1E7FFFFFFFA,FF) move next(00000000-0000-0000-0000-000000000000)  Pagination-Component  MemberName@FilePath:42  12:00:00:000  0.00 milliseconds  
                    │   (
                    │       [Query Metrics]
                    │       Redacted To Not Change The Baselines From Run To Run
                    │   )
                    ├── Microsoft.Azure.Cosmos.Handlers.RequestInvokerHandler(00000000-0000-0000-0000-000000000000)  RequestHandler-Component  MemberName@FilePath:42  12:00:00:000  0.00 milliseconds  
                    │   ├── Get Collection Cache(00000000-0000-0000-0000-000000000000)  Routing-Component  MemberName@FilePath:42  12:00:00:000  0.00 milliseconds  
                    │   ├── Try Get Overlapping Ranges(00000000-0000-0000-0000-000000000000)  Routing-Component  MemberName@FilePath:42  12:00:00:000  0.00 milliseconds  
                    │   └── Microsoft.Azure.Cosmos.Handlers.RequestInvokerHandler(00000000-0000-0000-0000-000000000000)  RequestHandler-Component  MemberName@FilePath:42  12:00:00:000  0.00 milliseconds  
                    │       └── Send Async(00000000-0000-0000-0000-000000000000)  RequestHandler-Component  MemberName@FilePath:42  12:00:00:000  0.00 milliseconds  
                    │           └── Send Async(00000000-0000-0000-0000-000000000000)  RequestHandler-Component  MemberName@FilePath:42  12:00:00:000  0.00 milliseconds  
                    │               └── Send Async(00000000-0000-0000-0000-000000000000)  RequestHandler-Component  MemberName@FilePath:42  12:00:00:000  0.00 milliseconds  
                    │                   └── Send Async(00000000-0000-0000-0000-000000000000)  RequestHandler-Component  MemberName@FilePath:42  12:00:00:000  0.00 milliseconds  
                    │                       └── Microsoft.Azure.Documents.ServerStoreModel Transport Request(00000000-0000-0000-0000-000000000000)  Transport-Component  MemberName@FilePath:42  12:00:00:000  0.00 milliseconds  
                    │                               (
                    │                                   [User Agent]
                    │                                   Redacted To Not Change The Baselines From Run To Run
                    │                                   [Client Side Request Stats]
                    │                                   Redacted To Not Change The Baselines From Run To Run
                    │                               )
                    └── Get Cosmos Element Response(00000000-0000-0000-0000-000000000000)  Json-Component  MemberName@FilePath:42  12:00:00:000  0.00 milliseconds  
=======
    │               └── Get Cosmos Element Response(00000000-0000-0000-0000-000000000000)  Json-Component  12:00:00:000  0.00 milliseconds  
    ├── POCO Materialization(00000000-0000-0000-0000-000000000000)  Poco-Component  12:00:00:000  0.00 milliseconds  
    ├── MoveNextAsync(00000000-0000-0000-0000-000000000000)  Pagination-Component  12:00:00:000  0.00 milliseconds  
    │   └── [05C1E7FFFFFFFA,FF) move next(00000000-0000-0000-0000-000000000000)  Pagination-Component  12:00:00:000  0.00 milliseconds  
    │       └── Prefetch(00000000-0000-0000-0000-000000000000)  Pagination-Component  12:00:00:000  0.00 milliseconds  
    │           └── [05C1E7FFFFFFFA,FF) move next(00000000-0000-0000-0000-000000000000)  Pagination-Component  12:00:00:000  0.00 milliseconds  
    │               │   (
    │               │       [Query Metrics]
    │               │       Redacted To Not Change The Baselines From Run To Run
    │               │   )
    │               ├── Microsoft.Azure.Cosmos.Handlers.RequestInvokerHandler(00000000-0000-0000-0000-000000000000)  RequestHandler-Component  12:00:00:000  0.00 milliseconds  
    │               │   ├── Get Collection Cache(00000000-0000-0000-0000-000000000000)  Routing-Component  12:00:00:000  0.00 milliseconds  
    │               │   ├── Try Get Overlapping Ranges(00000000-0000-0000-0000-000000000000)  Routing-Component  12:00:00:000  0.00 milliseconds  
    │               │   └── Microsoft.Azure.Cosmos.Handlers.RequestInvokerHandler(00000000-0000-0000-0000-000000000000)  RequestHandler-Component  12:00:00:000  0.00 milliseconds  
    │               │       └── Send Async(00000000-0000-0000-0000-000000000000)  RequestHandler-Component  12:00:00:000  0.00 milliseconds  
    │               │           └── Send Async(00000000-0000-0000-0000-000000000000)  RequestHandler-Component  12:00:00:000  0.00 milliseconds  
    │               │               └── Send Async(00000000-0000-0000-0000-000000000000)  RequestHandler-Component  12:00:00:000  0.00 milliseconds  
    │               │                   └── Send Async(00000000-0000-0000-0000-000000000000)  RequestHandler-Component  12:00:00:000  0.00 milliseconds  
    │               │                       └── Microsoft.Azure.Documents.ServerStoreModel Transport Request(00000000-0000-0000-0000-000000000000)  Transport-Component  12:00:00:000  0.00 milliseconds  
    │               │                               (
    │               │                                   [User Agent]
    │               │                                   Redacted To Not Change The Baselines From Run To Run
    │               │                                   [Client Side Request Stats]
    │               │                                   Redacted To Not Change The Baselines From Run To Run
    │               │                               )
    │               └── Get Cosmos Element Response(00000000-0000-0000-0000-000000000000)  Json-Component  12:00:00:000  0.00 milliseconds  
    └── POCO Materialization(00000000-0000-0000-0000-000000000000)  Poco-Component  12:00:00:000  0.00 milliseconds  
>>>>>>> 19d4c5a7
]]></Text>
      <Json><![CDATA[{
  "name": "Root Trace",
  "id": "00000000-0000-0000-0000-000000000000",
  "component": "Unknown",
  "caller information": {
    "member name": "MemberName",
    "file name": "FilePath",
    "line number": 42
  },
  "start time": "12:00:00:000",
  "duration in milliseconds": 0,
  "data": {},
  "children": [
    {
      "name": "Create Query Pipeline",
      "id": "00000000-0000-0000-0000-000000000000",
      "component": "Query",
      "caller information": {
        "member name": "MemberName",
        "file name": "FilePath",
        "line number": 42
      },
      "start time": "12:00:00:000",
      "duration in milliseconds": 0,
      "data": {},
      "children": [
        {
          "name": "Get Container Properties",
          "id": "00000000-0000-0000-0000-000000000000",
          "component": "Transport",
          "caller information": {
            "member name": "MemberName",
            "file name": "FilePath",
            "line number": 42
          },
          "start time": "12:00:00:000",
          "duration in milliseconds": 0,
          "data": {},
          "children": [
            {
              "name": "Get Collection Cache",
              "id": "00000000-0000-0000-0000-000000000000",
              "component": "Routing",
              "caller information": {
                "member name": "MemberName",
                "file name": "FilePath",
                "line number": 42
              },
              "start time": "12:00:00:000",
              "duration in milliseconds": 0,
              "data": {},
              "children": []
            }
          ]
        },
        {
          "name": "Service Interop Query Plan",
          "id": "00000000-0000-0000-0000-000000000000",
          "component": "Query",
          "caller information": {
            "member name": "MemberName",
            "file name": "FilePath",
            "line number": 42
          },
          "start time": "12:00:00:000",
          "duration in milliseconds": 0,
          "data": {},
          "children": []
        },
        {
          "name": "Get Partition Key Ranges",
          "id": "00000000-0000-0000-0000-000000000000",
          "component": "Routing",
          "caller information": {
            "member name": "MemberName",
            "file name": "FilePath",
            "line number": 42
          },
          "start time": "12:00:00:000",
          "duration in milliseconds": 0,
          "data": {},
          "children": []
        }
      ]
    },
    {
      "name": "MoveNextAsync",
      "id": "00000000-0000-0000-0000-000000000000",
      "component": "Pagination",
      "caller information": {
        "member name": "MemberName",
        "file name": "FilePath",
        "line number": 42
      },
      "start time": "12:00:00:000",
      "duration in milliseconds": 0,
      "data": {},
      "children": [
        {
          "name": "Prefetching",
          "id": "00000000-0000-0000-0000-000000000000",
          "component": "Pagination",
          "caller information": {
            "member name": "MemberName",
            "file name": "FilePath",
            "line number": 42
          },
          "start time": "12:00:00:000",
          "duration in milliseconds": 0,
          "data": {},
          "children": []
        },
        {
          "name": "[,05C1CFFFFFFFF8) move next",
          "id": "00000000-0000-0000-0000-000000000000",
          "component": "Pagination",
          "caller information": {
            "member name": "MemberName",
            "file name": "FilePath",
            "line number": 42
          },
          "start time": "12:00:00:000",
          "duration in milliseconds": 0,
          "data": {},
          "children": [
            {
              "name": "Prefetch",
              "id": "00000000-0000-0000-0000-000000000000",
              "component": "Pagination",
              "caller information": {
                "member name": "MemberName",
                "file name": "FilePath",
                "line number": 42
              },
              "start time": "12:00:00:000",
              "duration in milliseconds": 0,
              "data": {},
              "children": [
                {
                  "name": "[,05C1CFFFFFFFF8) move next",
                  "id": "00000000-0000-0000-0000-000000000000",
                  "component": "Pagination",
                  "caller information": {
                    "member name": "MemberName",
                    "file name": "FilePath",
                    "line number": 42
                  },
                  "start time": "12:00:00:000",
                  "duration in milliseconds": 0,
                  "data": {
                    "Query Metrics": "Redacted To Not Change The Baselines From Run To Run"
                  },
                  "children": [
                    {
                      "name": "Microsoft.Azure.Cosmos.Handlers.RequestInvokerHandler",
                      "id": "00000000-0000-0000-0000-000000000000",
                      "component": "RequestHandler",
                      "caller information": {
                        "member name": "MemberName",
                        "file name": "FilePath",
                        "line number": 42
                      },
                      "start time": "12:00:00:000",
                      "duration in milliseconds": 0,
                      "data": {},
                      "children": [
                        {
                          "name": "Get Collection Cache",
                          "id": "00000000-0000-0000-0000-000000000000",
                          "component": "Routing",
                          "caller information": {
                            "member name": "MemberName",
                            "file name": "FilePath",
                            "line number": 42
                          },
                          "start time": "12:00:00:000",
                          "duration in milliseconds": 0,
                          "data": {},
                          "children": []
                        },
                        {
                          "name": "Try Get Overlapping Ranges",
                          "id": "00000000-0000-0000-0000-000000000000",
                          "component": "Routing",
                          "caller information": {
                            "member name": "MemberName",
                            "file name": "FilePath",
                            "line number": 42
                          },
                          "start time": "12:00:00:000",
                          "duration in milliseconds": 0,
                          "data": {},
                          "children": []
                        },
                        {
                          "name": "Microsoft.Azure.Cosmos.Handlers.RequestInvokerHandler",
                          "id": "00000000-0000-0000-0000-000000000000",
                          "component": "RequestHandler",
                          "caller information": {
                            "member name": "MemberName",
                            "file name": "FilePath",
                            "line number": 42
                          },
                          "start time": "12:00:00:000",
                          "duration in milliseconds": 0,
                          "data": {},
                          "children": [
                            {
                              "name": "Send Async",
                              "id": "00000000-0000-0000-0000-000000000000",
                              "component": "RequestHandler",
                              "caller information": {
                                "member name": "MemberName",
                                "file name": "FilePath",
                                "line number": 42
                              },
                              "start time": "12:00:00:000",
                              "duration in milliseconds": 0,
                              "data": {},
                              "children": [
                                {
                                  "name": "Send Async",
                                  "id": "00000000-0000-0000-0000-000000000000",
                                  "component": "RequestHandler",
                                  "caller information": {
                                    "member name": "MemberName",
                                    "file name": "FilePath",
                                    "line number": 42
                                  },
                                  "start time": "12:00:00:000",
                                  "duration in milliseconds": 0,
                                  "data": {},
                                  "children": [
                                    {
                                      "name": "Send Async",
                                      "id": "00000000-0000-0000-0000-000000000000",
                                      "component": "RequestHandler",
                                      "caller information": {
                                        "member name": "MemberName",
                                        "file name": "FilePath",
                                        "line number": 42
                                      },
                                      "start time": "12:00:00:000",
                                      "duration in milliseconds": 0,
                                      "data": {},
                                      "children": [
                                        {
                                          "name": "Send Async",
                                          "id": "00000000-0000-0000-0000-000000000000",
                                          "component": "RequestHandler",
                                          "caller information": {
                                            "member name": "MemberName",
                                            "file name": "FilePath",
                                            "line number": 42
                                          },
                                          "start time": "12:00:00:000",
                                          "duration in milliseconds": 0,
                                          "data": {},
                                          "children": [
                                            {
                                              "name": "Microsoft.Azure.Documents.ServerStoreModel Transport Request",
                                              "id": "00000000-0000-0000-0000-000000000000",
                                              "component": "Transport",
                                              "caller information": {
                                                "member name": "MemberName",
                                                "file name": "FilePath",
                                                "line number": 42
                                              },
                                              "start time": "12:00:00:000",
                                              "duration in milliseconds": 0,
                                              "data": {
                                                "User Agent": "Redacted To Not Change The Baselines From Run To Run",
                                                "Client Side Request Stats": "Redacted To Not Change The Baselines From Run To Run"
                                              },
                                              "children": []
                                            }
                                          ]
                                        }
                                      ]
                                    }
                                  ]
                                }
                              ]
                            }
                          ]
                        }
                      ]
                    },
                    {
                      "name": "Get Cosmos Element Response",
                      "id": "00000000-0000-0000-0000-000000000000",
                      "component": "Json",
                      "caller information": {
                        "member name": "MemberName",
                        "file name": "FilePath",
                        "line number": 42
                      },
                      "start time": "12:00:00:000",
                      "duration in milliseconds": 0,
                      "data": {},
                      "children": []
                    }
                  ]
                }
              ]
            }
          ]
        }
      ]
    },
    {
      "name": "POCO Materialization",
      "id": "00000000-0000-0000-0000-000000000000",
      "component": "Poco",
      "start time": "12:00:00:000",
      "duration in milliseconds": 0,
      "data": {},
      "children": []
    },
    {
      "name": "MoveNextAsync",
      "id": "00000000-0000-0000-0000-000000000000",
      "component": "Pagination",
      "caller information": {
        "member name": "MemberName",
        "file name": "FilePath",
        "line number": 42
      },
      "start time": "12:00:00:000",
      "duration in milliseconds": 0,
      "data": {},
      "children": [
        {
          "name": "[05C1CFFFFFFFF8,05C1DFFFFFFFF8) move next",
          "id": "00000000-0000-0000-0000-000000000000",
          "component": "Pagination",
          "caller information": {
            "member name": "MemberName",
            "file name": "FilePath",
            "line number": 42
          },
          "start time": "12:00:00:000",
          "duration in milliseconds": 0,
          "data": {},
          "children": [
            {
              "name": "Prefetch",
              "id": "00000000-0000-0000-0000-000000000000",
              "component": "Pagination",
              "caller information": {
                "member name": "MemberName",
                "file name": "FilePath",
                "line number": 42
              },
              "start time": "12:00:00:000",
              "duration in milliseconds": 0,
              "data": {},
              "children": [
                {
                  "name": "[05C1CFFFFFFFF8,05C1DFFFFFFFF8) move next",
                  "id": "00000000-0000-0000-0000-000000000000",
                  "component": "Pagination",
                  "caller information": {
                    "member name": "MemberName",
                    "file name": "FilePath",
                    "line number": 42
                  },
                  "start time": "12:00:00:000",
                  "duration in milliseconds": 0,
                  "data": {
                    "Query Metrics": "Redacted To Not Change The Baselines From Run To Run"
                  },
                  "children": [
                    {
                      "name": "Microsoft.Azure.Cosmos.Handlers.RequestInvokerHandler",
                      "id": "00000000-0000-0000-0000-000000000000",
                      "component": "RequestHandler",
                      "caller information": {
                        "member name": "MemberName",
                        "file name": "FilePath",
                        "line number": 42
                      },
                      "start time": "12:00:00:000",
                      "duration in milliseconds": 0,
                      "data": {},
                      "children": [
                        {
                          "name": "Get Collection Cache",
                          "id": "00000000-0000-0000-0000-000000000000",
                          "component": "Routing",
                          "caller information": {
                            "member name": "MemberName",
                            "file name": "FilePath",
                            "line number": 42
                          },
                          "start time": "12:00:00:000",
                          "duration in milliseconds": 0,
                          "data": {},
                          "children": []
                        },
                        {
                          "name": "Try Get Overlapping Ranges",
                          "id": "00000000-0000-0000-0000-000000000000",
                          "component": "Routing",
                          "caller information": {
                            "member name": "MemberName",
                            "file name": "FilePath",
                            "line number": 42
                          },
                          "start time": "12:00:00:000",
                          "duration in milliseconds": 0,
                          "data": {},
                          "children": []
                        },
                        {
                          "name": "Microsoft.Azure.Cosmos.Handlers.RequestInvokerHandler",
                          "id": "00000000-0000-0000-0000-000000000000",
                          "component": "RequestHandler",
                          "caller information": {
                            "member name": "MemberName",
                            "file name": "FilePath",
                            "line number": 42
                          },
                          "start time": "12:00:00:000",
                          "duration in milliseconds": 0,
                          "data": {},
                          "children": [
                            {
                              "name": "Send Async",
                              "id": "00000000-0000-0000-0000-000000000000",
                              "component": "RequestHandler",
                              "caller information": {
                                "member name": "MemberName",
                                "file name": "FilePath",
                                "line number": 42
                              },
                              "start time": "12:00:00:000",
                              "duration in milliseconds": 0,
                              "data": {},
                              "children": [
                                {
                                  "name": "Send Async",
                                  "id": "00000000-0000-0000-0000-000000000000",
                                  "component": "RequestHandler",
                                  "caller information": {
                                    "member name": "MemberName",
                                    "file name": "FilePath",
                                    "line number": 42
                                  },
                                  "start time": "12:00:00:000",
                                  "duration in milliseconds": 0,
                                  "data": {},
                                  "children": [
                                    {
                                      "name": "Send Async",
                                      "id": "00000000-0000-0000-0000-000000000000",
                                      "component": "RequestHandler",
                                      "caller information": {
                                        "member name": "MemberName",
                                        "file name": "FilePath",
                                        "line number": 42
                                      },
                                      "start time": "12:00:00:000",
                                      "duration in milliseconds": 0,
                                      "data": {},
                                      "children": [
                                        {
                                          "name": "Send Async",
                                          "id": "00000000-0000-0000-0000-000000000000",
                                          "component": "RequestHandler",
                                          "caller information": {
                                            "member name": "MemberName",
                                            "file name": "FilePath",
                                            "line number": 42
                                          },
                                          "start time": "12:00:00:000",
                                          "duration in milliseconds": 0,
                                          "data": {},
                                          "children": [
                                            {
                                              "name": "Microsoft.Azure.Documents.ServerStoreModel Transport Request",
                                              "id": "00000000-0000-0000-0000-000000000000",
                                              "component": "Transport",
                                              "caller information": {
                                                "member name": "MemberName",
                                                "file name": "FilePath",
                                                "line number": 42
                                              },
                                              "start time": "12:00:00:000",
                                              "duration in milliseconds": 0,
                                              "data": {
                                                "User Agent": "Redacted To Not Change The Baselines From Run To Run",
                                                "Client Side Request Stats": "Redacted To Not Change The Baselines From Run To Run"
                                              },
                                              "children": []
                                            }
                                          ]
                                        }
                                      ]
                                    }
                                  ]
                                }
                              ]
                            }
                          ]
                        }
                      ]
                    },
                    {
                      "name": "Get Cosmos Element Response",
                      "id": "00000000-0000-0000-0000-000000000000",
                      "component": "Json",
                      "caller information": {
                        "member name": "MemberName",
                        "file name": "FilePath",
                        "line number": 42
                      },
                      "start time": "12:00:00:000",
                      "duration in milliseconds": 0,
                      "data": {},
                      "children": []
                    }
                  ]
                }
              ]
            }
          ]
        }
      ]
    },
    {
      "name": "POCO Materialization",
      "id": "00000000-0000-0000-0000-000000000000",
      "component": "Poco",
      "start time": "12:00:00:000",
      "duration in milliseconds": 0,
      "data": {},
      "children": []
    },
    {
      "name": "MoveNextAsync",
      "id": "00000000-0000-0000-0000-000000000000",
      "component": "Pagination",
      "caller information": {
        "member name": "MemberName",
        "file name": "FilePath",
        "line number": 42
      },
      "start time": "12:00:00:000",
      "duration in milliseconds": 0,
      "data": {},
      "children": [
        {
          "name": "[05C1DFFFFFFFF8,05C1E7FFFFFFFA) move next",
          "id": "00000000-0000-0000-0000-000000000000",
          "component": "Pagination",
          "caller information": {
            "member name": "MemberName",
            "file name": "FilePath",
            "line number": 42
          },
          "start time": "12:00:00:000",
          "duration in milliseconds": 0,
          "data": {},
          "children": [
            {
              "name": "Prefetch",
              "id": "00000000-0000-0000-0000-000000000000",
              "component": "Pagination",
              "caller information": {
                "member name": "MemberName",
                "file name": "FilePath",
                "line number": 42
              },
              "start time": "12:00:00:000",
              "duration in milliseconds": 0,
              "data": {},
              "children": [
                {
                  "name": "[05C1DFFFFFFFF8,05C1E7FFFFFFFA) move next",
                  "id": "00000000-0000-0000-0000-000000000000",
                  "component": "Pagination",
                  "caller information": {
                    "member name": "MemberName",
                    "file name": "FilePath",
                    "line number": 42
                  },
                  "start time": "12:00:00:000",
                  "duration in milliseconds": 0,
                  "data": {
                    "Query Metrics": "Redacted To Not Change The Baselines From Run To Run"
                  },
                  "children": [
                    {
                      "name": "Microsoft.Azure.Cosmos.Handlers.RequestInvokerHandler",
                      "id": "00000000-0000-0000-0000-000000000000",
                      "component": "RequestHandler",
                      "caller information": {
                        "member name": "MemberName",
                        "file name": "FilePath",
                        "line number": 42
                      },
                      "start time": "12:00:00:000",
                      "duration in milliseconds": 0,
                      "data": {},
                      "children": [
                        {
                          "name": "Get Collection Cache",
                          "id": "00000000-0000-0000-0000-000000000000",
                          "component": "Routing",
                          "caller information": {
                            "member name": "MemberName",
                            "file name": "FilePath",
                            "line number": 42
                          },
                          "start time": "12:00:00:000",
                          "duration in milliseconds": 0,
                          "data": {},
                          "children": []
                        },
                        {
                          "name": "Try Get Overlapping Ranges",
                          "id": "00000000-0000-0000-0000-000000000000",
                          "component": "Routing",
                          "caller information": {
                            "member name": "MemberName",
                            "file name": "FilePath",
                            "line number": 42
                          },
                          "start time": "12:00:00:000",
                          "duration in milliseconds": 0,
                          "data": {},
                          "children": []
                        },
                        {
                          "name": "Microsoft.Azure.Cosmos.Handlers.RequestInvokerHandler",
                          "id": "00000000-0000-0000-0000-000000000000",
                          "component": "RequestHandler",
                          "caller information": {
                            "member name": "MemberName",
                            "file name": "FilePath",
                            "line number": 42
                          },
                          "start time": "12:00:00:000",
                          "duration in milliseconds": 0,
                          "data": {},
                          "children": [
                            {
                              "name": "Send Async",
                              "id": "00000000-0000-0000-0000-000000000000",
                              "component": "RequestHandler",
                              "caller information": {
                                "member name": "MemberName",
                                "file name": "FilePath",
                                "line number": 42
                              },
                              "start time": "12:00:00:000",
                              "duration in milliseconds": 0,
                              "data": {},
                              "children": [
                                {
                                  "name": "Send Async",
                                  "id": "00000000-0000-0000-0000-000000000000",
                                  "component": "RequestHandler",
                                  "caller information": {
                                    "member name": "MemberName",
                                    "file name": "FilePath",
                                    "line number": 42
                                  },
                                  "start time": "12:00:00:000",
                                  "duration in milliseconds": 0,
                                  "data": {},
                                  "children": [
                                    {
                                      "name": "Send Async",
                                      "id": "00000000-0000-0000-0000-000000000000",
                                      "component": "RequestHandler",
                                      "caller information": {
                                        "member name": "MemberName",
                                        "file name": "FilePath",
                                        "line number": 42
                                      },
                                      "start time": "12:00:00:000",
                                      "duration in milliseconds": 0,
                                      "data": {},
                                      "children": [
                                        {
                                          "name": "Send Async",
                                          "id": "00000000-0000-0000-0000-000000000000",
                                          "component": "RequestHandler",
                                          "caller information": {
                                            "member name": "MemberName",
                                            "file name": "FilePath",
                                            "line number": 42
                                          },
                                          "start time": "12:00:00:000",
                                          "duration in milliseconds": 0,
                                          "data": {},
                                          "children": [
                                            {
                                              "name": "Microsoft.Azure.Documents.ServerStoreModel Transport Request",
                                              "id": "00000000-0000-0000-0000-000000000000",
                                              "component": "Transport",
                                              "caller information": {
                                                "member name": "MemberName",
                                                "file name": "FilePath",
                                                "line number": 42
                                              },
                                              "start time": "12:00:00:000",
                                              "duration in milliseconds": 0,
                                              "data": {
                                                "User Agent": "Redacted To Not Change The Baselines From Run To Run",
                                                "Client Side Request Stats": "Redacted To Not Change The Baselines From Run To Run"
                                              },
                                              "children": []
                                            }
                                          ]
                                        }
                                      ]
                                    }
                                  ]
                                }
                              ]
                            }
                          ]
                        }
                      ]
                    },
                    {
                      "name": "Get Cosmos Element Response",
                      "id": "00000000-0000-0000-0000-000000000000",
                      "component": "Json",
                      "caller information": {
                        "member name": "MemberName",
                        "file name": "FilePath",
                        "line number": 42
                      },
                      "start time": "12:00:00:000",
                      "duration in milliseconds": 0,
                      "data": {},
                      "children": []
                    }
                  ]
                }
              ]
            }
          ]
        }
      ]
    },
    {
      "name": "POCO Materialization",
      "id": "00000000-0000-0000-0000-000000000000",
      "component": "Poco",
      "start time": "12:00:00:000",
      "duration in milliseconds": 0,
      "data": {},
      "children": []
    },
    {
      "name": "MoveNextAsync",
      "id": "00000000-0000-0000-0000-000000000000",
      "component": "Pagination",
      "caller information": {
        "member name": "MemberName",
        "file name": "FilePath",
        "line number": 42
      },
      "start time": "12:00:00:000",
      "duration in milliseconds": 0,
      "data": {},
      "children": [
        {
          "name": "[05C1E7FFFFFFFA,FF) move next",
          "id": "00000000-0000-0000-0000-000000000000",
          "component": "Pagination",
          "caller information": {
            "member name": "MemberName",
            "file name": "FilePath",
            "line number": 42
          },
          "start time": "12:00:00:000",
          "duration in milliseconds": 0,
          "data": {},
          "children": [
            {
              "name": "Prefetch",
              "id": "00000000-0000-0000-0000-000000000000",
              "component": "Pagination",
              "caller information": {
                "member name": "MemberName",
                "file name": "FilePath",
                "line number": 42
              },
              "start time": "12:00:00:000",
              "duration in milliseconds": 0,
              "data": {},
              "children": [
                {
                  "name": "[05C1E7FFFFFFFA,FF) move next",
                  "id": "00000000-0000-0000-0000-000000000000",
                  "component": "Pagination",
                  "caller information": {
                    "member name": "MemberName",
                    "file name": "FilePath",
                    "line number": 42
                  },
                  "start time": "12:00:00:000",
                  "duration in milliseconds": 0,
                  "data": {
                    "Query Metrics": "Redacted To Not Change The Baselines From Run To Run"
                  },
                  "children": [
                    {
                      "name": "Microsoft.Azure.Cosmos.Handlers.RequestInvokerHandler",
                      "id": "00000000-0000-0000-0000-000000000000",
                      "component": "RequestHandler",
                      "caller information": {
                        "member name": "MemberName",
                        "file name": "FilePath",
                        "line number": 42
                      },
                      "start time": "12:00:00:000",
                      "duration in milliseconds": 0,
                      "data": {},
                      "children": [
                        {
                          "name": "Get Collection Cache",
                          "id": "00000000-0000-0000-0000-000000000000",
                          "component": "Routing",
                          "caller information": {
                            "member name": "MemberName",
                            "file name": "FilePath",
                            "line number": 42
                          },
                          "start time": "12:00:00:000",
                          "duration in milliseconds": 0,
                          "data": {},
                          "children": []
                        },
                        {
                          "name": "Try Get Overlapping Ranges",
                          "id": "00000000-0000-0000-0000-000000000000",
                          "component": "Routing",
                          "caller information": {
                            "member name": "MemberName",
                            "file name": "FilePath",
                            "line number": 42
                          },
                          "start time": "12:00:00:000",
                          "duration in milliseconds": 0,
                          "data": {},
                          "children": []
                        },
                        {
                          "name": "Microsoft.Azure.Cosmos.Handlers.RequestInvokerHandler",
                          "id": "00000000-0000-0000-0000-000000000000",
                          "component": "RequestHandler",
                          "caller information": {
                            "member name": "MemberName",
                            "file name": "FilePath",
                            "line number": 42
                          },
                          "start time": "12:00:00:000",
                          "duration in milliseconds": 0,
                          "data": {},
                          "children": [
                            {
                              "name": "Send Async",
                              "id": "00000000-0000-0000-0000-000000000000",
                              "component": "RequestHandler",
                              "caller information": {
                                "member name": "MemberName",
                                "file name": "FilePath",
                                "line number": 42
                              },
                              "start time": "12:00:00:000",
                              "duration in milliseconds": 0,
                              "data": {},
                              "children": [
                                {
                                  "name": "Send Async",
                                  "id": "00000000-0000-0000-0000-000000000000",
                                  "component": "RequestHandler",
                                  "caller information": {
                                    "member name": "MemberName",
                                    "file name": "FilePath",
                                    "line number": 42
                                  },
                                  "start time": "12:00:00:000",
                                  "duration in milliseconds": 0,
                                  "data": {},
                                  "children": [
                                    {
                                      "name": "Send Async",
                                      "id": "00000000-0000-0000-0000-000000000000",
                                      "component": "RequestHandler",
                                      "caller information": {
                                        "member name": "MemberName",
                                        "file name": "FilePath",
                                        "line number": 42
                                      },
                                      "start time": "12:00:00:000",
                                      "duration in milliseconds": 0,
                                      "data": {},
                                      "children": [
                                        {
                                          "name": "Send Async",
                                          "id": "00000000-0000-0000-0000-000000000000",
                                          "component": "RequestHandler",
                                          "caller information": {
                                            "member name": "MemberName",
                                            "file name": "FilePath",
                                            "line number": 42
                                          },
                                          "start time": "12:00:00:000",
                                          "duration in milliseconds": 0,
                                          "data": {},
                                          "children": [
                                            {
                                              "name": "Microsoft.Azure.Documents.ServerStoreModel Transport Request",
                                              "id": "00000000-0000-0000-0000-000000000000",
                                              "component": "Transport",
                                              "caller information": {
                                                "member name": "MemberName",
                                                "file name": "FilePath",
                                                "line number": 42
                                              },
                                              "start time": "12:00:00:000",
                                              "duration in milliseconds": 0,
                                              "data": {
                                                "User Agent": "Redacted To Not Change The Baselines From Run To Run",
                                                "Client Side Request Stats": "Redacted To Not Change The Baselines From Run To Run"
                                              },
                                              "children": []
                                            }
                                          ]
                                        }
                                      ]
                                    }
                                  ]
                                }
                              ]
                            }
                          ]
                        }
                      ]
                    },
                    {
                      "name": "Get Cosmos Element Response",
                      "id": "00000000-0000-0000-0000-000000000000",
                      "component": "Json",
                      "caller information": {
                        "member name": "MemberName",
                        "file name": "FilePath",
                        "line number": 42
                      },
                      "start time": "12:00:00:000",
                      "duration in milliseconds": 0,
                      "data": {},
                      "children": []
                    }
                  ]
                }
              ]
            }
          ]
        }
      ]
    },
    {
      "name": "POCO Materialization",
      "id": "00000000-0000-0000-0000-000000000000",
      "component": "Poco",
      "start time": "12:00:00:000",
      "duration in milliseconds": 0,
      "data": {},
      "children": []
    }
  ]
}]]></Json>
    </Output>
  </Result>
  <Result>
    <Input>
      <Description>Query Public API</Description>
      <Setup><![CDATA[
    FeedIterator feedIterator = container.GetItemQueryStreamIterator(
        queryText: "SELECT * FROM c");

    List<ITrace> traces = new List<ITrace>();

    while (feedIterator.HasMoreResults)
    {
        ResponseMessage responseMessage = await feedIterator.ReadNextAsync(cancellationToken: default);
        ITrace trace = ((CosmosTraceDiagnostics)responseMessage.Diagnostics).Value;
        traces.Add(trace);
    }

    ITrace traceForest = TraceJoiner.JoinTraces(traces);
]]></Setup>
    </Input>
    <Output>
      <Text><![CDATA[.
└── Trace Forest(00000000-0000-0000-0000-000000000000)  Unknown-Component  MemberName@FilePath:42  12:00:00:000  0.00 milliseconds  
    ├── FeedIterator Read Next Async(00000000-0000-0000-0000-000000000000)  Unknown-Component  MemberName@FilePath:42  12:00:00:000  0.00 milliseconds  
    │   ├── Create Query Pipeline(00000000-0000-0000-0000-000000000000)  Query-Component  MemberName@FilePath:42  12:00:00:000  0.00 milliseconds  
    │   │   ├── Get Container Properties(00000000-0000-0000-0000-000000000000)  Transport-Component  MemberName@FilePath:42  12:00:00:000  0.00 milliseconds  
    │   │   │   └── Get Collection Cache(00000000-0000-0000-0000-000000000000)  Routing-Component  MemberName@FilePath:42  12:00:00:000  0.00 milliseconds  
    │   │   ├── Service Interop Query Plan(00000000-0000-0000-0000-000000000000)  Query-Component  MemberName@FilePath:42  12:00:00:000  0.00 milliseconds  
    │   │   └── Get Partition Key Ranges(00000000-0000-0000-0000-000000000000)  Routing-Component  MemberName@FilePath:42  12:00:00:000  0.00 milliseconds  
    │   └── MoveNextAsync(00000000-0000-0000-0000-000000000000)  Pagination-Component  MemberName@FilePath:42  12:00:00:000  0.00 milliseconds  
    │       ├── Prefetching(00000000-0000-0000-0000-000000000000)  Pagination-Component  MemberName@FilePath:42  12:00:00:000  0.00 milliseconds  
    │       └── [,05C1CFFFFFFFF8) move next(00000000-0000-0000-0000-000000000000)  Pagination-Component  MemberName@FilePath:42  12:00:00:000  0.00 milliseconds  
    │           └── Prefetch(00000000-0000-0000-0000-000000000000)  Pagination-Component  MemberName@FilePath:42  12:00:00:000  0.00 milliseconds  
    │               └── [,05C1CFFFFFFFF8) move next(00000000-0000-0000-0000-000000000000)  Pagination-Component  MemberName@FilePath:42  12:00:00:000  0.00 milliseconds  
    │                   │   (
    │                   │       [Query Metrics]
    │                   │       Redacted To Not Change The Baselines From Run To Run
    │                   │   )
    │                   ├── Microsoft.Azure.Cosmos.Handlers.RequestInvokerHandler(00000000-0000-0000-0000-000000000000)  RequestHandler-Component  MemberName@FilePath:42  12:00:00:000  0.00 milliseconds  
    │                   │   ├── Get Collection Cache(00000000-0000-0000-0000-000000000000)  Routing-Component  MemberName@FilePath:42  12:00:00:000  0.00 milliseconds  
    │                   │   ├── Try Get Overlapping Ranges(00000000-0000-0000-0000-000000000000)  Routing-Component  MemberName@FilePath:42  12:00:00:000  0.00 milliseconds  
    │                   │   └── Microsoft.Azure.Cosmos.Handlers.RequestInvokerHandler(00000000-0000-0000-0000-000000000000)  RequestHandler-Component  MemberName@FilePath:42  12:00:00:000  0.00 milliseconds  
    │                   │       └── Send Async(00000000-0000-0000-0000-000000000000)  RequestHandler-Component  MemberName@FilePath:42  12:00:00:000  0.00 milliseconds  
    │                   │           └── Send Async(00000000-0000-0000-0000-000000000000)  RequestHandler-Component  MemberName@FilePath:42  12:00:00:000  0.00 milliseconds  
    │                   │               └── Send Async(00000000-0000-0000-0000-000000000000)  RequestHandler-Component  MemberName@FilePath:42  12:00:00:000  0.00 milliseconds  
    │                   │                   └── Send Async(00000000-0000-0000-0000-000000000000)  RequestHandler-Component  MemberName@FilePath:42  12:00:00:000  0.00 milliseconds  
    │                   │                       └── Microsoft.Azure.Documents.ServerStoreModel Transport Request(00000000-0000-0000-0000-000000000000)  Transport-Component  MemberName@FilePath:42  12:00:00:000  0.00 milliseconds  
    │                   │                               (
    │                   │                                   [User Agent]
    │                   │                                   Redacted To Not Change The Baselines From Run To Run
    │                   │                                   [Client Side Request Stats]
    │                   │                                   Redacted To Not Change The Baselines From Run To Run
    │                   │                               )
    │                   └── Get Cosmos Element Response(00000000-0000-0000-0000-000000000000)  Json-Component  MemberName@FilePath:42  12:00:00:000  0.00 milliseconds  
    ├── FeedIterator Read Next Async(00000000-0000-0000-0000-000000000000)  Unknown-Component  MemberName@FilePath:42  12:00:00:000  0.00 milliseconds  
    │   └── MoveNextAsync(00000000-0000-0000-0000-000000000000)  Pagination-Component  MemberName@FilePath:42  12:00:00:000  0.00 milliseconds  
    │       └── [05C1CFFFFFFFF8,05C1DFFFFFFFF8) move next(00000000-0000-0000-0000-000000000000)  Pagination-Component  MemberName@FilePath:42  12:00:00:000  0.00 milliseconds  
    │           └── Prefetch(00000000-0000-0000-0000-000000000000)  Pagination-Component  MemberName@FilePath:42  12:00:00:000  0.00 milliseconds  
    │               └── [05C1CFFFFFFFF8,05C1DFFFFFFFF8) move next(00000000-0000-0000-0000-000000000000)  Pagination-Component  MemberName@FilePath:42  12:00:00:000  0.00 milliseconds  
    │                   │   (
    │                   │       [Query Metrics]
    │                   │       Redacted To Not Change The Baselines From Run To Run
    │                   │   )
    │                   ├── Microsoft.Azure.Cosmos.Handlers.RequestInvokerHandler(00000000-0000-0000-0000-000000000000)  RequestHandler-Component  MemberName@FilePath:42  12:00:00:000  0.00 milliseconds  
    │                   │   ├── Get Collection Cache(00000000-0000-0000-0000-000000000000)  Routing-Component  MemberName@FilePath:42  12:00:00:000  0.00 milliseconds  
    │                   │   ├── Try Get Overlapping Ranges(00000000-0000-0000-0000-000000000000)  Routing-Component  MemberName@FilePath:42  12:00:00:000  0.00 milliseconds  
    │                   │   └── Microsoft.Azure.Cosmos.Handlers.RequestInvokerHandler(00000000-0000-0000-0000-000000000000)  RequestHandler-Component  MemberName@FilePath:42  12:00:00:000  0.00 milliseconds  
    │                   │       └── Send Async(00000000-0000-0000-0000-000000000000)  RequestHandler-Component  MemberName@FilePath:42  12:00:00:000  0.00 milliseconds  
    │                   │           └── Send Async(00000000-0000-0000-0000-000000000000)  RequestHandler-Component  MemberName@FilePath:42  12:00:00:000  0.00 milliseconds  
    │                   │               └── Send Async(00000000-0000-0000-0000-000000000000)  RequestHandler-Component  MemberName@FilePath:42  12:00:00:000  0.00 milliseconds  
    │                   │                   └── Send Async(00000000-0000-0000-0000-000000000000)  RequestHandler-Component  MemberName@FilePath:42  12:00:00:000  0.00 milliseconds  
    │                   │                       └── Microsoft.Azure.Documents.ServerStoreModel Transport Request(00000000-0000-0000-0000-000000000000)  Transport-Component  MemberName@FilePath:42  12:00:00:000  0.00 milliseconds  
    │                   │                               (
    │                   │                                   [User Agent]
    │                   │                                   Redacted To Not Change The Baselines From Run To Run
    │                   │                                   [Client Side Request Stats]
    │                   │                                   Redacted To Not Change The Baselines From Run To Run
    │                   │                               )
    │                   └── Get Cosmos Element Response(00000000-0000-0000-0000-000000000000)  Json-Component  MemberName@FilePath:42  12:00:00:000  0.00 milliseconds  
    ├── FeedIterator Read Next Async(00000000-0000-0000-0000-000000000000)  Unknown-Component  MemberName@FilePath:42  12:00:00:000  0.00 milliseconds  
    │   └── MoveNextAsync(00000000-0000-0000-0000-000000000000)  Pagination-Component  MemberName@FilePath:42  12:00:00:000  0.00 milliseconds  
    │       └── [05C1DFFFFFFFF8,05C1E7FFFFFFFA) move next(00000000-0000-0000-0000-000000000000)  Pagination-Component  MemberName@FilePath:42  12:00:00:000  0.00 milliseconds  
    │           └── Prefetch(00000000-0000-0000-0000-000000000000)  Pagination-Component  MemberName@FilePath:42  12:00:00:000  0.00 milliseconds  
    │               └── [05C1DFFFFFFFF8,05C1E7FFFFFFFA) move next(00000000-0000-0000-0000-000000000000)  Pagination-Component  MemberName@FilePath:42  12:00:00:000  0.00 milliseconds  
    │                   │   (
    │                   │       [Query Metrics]
    │                   │       Redacted To Not Change The Baselines From Run To Run
    │                   │   )
    │                   ├── Microsoft.Azure.Cosmos.Handlers.RequestInvokerHandler(00000000-0000-0000-0000-000000000000)  RequestHandler-Component  MemberName@FilePath:42  12:00:00:000  0.00 milliseconds  
    │                   │   ├── Get Collection Cache(00000000-0000-0000-0000-000000000000)  Routing-Component  MemberName@FilePath:42  12:00:00:000  0.00 milliseconds  
    │                   │   ├── Try Get Overlapping Ranges(00000000-0000-0000-0000-000000000000)  Routing-Component  MemberName@FilePath:42  12:00:00:000  0.00 milliseconds  
    │                   │   └── Microsoft.Azure.Cosmos.Handlers.RequestInvokerHandler(00000000-0000-0000-0000-000000000000)  RequestHandler-Component  MemberName@FilePath:42  12:00:00:000  0.00 milliseconds  
    │                   │       └── Send Async(00000000-0000-0000-0000-000000000000)  RequestHandler-Component  MemberName@FilePath:42  12:00:00:000  0.00 milliseconds  
    │                   │           └── Send Async(00000000-0000-0000-0000-000000000000)  RequestHandler-Component  MemberName@FilePath:42  12:00:00:000  0.00 milliseconds  
    │                   │               └── Send Async(00000000-0000-0000-0000-000000000000)  RequestHandler-Component  MemberName@FilePath:42  12:00:00:000  0.00 milliseconds  
    │                   │                   └── Send Async(00000000-0000-0000-0000-000000000000)  RequestHandler-Component  MemberName@FilePath:42  12:00:00:000  0.00 milliseconds  
    │                   │                       └── Microsoft.Azure.Documents.ServerStoreModel Transport Request(00000000-0000-0000-0000-000000000000)  Transport-Component  MemberName@FilePath:42  12:00:00:000  0.00 milliseconds  
    │                   │                               (
    │                   │                                   [User Agent]
    │                   │                                   Redacted To Not Change The Baselines From Run To Run
    │                   │                                   [Client Side Request Stats]
    │                   │                                   Redacted To Not Change The Baselines From Run To Run
    │                   │                               )
    │                   └── Get Cosmos Element Response(00000000-0000-0000-0000-000000000000)  Json-Component  MemberName@FilePath:42  12:00:00:000  0.00 milliseconds  
    └── FeedIterator Read Next Async(00000000-0000-0000-0000-000000000000)  Unknown-Component  MemberName@FilePath:42  12:00:00:000  0.00 milliseconds  
        └── MoveNextAsync(00000000-0000-0000-0000-000000000000)  Pagination-Component  MemberName@FilePath:42  12:00:00:000  0.00 milliseconds  
            └── [05C1E7FFFFFFFA,FF) move next(00000000-0000-0000-0000-000000000000)  Pagination-Component  MemberName@FilePath:42  12:00:00:000  0.00 milliseconds  
                └── Prefetch(00000000-0000-0000-0000-000000000000)  Pagination-Component  MemberName@FilePath:42  12:00:00:000  0.00 milliseconds  
                    └── [05C1E7FFFFFFFA,FF) move next(00000000-0000-0000-0000-000000000000)  Pagination-Component  MemberName@FilePath:42  12:00:00:000  0.00 milliseconds  
                        │   (
                        │       [Query Metrics]
                        │       Redacted To Not Change The Baselines From Run To Run
                        │   )
                        ├── Microsoft.Azure.Cosmos.Handlers.RequestInvokerHandler(00000000-0000-0000-0000-000000000000)  RequestHandler-Component  MemberName@FilePath:42  12:00:00:000  0.00 milliseconds  
                        │   ├── Get Collection Cache(00000000-0000-0000-0000-000000000000)  Routing-Component  MemberName@FilePath:42  12:00:00:000  0.00 milliseconds  
                        │   ├── Try Get Overlapping Ranges(00000000-0000-0000-0000-000000000000)  Routing-Component  MemberName@FilePath:42  12:00:00:000  0.00 milliseconds  
                        │   └── Microsoft.Azure.Cosmos.Handlers.RequestInvokerHandler(00000000-0000-0000-0000-000000000000)  RequestHandler-Component  MemberName@FilePath:42  12:00:00:000  0.00 milliseconds  
                        │       └── Send Async(00000000-0000-0000-0000-000000000000)  RequestHandler-Component  MemberName@FilePath:42  12:00:00:000  0.00 milliseconds  
                        │           └── Send Async(00000000-0000-0000-0000-000000000000)  RequestHandler-Component  MemberName@FilePath:42  12:00:00:000  0.00 milliseconds  
                        │               └── Send Async(00000000-0000-0000-0000-000000000000)  RequestHandler-Component  MemberName@FilePath:42  12:00:00:000  0.00 milliseconds  
                        │                   └── Send Async(00000000-0000-0000-0000-000000000000)  RequestHandler-Component  MemberName@FilePath:42  12:00:00:000  0.00 milliseconds  
                        │                       └── Microsoft.Azure.Documents.ServerStoreModel Transport Request(00000000-0000-0000-0000-000000000000)  Transport-Component  MemberName@FilePath:42  12:00:00:000  0.00 milliseconds  
                        │                               (
                        │                                   [User Agent]
                        │                                   Redacted To Not Change The Baselines From Run To Run
                        │                                   [Client Side Request Stats]
                        │                                   Redacted To Not Change The Baselines From Run To Run
                        │                               )
                        └── Get Cosmos Element Response(00000000-0000-0000-0000-000000000000)  Json-Component  MemberName@FilePath:42  12:00:00:000  0.00 milliseconds  
]]></Text>
      <Json><![CDATA[{
  "name": "Trace Forest",
  "id": "00000000-0000-0000-0000-000000000000",
  "component": "Unknown",
  "caller information": {
    "member name": "MemberName",
    "file name": "FilePath",
    "line number": 42
  },
  "start time": "12:00:00:000",
  "duration in milliseconds": 0,
  "data": {},
  "children": [
    {
      "name": "FeedIterator Read Next Async",
      "id": "00000000-0000-0000-0000-000000000000",
      "component": "Unknown",
      "caller information": {
        "member name": "MemberName",
        "file name": "FilePath",
        "line number": 42
      },
      "start time": "12:00:00:000",
      "duration in milliseconds": 0,
      "data": {},
      "children": [
        {
          "name": "Create Query Pipeline",
          "id": "00000000-0000-0000-0000-000000000000",
          "component": "Query",
          "caller information": {
            "member name": "MemberName",
            "file name": "FilePath",
            "line number": 42
          },
          "start time": "12:00:00:000",
          "duration in milliseconds": 0,
          "data": {},
          "children": [
            {
              "name": "Get Container Properties",
              "id": "00000000-0000-0000-0000-000000000000",
              "component": "Transport",
              "caller information": {
                "member name": "MemberName",
                "file name": "FilePath",
                "line number": 42
              },
              "start time": "12:00:00:000",
              "duration in milliseconds": 0,
              "data": {},
              "children": [
                {
                  "name": "Get Collection Cache",
                  "id": "00000000-0000-0000-0000-000000000000",
                  "component": "Routing",
                  "caller information": {
                    "member name": "MemberName",
                    "file name": "FilePath",
                    "line number": 42
                  },
                  "start time": "12:00:00:000",
                  "duration in milliseconds": 0,
                  "data": {},
                  "children": []
                }
              ]
            },
            {
              "name": "Service Interop Query Plan",
              "id": "00000000-0000-0000-0000-000000000000",
              "component": "Query",
              "caller information": {
                "member name": "MemberName",
                "file name": "FilePath",
                "line number": 42
              },
              "start time": "12:00:00:000",
              "duration in milliseconds": 0,
              "data": {},
              "children": []
            },
            {
              "name": "Get Partition Key Ranges",
              "id": "00000000-0000-0000-0000-000000000000",
              "component": "Routing",
              "caller information": {
                "member name": "MemberName",
                "file name": "FilePath",
                "line number": 42
              },
              "start time": "12:00:00:000",
              "duration in milliseconds": 0,
              "data": {},
              "children": []
            }
          ]
        },
        {
          "name": "MoveNextAsync",
          "id": "00000000-0000-0000-0000-000000000000",
          "component": "Pagination",
          "caller information": {
            "member name": "MemberName",
            "file name": "FilePath",
            "line number": 42
          },
          "start time": "12:00:00:000",
          "duration in milliseconds": 0,
          "data": {},
          "children": [
            {
              "name": "Prefetching",
              "id": "00000000-0000-0000-0000-000000000000",
              "component": "Pagination",
              "caller information": {
                "member name": "MemberName",
                "file name": "FilePath",
                "line number": 42
              },
              "start time": "12:00:00:000",
              "duration in milliseconds": 0,
              "data": {},
              "children": []
            },
            {
              "name": "[,05C1CFFFFFFFF8) move next",
              "id": "00000000-0000-0000-0000-000000000000",
              "component": "Pagination",
              "caller information": {
                "member name": "MemberName",
                "file name": "FilePath",
                "line number": 42
              },
              "start time": "12:00:00:000",
              "duration in milliseconds": 0,
              "data": {},
              "children": [
                {
                  "name": "Prefetch",
                  "id": "00000000-0000-0000-0000-000000000000",
                  "component": "Pagination",
                  "caller information": {
                    "member name": "MemberName",
                    "file name": "FilePath",
                    "line number": 42
                  },
                  "start time": "12:00:00:000",
                  "duration in milliseconds": 0,
                  "data": {},
                  "children": [
                    {
                      "name": "[,05C1CFFFFFFFF8) move next",
                      "id": "00000000-0000-0000-0000-000000000000",
                      "component": "Pagination",
                      "caller information": {
                        "member name": "MemberName",
                        "file name": "FilePath",
                        "line number": 42
                      },
                      "start time": "12:00:00:000",
                      "duration in milliseconds": 0,
                      "data": {
                        "Query Metrics": "Redacted To Not Change The Baselines From Run To Run"
                      },
                      "children": [
                        {
                          "name": "Microsoft.Azure.Cosmos.Handlers.RequestInvokerHandler",
                          "id": "00000000-0000-0000-0000-000000000000",
                          "component": "RequestHandler",
                          "caller information": {
                            "member name": "MemberName",
                            "file name": "FilePath",
                            "line number": 42
                          },
                          "start time": "12:00:00:000",
                          "duration in milliseconds": 0,
                          "data": {},
                          "children": [
                            {
                              "name": "Get Collection Cache",
                              "id": "00000000-0000-0000-0000-000000000000",
                              "component": "Routing",
                              "caller information": {
                                "member name": "MemberName",
                                "file name": "FilePath",
                                "line number": 42
                              },
                              "start time": "12:00:00:000",
                              "duration in milliseconds": 0,
                              "data": {},
                              "children": []
                            },
                            {
                              "name": "Try Get Overlapping Ranges",
                              "id": "00000000-0000-0000-0000-000000000000",
                              "component": "Routing",
                              "caller information": {
                                "member name": "MemberName",
                                "file name": "FilePath",
                                "line number": 42
                              },
                              "start time": "12:00:00:000",
                              "duration in milliseconds": 0,
                              "data": {},
                              "children": []
                            },
                            {
                              "name": "Microsoft.Azure.Cosmos.Handlers.RequestInvokerHandler",
                              "id": "00000000-0000-0000-0000-000000000000",
                              "component": "RequestHandler",
                              "caller information": {
                                "member name": "MemberName",
                                "file name": "FilePath",
                                "line number": 42
                              },
                              "start time": "12:00:00:000",
                              "duration in milliseconds": 0,
                              "data": {},
                              "children": [
                                {
                                  "name": "Send Async",
                                  "id": "00000000-0000-0000-0000-000000000000",
                                  "component": "RequestHandler",
                                  "caller information": {
                                    "member name": "MemberName",
                                    "file name": "FilePath",
                                    "line number": 42
                                  },
                                  "start time": "12:00:00:000",
                                  "duration in milliseconds": 0,
                                  "data": {},
                                  "children": [
                                    {
                                      "name": "Send Async",
                                      "id": "00000000-0000-0000-0000-000000000000",
                                      "component": "RequestHandler",
                                      "caller information": {
                                        "member name": "MemberName",
                                        "file name": "FilePath",
                                        "line number": 42
                                      },
                                      "start time": "12:00:00:000",
                                      "duration in milliseconds": 0,
                                      "data": {},
                                      "children": [
                                        {
                                          "name": "Send Async",
                                          "id": "00000000-0000-0000-0000-000000000000",
                                          "component": "RequestHandler",
                                          "caller information": {
                                            "member name": "MemberName",
                                            "file name": "FilePath",
                                            "line number": 42
                                          },
                                          "start time": "12:00:00:000",
                                          "duration in milliseconds": 0,
                                          "data": {},
                                          "children": [
                                            {
                                              "name": "Send Async",
                                              "id": "00000000-0000-0000-0000-000000000000",
                                              "component": "RequestHandler",
                                              "caller information": {
                                                "member name": "MemberName",
                                                "file name": "FilePath",
                                                "line number": 42
                                              },
                                              "start time": "12:00:00:000",
                                              "duration in milliseconds": 0,
                                              "data": {},
                                              "children": [
                                                {
                                                  "name": "Microsoft.Azure.Documents.ServerStoreModel Transport Request",
                                                  "id": "00000000-0000-0000-0000-000000000000",
                                                  "component": "Transport",
                                                  "caller information": {
                                                    "member name": "MemberName",
                                                    "file name": "FilePath",
                                                    "line number": 42
                                                  },
                                                  "start time": "12:00:00:000",
                                                  "duration in milliseconds": 0,
                                                  "data": {
                                                    "User Agent": "Redacted To Not Change The Baselines From Run To Run",
                                                    "Client Side Request Stats": "Redacted To Not Change The Baselines From Run To Run"
                                                  },
                                                  "children": []
                                                }
                                              ]
                                            }
                                          ]
                                        }
                                      ]
                                    }
                                  ]
                                }
                              ]
                            }
                          ]
                        },
                        {
                          "name": "Get Cosmos Element Response",
                          "id": "00000000-0000-0000-0000-000000000000",
                          "component": "Json",
                          "caller information": {
                            "member name": "MemberName",
                            "file name": "FilePath",
                            "line number": 42
                          },
                          "start time": "12:00:00:000",
                          "duration in milliseconds": 0,
                          "data": {},
                          "children": []
                        }
                      ]
                    }
                  ]
                }
              ]
            }
          ]
        }
      ]
    },
    {
      "name": "FeedIterator Read Next Async",
      "id": "00000000-0000-0000-0000-000000000000",
      "component": "Unknown",
      "caller information": {
        "member name": "MemberName",
        "file name": "FilePath",
        "line number": 42
      },
      "start time": "12:00:00:000",
      "duration in milliseconds": 0,
      "data": {},
      "children": [
        {
          "name": "MoveNextAsync",
          "id": "00000000-0000-0000-0000-000000000000",
          "component": "Pagination",
          "caller information": {
            "member name": "MemberName",
            "file name": "FilePath",
            "line number": 42
          },
          "start time": "12:00:00:000",
          "duration in milliseconds": 0,
          "data": {},
          "children": [
            {
              "name": "[05C1CFFFFFFFF8,05C1DFFFFFFFF8) move next",
              "id": "00000000-0000-0000-0000-000000000000",
              "component": "Pagination",
              "caller information": {
                "member name": "MemberName",
                "file name": "FilePath",
                "line number": 42
              },
              "start time": "12:00:00:000",
              "duration in milliseconds": 0,
              "data": {},
              "children": [
                {
                  "name": "Prefetch",
                  "id": "00000000-0000-0000-0000-000000000000",
                  "component": "Pagination",
                  "caller information": {
                    "member name": "MemberName",
                    "file name": "FilePath",
                    "line number": 42
                  },
                  "start time": "12:00:00:000",
                  "duration in milliseconds": 0,
                  "data": {},
                  "children": [
                    {
                      "name": "[05C1CFFFFFFFF8,05C1DFFFFFFFF8) move next",
                      "id": "00000000-0000-0000-0000-000000000000",
                      "component": "Pagination",
                      "caller information": {
                        "member name": "MemberName",
                        "file name": "FilePath",
                        "line number": 42
                      },
                      "start time": "12:00:00:000",
                      "duration in milliseconds": 0,
                      "data": {
                        "Query Metrics": "Redacted To Not Change The Baselines From Run To Run"
                      },
                      "children": [
                        {
                          "name": "Microsoft.Azure.Cosmos.Handlers.RequestInvokerHandler",
                          "id": "00000000-0000-0000-0000-000000000000",
                          "component": "RequestHandler",
                          "caller information": {
                            "member name": "MemberName",
                            "file name": "FilePath",
                            "line number": 42
                          },
                          "start time": "12:00:00:000",
                          "duration in milliseconds": 0,
                          "data": {},
                          "children": [
                            {
                              "name": "Get Collection Cache",
                              "id": "00000000-0000-0000-0000-000000000000",
                              "component": "Routing",
                              "caller information": {
                                "member name": "MemberName",
                                "file name": "FilePath",
                                "line number": 42
                              },
                              "start time": "12:00:00:000",
                              "duration in milliseconds": 0,
                              "data": {},
                              "children": []
                            },
                            {
                              "name": "Try Get Overlapping Ranges",
                              "id": "00000000-0000-0000-0000-000000000000",
                              "component": "Routing",
                              "caller information": {
                                "member name": "MemberName",
                                "file name": "FilePath",
                                "line number": 42
                              },
                              "start time": "12:00:00:000",
                              "duration in milliseconds": 0,
                              "data": {},
                              "children": []
                            },
                            {
                              "name": "Microsoft.Azure.Cosmos.Handlers.RequestInvokerHandler",
                              "id": "00000000-0000-0000-0000-000000000000",
                              "component": "RequestHandler",
                              "caller information": {
                                "member name": "MemberName",
                                "file name": "FilePath",
                                "line number": 42
                              },
                              "start time": "12:00:00:000",
                              "duration in milliseconds": 0,
                              "data": {},
                              "children": [
                                {
                                  "name": "Send Async",
                                  "id": "00000000-0000-0000-0000-000000000000",
                                  "component": "RequestHandler",
                                  "caller information": {
                                    "member name": "MemberName",
                                    "file name": "FilePath",
                                    "line number": 42
                                  },
                                  "start time": "12:00:00:000",
                                  "duration in milliseconds": 0,
                                  "data": {},
                                  "children": [
                                    {
                                      "name": "Send Async",
                                      "id": "00000000-0000-0000-0000-000000000000",
                                      "component": "RequestHandler",
                                      "caller information": {
                                        "member name": "MemberName",
                                        "file name": "FilePath",
                                        "line number": 42
                                      },
                                      "start time": "12:00:00:000",
                                      "duration in milliseconds": 0,
                                      "data": {},
                                      "children": [
                                        {
                                          "name": "Send Async",
                                          "id": "00000000-0000-0000-0000-000000000000",
                                          "component": "RequestHandler",
                                          "caller information": {
                                            "member name": "MemberName",
                                            "file name": "FilePath",
                                            "line number": 42
                                          },
                                          "start time": "12:00:00:000",
                                          "duration in milliseconds": 0,
                                          "data": {},
                                          "children": [
                                            {
                                              "name": "Send Async",
                                              "id": "00000000-0000-0000-0000-000000000000",
                                              "component": "RequestHandler",
                                              "caller information": {
                                                "member name": "MemberName",
                                                "file name": "FilePath",
                                                "line number": 42
                                              },
                                              "start time": "12:00:00:000",
                                              "duration in milliseconds": 0,
                                              "data": {},
                                              "children": [
                                                {
                                                  "name": "Microsoft.Azure.Documents.ServerStoreModel Transport Request",
                                                  "id": "00000000-0000-0000-0000-000000000000",
                                                  "component": "Transport",
                                                  "caller information": {
                                                    "member name": "MemberName",
                                                    "file name": "FilePath",
                                                    "line number": 42
                                                  },
                                                  "start time": "12:00:00:000",
                                                  "duration in milliseconds": 0,
                                                  "data": {
                                                    "User Agent": "Redacted To Not Change The Baselines From Run To Run",
                                                    "Client Side Request Stats": "Redacted To Not Change The Baselines From Run To Run"
                                                  },
                                                  "children": []
                                                }
                                              ]
                                            }
                                          ]
                                        }
                                      ]
                                    }
                                  ]
                                }
                              ]
                            }
                          ]
                        },
                        {
                          "name": "Get Cosmos Element Response",
                          "id": "00000000-0000-0000-0000-000000000000",
                          "component": "Json",
                          "caller information": {
                            "member name": "MemberName",
                            "file name": "FilePath",
                            "line number": 42
                          },
                          "start time": "12:00:00:000",
                          "duration in milliseconds": 0,
                          "data": {},
                          "children": []
                        }
                      ]
                    }
                  ]
                }
              ]
            }
          ]
        }
      ]
    },
    {
      "name": "FeedIterator Read Next Async",
      "id": "00000000-0000-0000-0000-000000000000",
      "component": "Unknown",
      "caller information": {
        "member name": "MemberName",
        "file name": "FilePath",
        "line number": 42
      },
      "start time": "12:00:00:000",
      "duration in milliseconds": 0,
      "data": {},
      "children": [
        {
          "name": "MoveNextAsync",
          "id": "00000000-0000-0000-0000-000000000000",
          "component": "Pagination",
          "caller information": {
            "member name": "MemberName",
            "file name": "FilePath",
            "line number": 42
          },
          "start time": "12:00:00:000",
          "duration in milliseconds": 0,
          "data": {},
          "children": [
            {
              "name": "[05C1DFFFFFFFF8,05C1E7FFFFFFFA) move next",
              "id": "00000000-0000-0000-0000-000000000000",
              "component": "Pagination",
              "caller information": {
                "member name": "MemberName",
                "file name": "FilePath",
                "line number": 42
              },
              "start time": "12:00:00:000",
              "duration in milliseconds": 0,
              "data": {},
              "children": [
                {
                  "name": "Prefetch",
                  "id": "00000000-0000-0000-0000-000000000000",
                  "component": "Pagination",
                  "caller information": {
                    "member name": "MemberName",
                    "file name": "FilePath",
                    "line number": 42
                  },
                  "start time": "12:00:00:000",
                  "duration in milliseconds": 0,
                  "data": {},
                  "children": [
                    {
                      "name": "[05C1DFFFFFFFF8,05C1E7FFFFFFFA) move next",
                      "id": "00000000-0000-0000-0000-000000000000",
                      "component": "Pagination",
                      "caller information": {
                        "member name": "MemberName",
                        "file name": "FilePath",
                        "line number": 42
                      },
                      "start time": "12:00:00:000",
                      "duration in milliseconds": 0,
                      "data": {
                        "Query Metrics": "Redacted To Not Change The Baselines From Run To Run"
                      },
                      "children": [
                        {
                          "name": "Microsoft.Azure.Cosmos.Handlers.RequestInvokerHandler",
                          "id": "00000000-0000-0000-0000-000000000000",
                          "component": "RequestHandler",
                          "caller information": {
                            "member name": "MemberName",
                            "file name": "FilePath",
                            "line number": 42
                          },
                          "start time": "12:00:00:000",
                          "duration in milliseconds": 0,
                          "data": {},
                          "children": [
                            {
                              "name": "Get Collection Cache",
                              "id": "00000000-0000-0000-0000-000000000000",
                              "component": "Routing",
                              "caller information": {
                                "member name": "MemberName",
                                "file name": "FilePath",
                                "line number": 42
                              },
                              "start time": "12:00:00:000",
                              "duration in milliseconds": 0,
                              "data": {},
                              "children": []
                            },
                            {
                              "name": "Try Get Overlapping Ranges",
                              "id": "00000000-0000-0000-0000-000000000000",
                              "component": "Routing",
                              "caller information": {
                                "member name": "MemberName",
                                "file name": "FilePath",
                                "line number": 42
                              },
                              "start time": "12:00:00:000",
                              "duration in milliseconds": 0,
                              "data": {},
                              "children": []
                            },
                            {
                              "name": "Microsoft.Azure.Cosmos.Handlers.RequestInvokerHandler",
                              "id": "00000000-0000-0000-0000-000000000000",
                              "component": "RequestHandler",
                              "caller information": {
                                "member name": "MemberName",
                                "file name": "FilePath",
                                "line number": 42
                              },
                              "start time": "12:00:00:000",
                              "duration in milliseconds": 0,
                              "data": {},
                              "children": [
                                {
                                  "name": "Send Async",
                                  "id": "00000000-0000-0000-0000-000000000000",
                                  "component": "RequestHandler",
                                  "caller information": {
                                    "member name": "MemberName",
                                    "file name": "FilePath",
                                    "line number": 42
                                  },
                                  "start time": "12:00:00:000",
                                  "duration in milliseconds": 0,
                                  "data": {},
                                  "children": [
                                    {
                                      "name": "Send Async",
                                      "id": "00000000-0000-0000-0000-000000000000",
                                      "component": "RequestHandler",
                                      "caller information": {
                                        "member name": "MemberName",
                                        "file name": "FilePath",
                                        "line number": 42
                                      },
                                      "start time": "12:00:00:000",
                                      "duration in milliseconds": 0,
                                      "data": {},
                                      "children": [
                                        {
                                          "name": "Send Async",
                                          "id": "00000000-0000-0000-0000-000000000000",
                                          "component": "RequestHandler",
                                          "caller information": {
                                            "member name": "MemberName",
                                            "file name": "FilePath",
                                            "line number": 42
                                          },
                                          "start time": "12:00:00:000",
                                          "duration in milliseconds": 0,
                                          "data": {},
                                          "children": [
                                            {
                                              "name": "Send Async",
                                              "id": "00000000-0000-0000-0000-000000000000",
                                              "component": "RequestHandler",
                                              "caller information": {
                                                "member name": "MemberName",
                                                "file name": "FilePath",
                                                "line number": 42
                                              },
                                              "start time": "12:00:00:000",
                                              "duration in milliseconds": 0,
                                              "data": {},
                                              "children": [
                                                {
                                                  "name": "Microsoft.Azure.Documents.ServerStoreModel Transport Request",
                                                  "id": "00000000-0000-0000-0000-000000000000",
                                                  "component": "Transport",
                                                  "caller information": {
                                                    "member name": "MemberName",
                                                    "file name": "FilePath",
                                                    "line number": 42
                                                  },
                                                  "start time": "12:00:00:000",
                                                  "duration in milliseconds": 0,
                                                  "data": {
                                                    "User Agent": "Redacted To Not Change The Baselines From Run To Run",
                                                    "Client Side Request Stats": "Redacted To Not Change The Baselines From Run To Run"
                                                  },
                                                  "children": []
                                                }
                                              ]
                                            }
                                          ]
                                        }
                                      ]
                                    }
                                  ]
                                }
                              ]
                            }
                          ]
                        },
                        {
                          "name": "Get Cosmos Element Response",
                          "id": "00000000-0000-0000-0000-000000000000",
                          "component": "Json",
                          "caller information": {
                            "member name": "MemberName",
                            "file name": "FilePath",
                            "line number": 42
                          },
                          "start time": "12:00:00:000",
                          "duration in milliseconds": 0,
                          "data": {},
                          "children": []
                        }
                      ]
                    }
                  ]
                }
              ]
            }
          ]
        }
      ]
    },
    {
      "name": "FeedIterator Read Next Async",
      "id": "00000000-0000-0000-0000-000000000000",
      "component": "Unknown",
      "caller information": {
        "member name": "MemberName",
        "file name": "FilePath",
        "line number": 42
      },
      "start time": "12:00:00:000",
      "duration in milliseconds": 0,
      "data": {},
      "children": [
        {
          "name": "MoveNextAsync",
          "id": "00000000-0000-0000-0000-000000000000",
          "component": "Pagination",
          "caller information": {
            "member name": "MemberName",
            "file name": "FilePath",
            "line number": 42
          },
          "start time": "12:00:00:000",
          "duration in milliseconds": 0,
          "data": {},
          "children": [
            {
              "name": "[05C1E7FFFFFFFA,FF) move next",
              "id": "00000000-0000-0000-0000-000000000000",
              "component": "Pagination",
              "caller information": {
                "member name": "MemberName",
                "file name": "FilePath",
                "line number": 42
              },
              "start time": "12:00:00:000",
              "duration in milliseconds": 0,
              "data": {},
              "children": [
                {
                  "name": "Prefetch",
                  "id": "00000000-0000-0000-0000-000000000000",
                  "component": "Pagination",
                  "caller information": {
                    "member name": "MemberName",
                    "file name": "FilePath",
                    "line number": 42
                  },
                  "start time": "12:00:00:000",
                  "duration in milliseconds": 0,
                  "data": {},
                  "children": [
                    {
                      "name": "[05C1E7FFFFFFFA,FF) move next",
                      "id": "00000000-0000-0000-0000-000000000000",
                      "component": "Pagination",
                      "caller information": {
                        "member name": "MemberName",
                        "file name": "FilePath",
                        "line number": 42
                      },
                      "start time": "12:00:00:000",
                      "duration in milliseconds": 0,
                      "data": {
                        "Query Metrics": "Redacted To Not Change The Baselines From Run To Run"
                      },
                      "children": [
                        {
                          "name": "Microsoft.Azure.Cosmos.Handlers.RequestInvokerHandler",
                          "id": "00000000-0000-0000-0000-000000000000",
                          "component": "RequestHandler",
                          "caller information": {
                            "member name": "MemberName",
                            "file name": "FilePath",
                            "line number": 42
                          },
                          "start time": "12:00:00:000",
                          "duration in milliseconds": 0,
                          "data": {},
                          "children": [
                            {
                              "name": "Get Collection Cache",
                              "id": "00000000-0000-0000-0000-000000000000",
                              "component": "Routing",
                              "caller information": {
                                "member name": "MemberName",
                                "file name": "FilePath",
                                "line number": 42
                              },
                              "start time": "12:00:00:000",
                              "duration in milliseconds": 0,
                              "data": {},
                              "children": []
                            },
                            {
                              "name": "Try Get Overlapping Ranges",
                              "id": "00000000-0000-0000-0000-000000000000",
                              "component": "Routing",
                              "caller information": {
                                "member name": "MemberName",
                                "file name": "FilePath",
                                "line number": 42
                              },
                              "start time": "12:00:00:000",
                              "duration in milliseconds": 0,
                              "data": {},
                              "children": []
                            },
                            {
                              "name": "Microsoft.Azure.Cosmos.Handlers.RequestInvokerHandler",
                              "id": "00000000-0000-0000-0000-000000000000",
                              "component": "RequestHandler",
                              "caller information": {
                                "member name": "MemberName",
                                "file name": "FilePath",
                                "line number": 42
                              },
                              "start time": "12:00:00:000",
                              "duration in milliseconds": 0,
                              "data": {},
                              "children": [
                                {
                                  "name": "Send Async",
                                  "id": "00000000-0000-0000-0000-000000000000",
                                  "component": "RequestHandler",
                                  "caller information": {
                                    "member name": "MemberName",
                                    "file name": "FilePath",
                                    "line number": 42
                                  },
                                  "start time": "12:00:00:000",
                                  "duration in milliseconds": 0,
                                  "data": {},
                                  "children": [
                                    {
                                      "name": "Send Async",
                                      "id": "00000000-0000-0000-0000-000000000000",
                                      "component": "RequestHandler",
                                      "caller information": {
                                        "member name": "MemberName",
                                        "file name": "FilePath",
                                        "line number": 42
                                      },
                                      "start time": "12:00:00:000",
                                      "duration in milliseconds": 0,
                                      "data": {},
                                      "children": [
                                        {
                                          "name": "Send Async",
                                          "id": "00000000-0000-0000-0000-000000000000",
                                          "component": "RequestHandler",
                                          "caller information": {
                                            "member name": "MemberName",
                                            "file name": "FilePath",
                                            "line number": 42
                                          },
                                          "start time": "12:00:00:000",
                                          "duration in milliseconds": 0,
                                          "data": {},
                                          "children": [
                                            {
                                              "name": "Send Async",
                                              "id": "00000000-0000-0000-0000-000000000000",
                                              "component": "RequestHandler",
                                              "caller information": {
                                                "member name": "MemberName",
                                                "file name": "FilePath",
                                                "line number": 42
                                              },
                                              "start time": "12:00:00:000",
                                              "duration in milliseconds": 0,
                                              "data": {},
                                              "children": [
                                                {
                                                  "name": "Microsoft.Azure.Documents.ServerStoreModel Transport Request",
                                                  "id": "00000000-0000-0000-0000-000000000000",
                                                  "component": "Transport",
                                                  "caller information": {
                                                    "member name": "MemberName",
                                                    "file name": "FilePath",
                                                    "line number": 42
                                                  },
                                                  "start time": "12:00:00:000",
                                                  "duration in milliseconds": 0,
                                                  "data": {
                                                    "User Agent": "Redacted To Not Change The Baselines From Run To Run",
                                                    "Client Side Request Stats": "Redacted To Not Change The Baselines From Run To Run"
                                                  },
                                                  "children": []
                                                }
                                              ]
                                            }
                                          ]
                                        }
                                      ]
                                    }
                                  ]
                                }
                              ]
                            }
                          ]
                        },
                        {
                          "name": "Get Cosmos Element Response",
                          "id": "00000000-0000-0000-0000-000000000000",
                          "component": "Json",
                          "caller information": {
                            "member name": "MemberName",
                            "file name": "FilePath",
                            "line number": 42
                          },
                          "start time": "12:00:00:000",
                          "duration in milliseconds": 0,
                          "data": {},
                          "children": []
                        }
                      ]
                    }
                  ]
                }
              ]
            }
          ]
        }
      ]
    }
  ]
}]]></Json>
    </Output>
  </Result>
  <Result>
    <Input>
      <Description>Query Public API Typed</Description>
      <Setup><![CDATA[
    FeedIterator<JToken> feedIterator = container.GetItemQueryIterator<JToken>(
        queryText: "SELECT * FROM c");

    List<ITrace> traces = new List<ITrace>();

    while (feedIterator.HasMoreResults)
    {
        FeedResponse<JToken> responseMessage = await feedIterator.ReadNextAsync(cancellationToken: default);
        ITrace trace = ((CosmosTraceDiagnostics)responseMessage.Diagnostics).Value;
        traces.Add(trace);
    }

    ITrace traceForest = TraceJoiner.JoinTraces(traces);
]]></Setup>
    </Input>
    <Output>
      <Text><![CDATA[.
<<<<<<< HEAD
└── Trace Forest(00000000-0000-0000-0000-000000000000)  Unknown-Component  MemberName@FilePath:42  12:00:00:000  0.00 milliseconds  
    ├── Typed FeedIterator ReadNextAsync(00000000-0000-0000-0000-000000000000)  Unknown-Component  MemberName@FilePath:42  12:00:00:000  0.00 milliseconds  
    │   ├── Create Query Pipeline(00000000-0000-0000-0000-000000000000)  Query-Component  MemberName@FilePath:42  12:00:00:000  0.00 milliseconds  
    │   │   ├── Get Container Properties(00000000-0000-0000-0000-000000000000)  Transport-Component  MemberName@FilePath:42  12:00:00:000  0.00 milliseconds  
    │   │   │   └── Get Collection Cache(00000000-0000-0000-0000-000000000000)  Routing-Component  MemberName@FilePath:42  12:00:00:000  0.00 milliseconds  
    │   │   ├── Service Interop Query Plan(00000000-0000-0000-0000-000000000000)  Query-Component  MemberName@FilePath:42  12:00:00:000  0.00 milliseconds  
    │   │   └── Get Partition Key Ranges(00000000-0000-0000-0000-000000000000)  Routing-Component  MemberName@FilePath:42  12:00:00:000  0.00 milliseconds  
    │   └── MoveNextAsync(00000000-0000-0000-0000-000000000000)  Pagination-Component  MemberName@FilePath:42  12:00:00:000  0.00 milliseconds  
    │       ├── Prefetching(00000000-0000-0000-0000-000000000000)  Pagination-Component  MemberName@FilePath:42  12:00:00:000  0.00 milliseconds  
    │       └── [,05C1CFFFFFFFF8) move next(00000000-0000-0000-0000-000000000000)  Pagination-Component  MemberName@FilePath:42  12:00:00:000  0.00 milliseconds  
    │           └── Prefetch(00000000-0000-0000-0000-000000000000)  Pagination-Component  MemberName@FilePath:42  12:00:00:000  0.00 milliseconds  
    │               └── [,05C1CFFFFFFFF8) move next(00000000-0000-0000-0000-000000000000)  Pagination-Component  MemberName@FilePath:42  12:00:00:000  0.00 milliseconds  
    │                   │   (
    │                   │       [Query Metrics]
    │                   │       Redacted To Not Change The Baselines From Run To Run
    │                   │   )
    │                   ├── Microsoft.Azure.Cosmos.Handlers.RequestInvokerHandler(00000000-0000-0000-0000-000000000000)  RequestHandler-Component  MemberName@FilePath:42  12:00:00:000  0.00 milliseconds  
    │                   │   ├── Get Collection Cache(00000000-0000-0000-0000-000000000000)  Routing-Component  MemberName@FilePath:42  12:00:00:000  0.00 milliseconds  
    │                   │   ├── Try Get Overlapping Ranges(00000000-0000-0000-0000-000000000000)  Routing-Component  MemberName@FilePath:42  12:00:00:000  0.00 milliseconds  
    │                   │   └── Microsoft.Azure.Cosmos.Handlers.RequestInvokerHandler(00000000-0000-0000-0000-000000000000)  RequestHandler-Component  MemberName@FilePath:42  12:00:00:000  0.00 milliseconds  
    │                   │       └── Send Async(00000000-0000-0000-0000-000000000000)  RequestHandler-Component  MemberName@FilePath:42  12:00:00:000  0.00 milliseconds  
    │                   │           └── Send Async(00000000-0000-0000-0000-000000000000)  RequestHandler-Component  MemberName@FilePath:42  12:00:00:000  0.00 milliseconds  
    │                   │               └── Send Async(00000000-0000-0000-0000-000000000000)  RequestHandler-Component  MemberName@FilePath:42  12:00:00:000  0.00 milliseconds  
    │                   │                   └── Send Async(00000000-0000-0000-0000-000000000000)  RequestHandler-Component  MemberName@FilePath:42  12:00:00:000  0.00 milliseconds  
    │                   │                       └── Microsoft.Azure.Documents.ServerStoreModel Transport Request(00000000-0000-0000-0000-000000000000)  Transport-Component  MemberName@FilePath:42  12:00:00:000  0.00 milliseconds  
    │                   │                               (
    │                   │                                   [User Agent]
    │                   │                                   Redacted To Not Change The Baselines From Run To Run
    │                   │                                   [Client Side Request Stats]
    │                   │                                   Redacted To Not Change The Baselines From Run To Run
    │                   │                               )
    │                   └── Get Cosmos Element Response(00000000-0000-0000-0000-000000000000)  Json-Component  MemberName@FilePath:42  12:00:00:000  0.00 milliseconds  
    ├── Typed FeedIterator ReadNextAsync(00000000-0000-0000-0000-000000000000)  Unknown-Component  MemberName@FilePath:42  12:00:00:000  0.00 milliseconds  
    │   └── MoveNextAsync(00000000-0000-0000-0000-000000000000)  Pagination-Component  MemberName@FilePath:42  12:00:00:000  0.00 milliseconds  
    │       └── [05C1CFFFFFFFF8,05C1DFFFFFFFF8) move next(00000000-0000-0000-0000-000000000000)  Pagination-Component  MemberName@FilePath:42  12:00:00:000  0.00 milliseconds  
    │           └── Prefetch(00000000-0000-0000-0000-000000000000)  Pagination-Component  MemberName@FilePath:42  12:00:00:000  0.00 milliseconds  
    │               └── [05C1CFFFFFFFF8,05C1DFFFFFFFF8) move next(00000000-0000-0000-0000-000000000000)  Pagination-Component  MemberName@FilePath:42  12:00:00:000  0.00 milliseconds  
    │                   │   (
    │                   │       [Query Metrics]
    │                   │       Redacted To Not Change The Baselines From Run To Run
    │                   │   )
    │                   ├── Microsoft.Azure.Cosmos.Handlers.RequestInvokerHandler(00000000-0000-0000-0000-000000000000)  RequestHandler-Component  MemberName@FilePath:42  12:00:00:000  0.00 milliseconds  
    │                   │   ├── Get Collection Cache(00000000-0000-0000-0000-000000000000)  Routing-Component  MemberName@FilePath:42  12:00:00:000  0.00 milliseconds  
    │                   │   ├── Try Get Overlapping Ranges(00000000-0000-0000-0000-000000000000)  Routing-Component  MemberName@FilePath:42  12:00:00:000  0.00 milliseconds  
    │                   │   └── Microsoft.Azure.Cosmos.Handlers.RequestInvokerHandler(00000000-0000-0000-0000-000000000000)  RequestHandler-Component  MemberName@FilePath:42  12:00:00:000  0.00 milliseconds  
    │                   │       └── Send Async(00000000-0000-0000-0000-000000000000)  RequestHandler-Component  MemberName@FilePath:42  12:00:00:000  0.00 milliseconds  
    │                   │           └── Send Async(00000000-0000-0000-0000-000000000000)  RequestHandler-Component  MemberName@FilePath:42  12:00:00:000  0.00 milliseconds  
    │                   │               └── Send Async(00000000-0000-0000-0000-000000000000)  RequestHandler-Component  MemberName@FilePath:42  12:00:00:000  0.00 milliseconds  
    │                   │                   └── Send Async(00000000-0000-0000-0000-000000000000)  RequestHandler-Component  MemberName@FilePath:42  12:00:00:000  0.00 milliseconds  
    │                   │                       └── Microsoft.Azure.Documents.ServerStoreModel Transport Request(00000000-0000-0000-0000-000000000000)  Transport-Component  MemberName@FilePath:42  12:00:00:000  0.00 milliseconds  
    │                   │                               (
    │                   │                                   [User Agent]
    │                   │                                   Redacted To Not Change The Baselines From Run To Run
    │                   │                                   [Client Side Request Stats]
    │                   │                                   Redacted To Not Change The Baselines From Run To Run
    │                   │                               )
    │                   └── Get Cosmos Element Response(00000000-0000-0000-0000-000000000000)  Json-Component  MemberName@FilePath:42  12:00:00:000  0.00 milliseconds  
    ├── Typed FeedIterator ReadNextAsync(00000000-0000-0000-0000-000000000000)  Unknown-Component  MemberName@FilePath:42  12:00:00:000  0.00 milliseconds  
    │   └── MoveNextAsync(00000000-0000-0000-0000-000000000000)  Pagination-Component  MemberName@FilePath:42  12:00:00:000  0.00 milliseconds  
    │       └── [05C1DFFFFFFFF8,05C1E7FFFFFFFA) move next(00000000-0000-0000-0000-000000000000)  Pagination-Component  MemberName@FilePath:42  12:00:00:000  0.00 milliseconds  
    │           └── Prefetch(00000000-0000-0000-0000-000000000000)  Pagination-Component  MemberName@FilePath:42  12:00:00:000  0.00 milliseconds  
    │               └── [05C1DFFFFFFFF8,05C1E7FFFFFFFA) move next(00000000-0000-0000-0000-000000000000)  Pagination-Component  MemberName@FilePath:42  12:00:00:000  0.00 milliseconds  
    │                   │   (
    │                   │       [Query Metrics]
    │                   │       Redacted To Not Change The Baselines From Run To Run
    │                   │   )
    │                   ├── Microsoft.Azure.Cosmos.Handlers.RequestInvokerHandler(00000000-0000-0000-0000-000000000000)  RequestHandler-Component  MemberName@FilePath:42  12:00:00:000  0.00 milliseconds  
    │                   │   ├── Get Collection Cache(00000000-0000-0000-0000-000000000000)  Routing-Component  MemberName@FilePath:42  12:00:00:000  0.00 milliseconds  
    │                   │   ├── Try Get Overlapping Ranges(00000000-0000-0000-0000-000000000000)  Routing-Component  MemberName@FilePath:42  12:00:00:000  0.00 milliseconds  
    │                   │   └── Microsoft.Azure.Cosmos.Handlers.RequestInvokerHandler(00000000-0000-0000-0000-000000000000)  RequestHandler-Component  MemberName@FilePath:42  12:00:00:000  0.00 milliseconds  
    │                   │       └── Send Async(00000000-0000-0000-0000-000000000000)  RequestHandler-Component  MemberName@FilePath:42  12:00:00:000  0.00 milliseconds  
    │                   │           └── Send Async(00000000-0000-0000-0000-000000000000)  RequestHandler-Component  MemberName@FilePath:42  12:00:00:000  0.00 milliseconds  
    │                   │               └── Send Async(00000000-0000-0000-0000-000000000000)  RequestHandler-Component  MemberName@FilePath:42  12:00:00:000  0.00 milliseconds  
    │                   │                   └── Send Async(00000000-0000-0000-0000-000000000000)  RequestHandler-Component  MemberName@FilePath:42  12:00:00:000  0.00 milliseconds  
    │                   │                       └── Microsoft.Azure.Documents.ServerStoreModel Transport Request(00000000-0000-0000-0000-000000000000)  Transport-Component  MemberName@FilePath:42  12:00:00:000  0.00 milliseconds  
    │                   │                               (
    │                   │                                   [User Agent]
    │                   │                                   Redacted To Not Change The Baselines From Run To Run
    │                   │                                   [Client Side Request Stats]
    │                   │                                   Redacted To Not Change The Baselines From Run To Run
    │                   │                               )
    │                   └── Get Cosmos Element Response(00000000-0000-0000-0000-000000000000)  Json-Component  MemberName@FilePath:42  12:00:00:000  0.00 milliseconds  
    └── Typed FeedIterator ReadNextAsync(00000000-0000-0000-0000-000000000000)  Unknown-Component  MemberName@FilePath:42  12:00:00:000  0.00 milliseconds  
        └── MoveNextAsync(00000000-0000-0000-0000-000000000000)  Pagination-Component  MemberName@FilePath:42  12:00:00:000  0.00 milliseconds  
            └── [05C1E7FFFFFFFA,FF) move next(00000000-0000-0000-0000-000000000000)  Pagination-Component  MemberName@FilePath:42  12:00:00:000  0.00 milliseconds  
                └── Prefetch(00000000-0000-0000-0000-000000000000)  Pagination-Component  MemberName@FilePath:42  12:00:00:000  0.00 milliseconds  
                    └── [05C1E7FFFFFFFA,FF) move next(00000000-0000-0000-0000-000000000000)  Pagination-Component  MemberName@FilePath:42  12:00:00:000  0.00 milliseconds  
                        │   (
                        │       [Query Metrics]
                        │       Redacted To Not Change The Baselines From Run To Run
                        │   )
                        ├── Microsoft.Azure.Cosmos.Handlers.RequestInvokerHandler(00000000-0000-0000-0000-000000000000)  RequestHandler-Component  MemberName@FilePath:42  12:00:00:000  0.00 milliseconds  
                        │   ├── Get Collection Cache(00000000-0000-0000-0000-000000000000)  Routing-Component  MemberName@FilePath:42  12:00:00:000  0.00 milliseconds  
                        │   ├── Try Get Overlapping Ranges(00000000-0000-0000-0000-000000000000)  Routing-Component  MemberName@FilePath:42  12:00:00:000  0.00 milliseconds  
                        │   └── Microsoft.Azure.Cosmos.Handlers.RequestInvokerHandler(00000000-0000-0000-0000-000000000000)  RequestHandler-Component  MemberName@FilePath:42  12:00:00:000  0.00 milliseconds  
                        │       └── Send Async(00000000-0000-0000-0000-000000000000)  RequestHandler-Component  MemberName@FilePath:42  12:00:00:000  0.00 milliseconds  
                        │           └── Send Async(00000000-0000-0000-0000-000000000000)  RequestHandler-Component  MemberName@FilePath:42  12:00:00:000  0.00 milliseconds  
                        │               └── Send Async(00000000-0000-0000-0000-000000000000)  RequestHandler-Component  MemberName@FilePath:42  12:00:00:000  0.00 milliseconds  
                        │                   └── Send Async(00000000-0000-0000-0000-000000000000)  RequestHandler-Component  MemberName@FilePath:42  12:00:00:000  0.00 milliseconds  
                        │                       └── Microsoft.Azure.Documents.ServerStoreModel Transport Request(00000000-0000-0000-0000-000000000000)  Transport-Component  MemberName@FilePath:42  12:00:00:000  0.00 milliseconds  
                        │                               (
                        │                                   [User Agent]
                        │                                   Redacted To Not Change The Baselines From Run To Run
                        │                                   [Client Side Request Stats]
                        │                                   Redacted To Not Change The Baselines From Run To Run
                        │                               )
                        └── Get Cosmos Element Response(00000000-0000-0000-0000-000000000000)  Json-Component  MemberName@FilePath:42  12:00:00:000  0.00 milliseconds  
=======
└── Trace Forest(00000000-0000-0000-0000-000000000000)  Unknown-Component  12:00:00:000  0.00 milliseconds  
    ├── Typed FeedIterator ReadNextAsync(00000000-0000-0000-0000-000000000000)  Unknown-Component  12:00:00:000  0.00 milliseconds  
    │   ├── Create Query Pipeline(00000000-0000-0000-0000-000000000000)  Query-Component  12:00:00:000  0.00 milliseconds  
    │   │   ├── Get Container Properties(00000000-0000-0000-0000-000000000000)  Transport-Component  12:00:00:000  0.00 milliseconds  
    │   │   │   └── Get Collection Cache(00000000-0000-0000-0000-000000000000)  Routing-Component  12:00:00:000  0.00 milliseconds  
    │   │   ├── Service Interop Query Plan(00000000-0000-0000-0000-000000000000)  Query-Component  12:00:00:000  0.00 milliseconds  
    │   │   └── Get Partition Key Ranges(00000000-0000-0000-0000-000000000000)  Routing-Component  12:00:00:000  0.00 milliseconds  
    │   ├── MoveNextAsync(00000000-0000-0000-0000-000000000000)  Pagination-Component  12:00:00:000  0.00 milliseconds  
    │   │   ├── Prefetching(00000000-0000-0000-0000-000000000000)  Pagination-Component  12:00:00:000  0.00 milliseconds  
    │   │   └── [,05C1CFFFFFFFF8) move next(00000000-0000-0000-0000-000000000000)  Pagination-Component  12:00:00:000  0.00 milliseconds  
    │   │       └── Prefetch(00000000-0000-0000-0000-000000000000)  Pagination-Component  12:00:00:000  0.00 milliseconds  
    │   │           └── [,05C1CFFFFFFFF8) move next(00000000-0000-0000-0000-000000000000)  Pagination-Component  12:00:00:000  0.00 milliseconds  
    │   │               │   (
    │   │               │       [Query Metrics]
    │   │               │       Redacted To Not Change The Baselines From Run To Run
    │   │               │   )
    │   │               ├── Microsoft.Azure.Cosmos.Handlers.RequestInvokerHandler(00000000-0000-0000-0000-000000000000)  RequestHandler-Component  12:00:00:000  0.00 milliseconds  
    │   │               │   ├── Get Collection Cache(00000000-0000-0000-0000-000000000000)  Routing-Component  12:00:00:000  0.00 milliseconds  
    │   │               │   ├── Try Get Overlapping Ranges(00000000-0000-0000-0000-000000000000)  Routing-Component  12:00:00:000  0.00 milliseconds  
    │   │               │   └── Microsoft.Azure.Cosmos.Handlers.RequestInvokerHandler(00000000-0000-0000-0000-000000000000)  RequestHandler-Component  12:00:00:000  0.00 milliseconds  
    │   │               │       └── Send Async(00000000-0000-0000-0000-000000000000)  RequestHandler-Component  12:00:00:000  0.00 milliseconds  
    │   │               │           └── Send Async(00000000-0000-0000-0000-000000000000)  RequestHandler-Component  12:00:00:000  0.00 milliseconds  
    │   │               │               └── Send Async(00000000-0000-0000-0000-000000000000)  RequestHandler-Component  12:00:00:000  0.00 milliseconds  
    │   │               │                   └── Send Async(00000000-0000-0000-0000-000000000000)  RequestHandler-Component  12:00:00:000  0.00 milliseconds  
    │   │               │                       └── Microsoft.Azure.Documents.ServerStoreModel Transport Request(00000000-0000-0000-0000-000000000000)  Transport-Component  12:00:00:000  0.00 milliseconds  
    │   │               │                               (
    │   │               │                                   [User Agent]
    │   │               │                                   Redacted To Not Change The Baselines From Run To Run
    │   │               │                                   [Client Side Request Stats]
    │   │               │                                   Redacted To Not Change The Baselines From Run To Run
    │   │               │                               )
    │   │               └── Get Cosmos Element Response(00000000-0000-0000-0000-000000000000)  Json-Component  12:00:00:000  0.00 milliseconds  
    │   └── POCO Materialization(00000000-0000-0000-0000-000000000000)  Poco-Component  12:00:00:000  0.00 milliseconds  
    ├── Typed FeedIterator ReadNextAsync(00000000-0000-0000-0000-000000000000)  Unknown-Component  12:00:00:000  0.00 milliseconds  
    │   ├── MoveNextAsync(00000000-0000-0000-0000-000000000000)  Pagination-Component  12:00:00:000  0.00 milliseconds  
    │   │   └── [05C1CFFFFFFFF8,05C1DFFFFFFFF8) move next(00000000-0000-0000-0000-000000000000)  Pagination-Component  12:00:00:000  0.00 milliseconds  
    │   │       └── Prefetch(00000000-0000-0000-0000-000000000000)  Pagination-Component  12:00:00:000  0.00 milliseconds  
    │   │           └── [05C1CFFFFFFFF8,05C1DFFFFFFFF8) move next(00000000-0000-0000-0000-000000000000)  Pagination-Component  12:00:00:000  0.00 milliseconds  
    │   │               │   (
    │   │               │       [Query Metrics]
    │   │               │       Redacted To Not Change The Baselines From Run To Run
    │   │               │   )
    │   │               ├── Microsoft.Azure.Cosmos.Handlers.RequestInvokerHandler(00000000-0000-0000-0000-000000000000)  RequestHandler-Component  12:00:00:000  0.00 milliseconds  
    │   │               │   ├── Get Collection Cache(00000000-0000-0000-0000-000000000000)  Routing-Component  12:00:00:000  0.00 milliseconds  
    │   │               │   ├── Try Get Overlapping Ranges(00000000-0000-0000-0000-000000000000)  Routing-Component  12:00:00:000  0.00 milliseconds  
    │   │               │   └── Microsoft.Azure.Cosmos.Handlers.RequestInvokerHandler(00000000-0000-0000-0000-000000000000)  RequestHandler-Component  12:00:00:000  0.00 milliseconds  
    │   │               │       └── Send Async(00000000-0000-0000-0000-000000000000)  RequestHandler-Component  12:00:00:000  0.00 milliseconds  
    │   │               │           └── Send Async(00000000-0000-0000-0000-000000000000)  RequestHandler-Component  12:00:00:000  0.00 milliseconds  
    │   │               │               └── Send Async(00000000-0000-0000-0000-000000000000)  RequestHandler-Component  12:00:00:000  0.00 milliseconds  
    │   │               │                   └── Send Async(00000000-0000-0000-0000-000000000000)  RequestHandler-Component  12:00:00:000  0.00 milliseconds  
    │   │               │                       └── Microsoft.Azure.Documents.ServerStoreModel Transport Request(00000000-0000-0000-0000-000000000000)  Transport-Component  12:00:00:000  0.00 milliseconds  
    │   │               │                               (
    │   │               │                                   [User Agent]
    │   │               │                                   Redacted To Not Change The Baselines From Run To Run
    │   │               │                                   [Client Side Request Stats]
    │   │               │                                   Redacted To Not Change The Baselines From Run To Run
    │   │               │                               )
    │   │               └── Get Cosmos Element Response(00000000-0000-0000-0000-000000000000)  Json-Component  12:00:00:000  0.00 milliseconds  
    │   └── POCO Materialization(00000000-0000-0000-0000-000000000000)  Poco-Component  12:00:00:000  0.00 milliseconds  
    ├── Typed FeedIterator ReadNextAsync(00000000-0000-0000-0000-000000000000)  Unknown-Component  12:00:00:000  0.00 milliseconds  
    │   ├── MoveNextAsync(00000000-0000-0000-0000-000000000000)  Pagination-Component  12:00:00:000  0.00 milliseconds  
    │   │   └── [05C1DFFFFFFFF8,05C1E7FFFFFFFA) move next(00000000-0000-0000-0000-000000000000)  Pagination-Component  12:00:00:000  0.00 milliseconds  
    │   │       └── Prefetch(00000000-0000-0000-0000-000000000000)  Pagination-Component  12:00:00:000  0.00 milliseconds  
    │   │           └── [05C1DFFFFFFFF8,05C1E7FFFFFFFA) move next(00000000-0000-0000-0000-000000000000)  Pagination-Component  12:00:00:000  0.00 milliseconds  
    │   │               │   (
    │   │               │       [Query Metrics]
    │   │               │       Redacted To Not Change The Baselines From Run To Run
    │   │               │   )
    │   │               ├── Microsoft.Azure.Cosmos.Handlers.RequestInvokerHandler(00000000-0000-0000-0000-000000000000)  RequestHandler-Component  12:00:00:000  0.00 milliseconds  
    │   │               │   ├── Get Collection Cache(00000000-0000-0000-0000-000000000000)  Routing-Component  12:00:00:000  0.00 milliseconds  
    │   │               │   ├── Try Get Overlapping Ranges(00000000-0000-0000-0000-000000000000)  Routing-Component  12:00:00:000  0.00 milliseconds  
    │   │               │   └── Microsoft.Azure.Cosmos.Handlers.RequestInvokerHandler(00000000-0000-0000-0000-000000000000)  RequestHandler-Component  12:00:00:000  0.00 milliseconds  
    │   │               │       └── Send Async(00000000-0000-0000-0000-000000000000)  RequestHandler-Component  12:00:00:000  0.00 milliseconds  
    │   │               │           └── Send Async(00000000-0000-0000-0000-000000000000)  RequestHandler-Component  12:00:00:000  0.00 milliseconds  
    │   │               │               └── Send Async(00000000-0000-0000-0000-000000000000)  RequestHandler-Component  12:00:00:000  0.00 milliseconds  
    │   │               │                   └── Send Async(00000000-0000-0000-0000-000000000000)  RequestHandler-Component  12:00:00:000  0.00 milliseconds  
    │   │               │                       └── Microsoft.Azure.Documents.ServerStoreModel Transport Request(00000000-0000-0000-0000-000000000000)  Transport-Component  12:00:00:000  0.00 milliseconds  
    │   │               │                               (
    │   │               │                                   [User Agent]
    │   │               │                                   Redacted To Not Change The Baselines From Run To Run
    │   │               │                                   [Client Side Request Stats]
    │   │               │                                   Redacted To Not Change The Baselines From Run To Run
    │   │               │                               )
    │   │               └── Get Cosmos Element Response(00000000-0000-0000-0000-000000000000)  Json-Component  12:00:00:000  0.00 milliseconds  
    │   └── POCO Materialization(00000000-0000-0000-0000-000000000000)  Poco-Component  12:00:00:000  0.00 milliseconds  
    └── Typed FeedIterator ReadNextAsync(00000000-0000-0000-0000-000000000000)  Unknown-Component  12:00:00:000  0.00 milliseconds  
        ├── MoveNextAsync(00000000-0000-0000-0000-000000000000)  Pagination-Component  12:00:00:000  0.00 milliseconds  
        │   └── [05C1E7FFFFFFFA,FF) move next(00000000-0000-0000-0000-000000000000)  Pagination-Component  12:00:00:000  0.00 milliseconds  
        │       └── Prefetch(00000000-0000-0000-0000-000000000000)  Pagination-Component  12:00:00:000  0.00 milliseconds  
        │           └── [05C1E7FFFFFFFA,FF) move next(00000000-0000-0000-0000-000000000000)  Pagination-Component  12:00:00:000  0.00 milliseconds  
        │               │   (
        │               │       [Query Metrics]
        │               │       Redacted To Not Change The Baselines From Run To Run
        │               │   )
        │               ├── Microsoft.Azure.Cosmos.Handlers.RequestInvokerHandler(00000000-0000-0000-0000-000000000000)  RequestHandler-Component  12:00:00:000  0.00 milliseconds  
        │               │   ├── Get Collection Cache(00000000-0000-0000-0000-000000000000)  Routing-Component  12:00:00:000  0.00 milliseconds  
        │               │   ├── Try Get Overlapping Ranges(00000000-0000-0000-0000-000000000000)  Routing-Component  12:00:00:000  0.00 milliseconds  
        │               │   └── Microsoft.Azure.Cosmos.Handlers.RequestInvokerHandler(00000000-0000-0000-0000-000000000000)  RequestHandler-Component  12:00:00:000  0.00 milliseconds  
        │               │       └── Send Async(00000000-0000-0000-0000-000000000000)  RequestHandler-Component  12:00:00:000  0.00 milliseconds  
        │               │           └── Send Async(00000000-0000-0000-0000-000000000000)  RequestHandler-Component  12:00:00:000  0.00 milliseconds  
        │               │               └── Send Async(00000000-0000-0000-0000-000000000000)  RequestHandler-Component  12:00:00:000  0.00 milliseconds  
        │               │                   └── Send Async(00000000-0000-0000-0000-000000000000)  RequestHandler-Component  12:00:00:000  0.00 milliseconds  
        │               │                       └── Microsoft.Azure.Documents.ServerStoreModel Transport Request(00000000-0000-0000-0000-000000000000)  Transport-Component  12:00:00:000  0.00 milliseconds  
        │               │                               (
        │               │                                   [User Agent]
        │               │                                   Redacted To Not Change The Baselines From Run To Run
        │               │                                   [Client Side Request Stats]
        │               │                                   Redacted To Not Change The Baselines From Run To Run
        │               │                               )
        │               └── Get Cosmos Element Response(00000000-0000-0000-0000-000000000000)  Json-Component  12:00:00:000  0.00 milliseconds  
        └── POCO Materialization(00000000-0000-0000-0000-000000000000)  Poco-Component  12:00:00:000  0.00 milliseconds  
>>>>>>> 19d4c5a7
]]></Text>
      <Json><![CDATA[{
  "name": "Trace Forest",
  "id": "00000000-0000-0000-0000-000000000000",
  "component": "Unknown",
  "caller information": {
    "member name": "MemberName",
    "file name": "FilePath",
    "line number": 42
  },
  "start time": "12:00:00:000",
  "duration in milliseconds": 0,
  "data": {},
  "children": [
    {
      "name": "Typed FeedIterator ReadNextAsync",
      "id": "00000000-0000-0000-0000-000000000000",
      "component": "Unknown",
      "caller information": {
        "member name": "MemberName",
        "file name": "FilePath",
        "line number": 42
      },
      "start time": "12:00:00:000",
      "duration in milliseconds": 0,
      "data": {},
      "children": [
        {
          "name": "Create Query Pipeline",
          "id": "00000000-0000-0000-0000-000000000000",
          "component": "Query",
          "caller information": {
            "member name": "MemberName",
            "file name": "FilePath",
            "line number": 42
          },
          "start time": "12:00:00:000",
          "duration in milliseconds": 0,
          "data": {},
          "children": [
            {
              "name": "Get Container Properties",
              "id": "00000000-0000-0000-0000-000000000000",
              "component": "Transport",
              "caller information": {
                "member name": "MemberName",
                "file name": "FilePath",
                "line number": 42
              },
              "start time": "12:00:00:000",
              "duration in milliseconds": 0,
              "data": {},
              "children": [
                {
                  "name": "Get Collection Cache",
                  "id": "00000000-0000-0000-0000-000000000000",
                  "component": "Routing",
                  "caller information": {
                    "member name": "MemberName",
                    "file name": "FilePath",
                    "line number": 42
                  },
                  "start time": "12:00:00:000",
                  "duration in milliseconds": 0,
                  "data": {},
                  "children": []
                }
              ]
            },
            {
              "name": "Service Interop Query Plan",
              "id": "00000000-0000-0000-0000-000000000000",
              "component": "Query",
              "caller information": {
                "member name": "MemberName",
                "file name": "FilePath",
                "line number": 42
              },
              "start time": "12:00:00:000",
              "duration in milliseconds": 0,
              "data": {},
              "children": []
            },
            {
              "name": "Get Partition Key Ranges",
              "id": "00000000-0000-0000-0000-000000000000",
              "component": "Routing",
              "caller information": {
                "member name": "MemberName",
                "file name": "FilePath",
                "line number": 42
              },
              "start time": "12:00:00:000",
              "duration in milliseconds": 0,
              "data": {},
              "children": []
            }
          ]
        },
        {
          "name": "MoveNextAsync",
          "id": "00000000-0000-0000-0000-000000000000",
          "component": "Pagination",
          "caller information": {
            "member name": "MemberName",
            "file name": "FilePath",
            "line number": 42
          },
          "start time": "12:00:00:000",
          "duration in milliseconds": 0,
          "data": {},
          "children": [
            {
              "name": "Prefetching",
              "id": "00000000-0000-0000-0000-000000000000",
              "component": "Pagination",
              "caller information": {
                "member name": "MemberName",
                "file name": "FilePath",
                "line number": 42
              },
              "start time": "12:00:00:000",
              "duration in milliseconds": 0,
              "data": {},
              "children": []
            },
            {
              "name": "[,05C1CFFFFFFFF8) move next",
              "id": "00000000-0000-0000-0000-000000000000",
              "component": "Pagination",
              "caller information": {
                "member name": "MemberName",
                "file name": "FilePath",
                "line number": 42
              },
              "start time": "12:00:00:000",
              "duration in milliseconds": 0,
              "data": {},
              "children": [
                {
                  "name": "Prefetch",
                  "id": "00000000-0000-0000-0000-000000000000",
                  "component": "Pagination",
                  "caller information": {
                    "member name": "MemberName",
                    "file name": "FilePath",
                    "line number": 42
                  },
                  "start time": "12:00:00:000",
                  "duration in milliseconds": 0,
                  "data": {},
                  "children": [
                    {
                      "name": "[,05C1CFFFFFFFF8) move next",
                      "id": "00000000-0000-0000-0000-000000000000",
                      "component": "Pagination",
                      "caller information": {
                        "member name": "MemberName",
                        "file name": "FilePath",
                        "line number": 42
                      },
                      "start time": "12:00:00:000",
                      "duration in milliseconds": 0,
                      "data": {
                        "Query Metrics": "Redacted To Not Change The Baselines From Run To Run"
                      },
                      "children": [
                        {
                          "name": "Microsoft.Azure.Cosmos.Handlers.RequestInvokerHandler",
                          "id": "00000000-0000-0000-0000-000000000000",
                          "component": "RequestHandler",
                          "caller information": {
                            "member name": "MemberName",
                            "file name": "FilePath",
                            "line number": 42
                          },
                          "start time": "12:00:00:000",
                          "duration in milliseconds": 0,
                          "data": {},
                          "children": [
                            {
                              "name": "Get Collection Cache",
                              "id": "00000000-0000-0000-0000-000000000000",
                              "component": "Routing",
                              "caller information": {
                                "member name": "MemberName",
                                "file name": "FilePath",
                                "line number": 42
                              },
                              "start time": "12:00:00:000",
                              "duration in milliseconds": 0,
                              "data": {},
                              "children": []
                            },
                            {
                              "name": "Try Get Overlapping Ranges",
                              "id": "00000000-0000-0000-0000-000000000000",
                              "component": "Routing",
                              "caller information": {
                                "member name": "MemberName",
                                "file name": "FilePath",
                                "line number": 42
                              },
                              "start time": "12:00:00:000",
                              "duration in milliseconds": 0,
                              "data": {},
                              "children": []
                            },
                            {
                              "name": "Microsoft.Azure.Cosmos.Handlers.RequestInvokerHandler",
                              "id": "00000000-0000-0000-0000-000000000000",
                              "component": "RequestHandler",
                              "caller information": {
                                "member name": "MemberName",
                                "file name": "FilePath",
                                "line number": 42
                              },
                              "start time": "12:00:00:000",
                              "duration in milliseconds": 0,
                              "data": {},
                              "children": [
                                {
                                  "name": "Send Async",
                                  "id": "00000000-0000-0000-0000-000000000000",
                                  "component": "RequestHandler",
                                  "caller information": {
                                    "member name": "MemberName",
                                    "file name": "FilePath",
                                    "line number": 42
                                  },
                                  "start time": "12:00:00:000",
                                  "duration in milliseconds": 0,
                                  "data": {},
                                  "children": [
                                    {
                                      "name": "Send Async",
                                      "id": "00000000-0000-0000-0000-000000000000",
                                      "component": "RequestHandler",
                                      "caller information": {
                                        "member name": "MemberName",
                                        "file name": "FilePath",
                                        "line number": 42
                                      },
                                      "start time": "12:00:00:000",
                                      "duration in milliseconds": 0,
                                      "data": {},
                                      "children": [
                                        {
                                          "name": "Send Async",
                                          "id": "00000000-0000-0000-0000-000000000000",
                                          "component": "RequestHandler",
                                          "caller information": {
                                            "member name": "MemberName",
                                            "file name": "FilePath",
                                            "line number": 42
                                          },
                                          "start time": "12:00:00:000",
                                          "duration in milliseconds": 0,
                                          "data": {},
                                          "children": [
                                            {
                                              "name": "Send Async",
                                              "id": "00000000-0000-0000-0000-000000000000",
                                              "component": "RequestHandler",
                                              "caller information": {
                                                "member name": "MemberName",
                                                "file name": "FilePath",
                                                "line number": 42
                                              },
                                              "start time": "12:00:00:000",
                                              "duration in milliseconds": 0,
                                              "data": {},
                                              "children": [
                                                {
                                                  "name": "Microsoft.Azure.Documents.ServerStoreModel Transport Request",
                                                  "id": "00000000-0000-0000-0000-000000000000",
                                                  "component": "Transport",
                                                  "caller information": {
                                                    "member name": "MemberName",
                                                    "file name": "FilePath",
                                                    "line number": 42
                                                  },
                                                  "start time": "12:00:00:000",
                                                  "duration in milliseconds": 0,
                                                  "data": {
                                                    "User Agent": "Redacted To Not Change The Baselines From Run To Run",
                                                    "Client Side Request Stats": "Redacted To Not Change The Baselines From Run To Run"
                                                  },
                                                  "children": []
                                                }
                                              ]
                                            }
                                          ]
                                        }
                                      ]
                                    }
                                  ]
                                }
                              ]
                            }
                          ]
                        },
                        {
                          "name": "Get Cosmos Element Response",
                          "id": "00000000-0000-0000-0000-000000000000",
                          "component": "Json",
                          "caller information": {
                            "member name": "MemberName",
                            "file name": "FilePath",
                            "line number": 42
                          },
                          "start time": "12:00:00:000",
                          "duration in milliseconds": 0,
                          "data": {},
                          "children": []
                        }
                      ]
                    }
                  ]
                }
              ]
            }
          ]
        },
        {
          "name": "POCO Materialization",
          "id": "00000000-0000-0000-0000-000000000000",
          "component": "Poco",
          "start time": "12:00:00:000",
          "duration in milliseconds": 0,
          "data": {},
          "children": []
        }
      ]
    },
    {
      "name": "Typed FeedIterator ReadNextAsync",
      "id": "00000000-0000-0000-0000-000000000000",
      "component": "Unknown",
      "caller information": {
        "member name": "MemberName",
        "file name": "FilePath",
        "line number": 42
      },
      "start time": "12:00:00:000",
      "duration in milliseconds": 0,
      "data": {},
      "children": [
        {
          "name": "MoveNextAsync",
          "id": "00000000-0000-0000-0000-000000000000",
          "component": "Pagination",
          "caller information": {
            "member name": "MemberName",
            "file name": "FilePath",
            "line number": 42
          },
          "start time": "12:00:00:000",
          "duration in milliseconds": 0,
          "data": {},
          "children": [
            {
              "name": "[05C1CFFFFFFFF8,05C1DFFFFFFFF8) move next",
              "id": "00000000-0000-0000-0000-000000000000",
              "component": "Pagination",
              "caller information": {
                "member name": "MemberName",
                "file name": "FilePath",
                "line number": 42
              },
              "start time": "12:00:00:000",
              "duration in milliseconds": 0,
              "data": {},
              "children": [
                {
                  "name": "Prefetch",
                  "id": "00000000-0000-0000-0000-000000000000",
                  "component": "Pagination",
                  "caller information": {
                    "member name": "MemberName",
                    "file name": "FilePath",
                    "line number": 42
                  },
                  "start time": "12:00:00:000",
                  "duration in milliseconds": 0,
                  "data": {},
                  "children": [
                    {
                      "name": "[05C1CFFFFFFFF8,05C1DFFFFFFFF8) move next",
                      "id": "00000000-0000-0000-0000-000000000000",
                      "component": "Pagination",
                      "caller information": {
                        "member name": "MemberName",
                        "file name": "FilePath",
                        "line number": 42
                      },
                      "start time": "12:00:00:000",
                      "duration in milliseconds": 0,
                      "data": {
                        "Query Metrics": "Redacted To Not Change The Baselines From Run To Run"
                      },
                      "children": [
                        {
                          "name": "Microsoft.Azure.Cosmos.Handlers.RequestInvokerHandler",
                          "id": "00000000-0000-0000-0000-000000000000",
                          "component": "RequestHandler",
                          "caller information": {
                            "member name": "MemberName",
                            "file name": "FilePath",
                            "line number": 42
                          },
                          "start time": "12:00:00:000",
                          "duration in milliseconds": 0,
                          "data": {},
                          "children": [
                            {
                              "name": "Get Collection Cache",
                              "id": "00000000-0000-0000-0000-000000000000",
                              "component": "Routing",
                              "caller information": {
                                "member name": "MemberName",
                                "file name": "FilePath",
                                "line number": 42
                              },
                              "start time": "12:00:00:000",
                              "duration in milliseconds": 0,
                              "data": {},
                              "children": []
                            },
                            {
                              "name": "Try Get Overlapping Ranges",
                              "id": "00000000-0000-0000-0000-000000000000",
                              "component": "Routing",
                              "caller information": {
                                "member name": "MemberName",
                                "file name": "FilePath",
                                "line number": 42
                              },
                              "start time": "12:00:00:000",
                              "duration in milliseconds": 0,
                              "data": {},
                              "children": []
                            },
                            {
                              "name": "Microsoft.Azure.Cosmos.Handlers.RequestInvokerHandler",
                              "id": "00000000-0000-0000-0000-000000000000",
                              "component": "RequestHandler",
                              "caller information": {
                                "member name": "MemberName",
                                "file name": "FilePath",
                                "line number": 42
                              },
                              "start time": "12:00:00:000",
                              "duration in milliseconds": 0,
                              "data": {},
                              "children": [
                                {
                                  "name": "Send Async",
                                  "id": "00000000-0000-0000-0000-000000000000",
                                  "component": "RequestHandler",
                                  "caller information": {
                                    "member name": "MemberName",
                                    "file name": "FilePath",
                                    "line number": 42
                                  },
                                  "start time": "12:00:00:000",
                                  "duration in milliseconds": 0,
                                  "data": {},
                                  "children": [
                                    {
                                      "name": "Send Async",
                                      "id": "00000000-0000-0000-0000-000000000000",
                                      "component": "RequestHandler",
                                      "caller information": {
                                        "member name": "MemberName",
                                        "file name": "FilePath",
                                        "line number": 42
                                      },
                                      "start time": "12:00:00:000",
                                      "duration in milliseconds": 0,
                                      "data": {},
                                      "children": [
                                        {
                                          "name": "Send Async",
                                          "id": "00000000-0000-0000-0000-000000000000",
                                          "component": "RequestHandler",
                                          "caller information": {
                                            "member name": "MemberName",
                                            "file name": "FilePath",
                                            "line number": 42
                                          },
                                          "start time": "12:00:00:000",
                                          "duration in milliseconds": 0,
                                          "data": {},
                                          "children": [
                                            {
                                              "name": "Send Async",
                                              "id": "00000000-0000-0000-0000-000000000000",
                                              "component": "RequestHandler",
                                              "caller information": {
                                                "member name": "MemberName",
                                                "file name": "FilePath",
                                                "line number": 42
                                              },
                                              "start time": "12:00:00:000",
                                              "duration in milliseconds": 0,
                                              "data": {},
                                              "children": [
                                                {
                                                  "name": "Microsoft.Azure.Documents.ServerStoreModel Transport Request",
                                                  "id": "00000000-0000-0000-0000-000000000000",
                                                  "component": "Transport",
                                                  "caller information": {
                                                    "member name": "MemberName",
                                                    "file name": "FilePath",
                                                    "line number": 42
                                                  },
                                                  "start time": "12:00:00:000",
                                                  "duration in milliseconds": 0,
                                                  "data": {
                                                    "User Agent": "Redacted To Not Change The Baselines From Run To Run",
                                                    "Client Side Request Stats": "Redacted To Not Change The Baselines From Run To Run"
                                                  },
                                                  "children": []
                                                }
                                              ]
                                            }
                                          ]
                                        }
                                      ]
                                    }
                                  ]
                                }
                              ]
                            }
                          ]
                        },
                        {
                          "name": "Get Cosmos Element Response",
                          "id": "00000000-0000-0000-0000-000000000000",
                          "component": "Json",
                          "caller information": {
                            "member name": "MemberName",
                            "file name": "FilePath",
                            "line number": 42
                          },
                          "start time": "12:00:00:000",
                          "duration in milliseconds": 0,
                          "data": {},
                          "children": []
                        }
                      ]
                    }
                  ]
                }
              ]
            }
          ]
        },
        {
          "name": "POCO Materialization",
          "id": "00000000-0000-0000-0000-000000000000",
          "component": "Poco",
          "start time": "12:00:00:000",
          "duration in milliseconds": 0,
          "data": {},
          "children": []
        }
      ]
    },
    {
      "name": "Typed FeedIterator ReadNextAsync",
      "id": "00000000-0000-0000-0000-000000000000",
      "component": "Unknown",
      "caller information": {
        "member name": "MemberName",
        "file name": "FilePath",
        "line number": 42
      },
      "start time": "12:00:00:000",
      "duration in milliseconds": 0,
      "data": {},
      "children": [
        {
          "name": "MoveNextAsync",
          "id": "00000000-0000-0000-0000-000000000000",
          "component": "Pagination",
          "caller information": {
            "member name": "MemberName",
            "file name": "FilePath",
            "line number": 42
          },
          "start time": "12:00:00:000",
          "duration in milliseconds": 0,
          "data": {},
          "children": [
            {
              "name": "[05C1DFFFFFFFF8,05C1E7FFFFFFFA) move next",
              "id": "00000000-0000-0000-0000-000000000000",
              "component": "Pagination",
              "caller information": {
                "member name": "MemberName",
                "file name": "FilePath",
                "line number": 42
              },
              "start time": "12:00:00:000",
              "duration in milliseconds": 0,
              "data": {},
              "children": [
                {
                  "name": "Prefetch",
                  "id": "00000000-0000-0000-0000-000000000000",
                  "component": "Pagination",
                  "caller information": {
                    "member name": "MemberName",
                    "file name": "FilePath",
                    "line number": 42
                  },
                  "start time": "12:00:00:000",
                  "duration in milliseconds": 0,
                  "data": {},
                  "children": [
                    {
                      "name": "[05C1DFFFFFFFF8,05C1E7FFFFFFFA) move next",
                      "id": "00000000-0000-0000-0000-000000000000",
                      "component": "Pagination",
                      "caller information": {
                        "member name": "MemberName",
                        "file name": "FilePath",
                        "line number": 42
                      },
                      "start time": "12:00:00:000",
                      "duration in milliseconds": 0,
                      "data": {
                        "Query Metrics": "Redacted To Not Change The Baselines From Run To Run"
                      },
                      "children": [
                        {
                          "name": "Microsoft.Azure.Cosmos.Handlers.RequestInvokerHandler",
                          "id": "00000000-0000-0000-0000-000000000000",
                          "component": "RequestHandler",
                          "caller information": {
                            "member name": "MemberName",
                            "file name": "FilePath",
                            "line number": 42
                          },
                          "start time": "12:00:00:000",
                          "duration in milliseconds": 0,
                          "data": {},
                          "children": [
                            {
                              "name": "Get Collection Cache",
                              "id": "00000000-0000-0000-0000-000000000000",
                              "component": "Routing",
                              "caller information": {
                                "member name": "MemberName",
                                "file name": "FilePath",
                                "line number": 42
                              },
                              "start time": "12:00:00:000",
                              "duration in milliseconds": 0,
                              "data": {},
                              "children": []
                            },
                            {
                              "name": "Try Get Overlapping Ranges",
                              "id": "00000000-0000-0000-0000-000000000000",
                              "component": "Routing",
                              "caller information": {
                                "member name": "MemberName",
                                "file name": "FilePath",
                                "line number": 42
                              },
                              "start time": "12:00:00:000",
                              "duration in milliseconds": 0,
                              "data": {},
                              "children": []
                            },
                            {
                              "name": "Microsoft.Azure.Cosmos.Handlers.RequestInvokerHandler",
                              "id": "00000000-0000-0000-0000-000000000000",
                              "component": "RequestHandler",
                              "caller information": {
                                "member name": "MemberName",
                                "file name": "FilePath",
                                "line number": 42
                              },
                              "start time": "12:00:00:000",
                              "duration in milliseconds": 0,
                              "data": {},
                              "children": [
                                {
                                  "name": "Send Async",
                                  "id": "00000000-0000-0000-0000-000000000000",
                                  "component": "RequestHandler",
                                  "caller information": {
                                    "member name": "MemberName",
                                    "file name": "FilePath",
                                    "line number": 42
                                  },
                                  "start time": "12:00:00:000",
                                  "duration in milliseconds": 0,
                                  "data": {},
                                  "children": [
                                    {
                                      "name": "Send Async",
                                      "id": "00000000-0000-0000-0000-000000000000",
                                      "component": "RequestHandler",
                                      "caller information": {
                                        "member name": "MemberName",
                                        "file name": "FilePath",
                                        "line number": 42
                                      },
                                      "start time": "12:00:00:000",
                                      "duration in milliseconds": 0,
                                      "data": {},
                                      "children": [
                                        {
                                          "name": "Send Async",
                                          "id": "00000000-0000-0000-0000-000000000000",
                                          "component": "RequestHandler",
                                          "caller information": {
                                            "member name": "MemberName",
                                            "file name": "FilePath",
                                            "line number": 42
                                          },
                                          "start time": "12:00:00:000",
                                          "duration in milliseconds": 0,
                                          "data": {},
                                          "children": [
                                            {
                                              "name": "Send Async",
                                              "id": "00000000-0000-0000-0000-000000000000",
                                              "component": "RequestHandler",
                                              "caller information": {
                                                "member name": "MemberName",
                                                "file name": "FilePath",
                                                "line number": 42
                                              },
                                              "start time": "12:00:00:000",
                                              "duration in milliseconds": 0,
                                              "data": {},
                                              "children": [
                                                {
                                                  "name": "Microsoft.Azure.Documents.ServerStoreModel Transport Request",
                                                  "id": "00000000-0000-0000-0000-000000000000",
                                                  "component": "Transport",
                                                  "caller information": {
                                                    "member name": "MemberName",
                                                    "file name": "FilePath",
                                                    "line number": 42
                                                  },
                                                  "start time": "12:00:00:000",
                                                  "duration in milliseconds": 0,
                                                  "data": {
                                                    "User Agent": "Redacted To Not Change The Baselines From Run To Run",
                                                    "Client Side Request Stats": "Redacted To Not Change The Baselines From Run To Run"
                                                  },
                                                  "children": []
                                                }
                                              ]
                                            }
                                          ]
                                        }
                                      ]
                                    }
                                  ]
                                }
                              ]
                            }
                          ]
                        },
                        {
                          "name": "Get Cosmos Element Response",
                          "id": "00000000-0000-0000-0000-000000000000",
                          "component": "Json",
                          "caller information": {
                            "member name": "MemberName",
                            "file name": "FilePath",
                            "line number": 42
                          },
                          "start time": "12:00:00:000",
                          "duration in milliseconds": 0,
                          "data": {},
                          "children": []
                        }
                      ]
                    }
                  ]
                }
              ]
            }
          ]
        },
        {
          "name": "POCO Materialization",
          "id": "00000000-0000-0000-0000-000000000000",
          "component": "Poco",
          "start time": "12:00:00:000",
          "duration in milliseconds": 0,
          "data": {},
          "children": []
        }
      ]
    },
    {
      "name": "Typed FeedIterator ReadNextAsync",
      "id": "00000000-0000-0000-0000-000000000000",
      "component": "Unknown",
      "caller information": {
        "member name": "MemberName",
        "file name": "FilePath",
        "line number": 42
      },
      "start time": "12:00:00:000",
      "duration in milliseconds": 0,
      "data": {},
      "children": [
        {
          "name": "MoveNextAsync",
          "id": "00000000-0000-0000-0000-000000000000",
          "component": "Pagination",
          "caller information": {
            "member name": "MemberName",
            "file name": "FilePath",
            "line number": 42
          },
          "start time": "12:00:00:000",
          "duration in milliseconds": 0,
          "data": {},
          "children": [
            {
              "name": "[05C1E7FFFFFFFA,FF) move next",
              "id": "00000000-0000-0000-0000-000000000000",
              "component": "Pagination",
              "caller information": {
                "member name": "MemberName",
                "file name": "FilePath",
                "line number": 42
              },
              "start time": "12:00:00:000",
              "duration in milliseconds": 0,
              "data": {},
              "children": [
                {
                  "name": "Prefetch",
                  "id": "00000000-0000-0000-0000-000000000000",
                  "component": "Pagination",
                  "caller information": {
                    "member name": "MemberName",
                    "file name": "FilePath",
                    "line number": 42
                  },
                  "start time": "12:00:00:000",
                  "duration in milliseconds": 0,
                  "data": {},
                  "children": [
                    {
                      "name": "[05C1E7FFFFFFFA,FF) move next",
                      "id": "00000000-0000-0000-0000-000000000000",
                      "component": "Pagination",
                      "caller information": {
                        "member name": "MemberName",
                        "file name": "FilePath",
                        "line number": 42
                      },
                      "start time": "12:00:00:000",
                      "duration in milliseconds": 0,
                      "data": {
                        "Query Metrics": "Redacted To Not Change The Baselines From Run To Run"
                      },
                      "children": [
                        {
                          "name": "Microsoft.Azure.Cosmos.Handlers.RequestInvokerHandler",
                          "id": "00000000-0000-0000-0000-000000000000",
                          "component": "RequestHandler",
                          "caller information": {
                            "member name": "MemberName",
                            "file name": "FilePath",
                            "line number": 42
                          },
                          "start time": "12:00:00:000",
                          "duration in milliseconds": 0,
                          "data": {},
                          "children": [
                            {
                              "name": "Get Collection Cache",
                              "id": "00000000-0000-0000-0000-000000000000",
                              "component": "Routing",
                              "caller information": {
                                "member name": "MemberName",
                                "file name": "FilePath",
                                "line number": 42
                              },
                              "start time": "12:00:00:000",
                              "duration in milliseconds": 0,
                              "data": {},
                              "children": []
                            },
                            {
                              "name": "Try Get Overlapping Ranges",
                              "id": "00000000-0000-0000-0000-000000000000",
                              "component": "Routing",
                              "caller information": {
                                "member name": "MemberName",
                                "file name": "FilePath",
                                "line number": 42
                              },
                              "start time": "12:00:00:000",
                              "duration in milliseconds": 0,
                              "data": {},
                              "children": []
                            },
                            {
                              "name": "Microsoft.Azure.Cosmos.Handlers.RequestInvokerHandler",
                              "id": "00000000-0000-0000-0000-000000000000",
                              "component": "RequestHandler",
                              "caller information": {
                                "member name": "MemberName",
                                "file name": "FilePath",
                                "line number": 42
                              },
                              "start time": "12:00:00:000",
                              "duration in milliseconds": 0,
                              "data": {},
                              "children": [
                                {
                                  "name": "Send Async",
                                  "id": "00000000-0000-0000-0000-000000000000",
                                  "component": "RequestHandler",
                                  "caller information": {
                                    "member name": "MemberName",
                                    "file name": "FilePath",
                                    "line number": 42
                                  },
                                  "start time": "12:00:00:000",
                                  "duration in milliseconds": 0,
                                  "data": {},
                                  "children": [
                                    {
                                      "name": "Send Async",
                                      "id": "00000000-0000-0000-0000-000000000000",
                                      "component": "RequestHandler",
                                      "caller information": {
                                        "member name": "MemberName",
                                        "file name": "FilePath",
                                        "line number": 42
                                      },
                                      "start time": "12:00:00:000",
                                      "duration in milliseconds": 0,
                                      "data": {},
                                      "children": [
                                        {
                                          "name": "Send Async",
                                          "id": "00000000-0000-0000-0000-000000000000",
                                          "component": "RequestHandler",
                                          "caller information": {
                                            "member name": "MemberName",
                                            "file name": "FilePath",
                                            "line number": 42
                                          },
                                          "start time": "12:00:00:000",
                                          "duration in milliseconds": 0,
                                          "data": {},
                                          "children": [
                                            {
                                              "name": "Send Async",
                                              "id": "00000000-0000-0000-0000-000000000000",
                                              "component": "RequestHandler",
                                              "caller information": {
                                                "member name": "MemberName",
                                                "file name": "FilePath",
                                                "line number": 42
                                              },
                                              "start time": "12:00:00:000",
                                              "duration in milliseconds": 0,
                                              "data": {},
                                              "children": [
                                                {
                                                  "name": "Microsoft.Azure.Documents.ServerStoreModel Transport Request",
                                                  "id": "00000000-0000-0000-0000-000000000000",
                                                  "component": "Transport",
                                                  "caller information": {
                                                    "member name": "MemberName",
                                                    "file name": "FilePath",
                                                    "line number": 42
                                                  },
                                                  "start time": "12:00:00:000",
                                                  "duration in milliseconds": 0,
                                                  "data": {
                                                    "User Agent": "Redacted To Not Change The Baselines From Run To Run",
                                                    "Client Side Request Stats": "Redacted To Not Change The Baselines From Run To Run"
                                                  },
                                                  "children": []
                                                }
                                              ]
                                            }
                                          ]
                                        }
                                      ]
                                    }
                                  ]
                                }
                              ]
                            }
                          ]
                        },
                        {
                          "name": "Get Cosmos Element Response",
                          "id": "00000000-0000-0000-0000-000000000000",
                          "component": "Json",
                          "caller information": {
                            "member name": "MemberName",
                            "file name": "FilePath",
                            "line number": 42
                          },
                          "start time": "12:00:00:000",
                          "duration in milliseconds": 0,
                          "data": {},
                          "children": []
                        }
                      ]
                    }
                  ]
                }
              ]
            }
          ]
        },
        {
          "name": "POCO Materialization",
          "id": "00000000-0000-0000-0000-000000000000",
          "component": "Poco",
          "start time": "12:00:00:000",
          "duration in milliseconds": 0,
          "data": {},
          "children": []
        }
      ]
    }
  ]
}]]></Json>
    </Output>
  </Result>
</Results><|MERGE_RESOLUTION|>--- conflicted
+++ resolved
@@ -1118,20 +1118,12 @@
     │               │                                   [Client Side Request Stats]
     │               │                                   Redacted To Not Change The Baselines From Run To Run
     │               │                               )
-<<<<<<< HEAD
     │               └── Get Cosmos Element Response(00000000-0000-0000-0000-000000000000)  Json-Component  MemberName@FilePath:42  12:00:00:000  0.00 milliseconds  
+    ├── POCO Materialization(00000000-0000-0000-0000-000000000000)  Poco-Component  MemberName@FilePath:42  12:00:00:000  0.00 milliseconds  
     ├── MoveNextAsync(00000000-0000-0000-0000-000000000000)  Pagination-Component  MemberName@FilePath:42  12:00:00:000  0.00 milliseconds  
     │   └── [05C1CFFFFFFFF8,05C1DFFFFFFFF8) move next(00000000-0000-0000-0000-000000000000)  Pagination-Component  MemberName@FilePath:42  12:00:00:000  0.00 milliseconds  
     │       └── Prefetch(00000000-0000-0000-0000-000000000000)  Pagination-Component  MemberName@FilePath:42  12:00:00:000  0.00 milliseconds  
     │           └── [05C1CFFFFFFFF8,05C1DFFFFFFFF8) move next(00000000-0000-0000-0000-000000000000)  Pagination-Component  MemberName@FilePath:42  12:00:00:000  0.00 milliseconds  
-=======
-    │               └── Get Cosmos Element Response(00000000-0000-0000-0000-000000000000)  Json-Component  12:00:00:000  0.00 milliseconds  
-    ├── POCO Materialization(00000000-0000-0000-0000-000000000000)  Poco-Component  12:00:00:000  0.00 milliseconds  
-    ├── MoveNextAsync(00000000-0000-0000-0000-000000000000)  Pagination-Component  12:00:00:000  0.00 milliseconds  
-    │   └── [05C1CFFFFFFFF8,05C1DFFFFFFFF8) move next(00000000-0000-0000-0000-000000000000)  Pagination-Component  12:00:00:000  0.00 milliseconds  
-    │       └── Prefetch(00000000-0000-0000-0000-000000000000)  Pagination-Component  12:00:00:000  0.00 milliseconds  
-    │           └── [05C1CFFFFFFFF8,05C1DFFFFFFFF8) move next(00000000-0000-0000-0000-000000000000)  Pagination-Component  12:00:00:000  0.00 milliseconds  
->>>>>>> 19d4c5a7
     │               │   (
     │               │       [Query Metrics]
     │               │       Redacted To Not Change The Baselines From Run To Run
@@ -1151,20 +1143,12 @@
     │               │                                   [Client Side Request Stats]
     │               │                                   Redacted To Not Change The Baselines From Run To Run
     │               │                               )
-<<<<<<< HEAD
     │               └── Get Cosmos Element Response(00000000-0000-0000-0000-000000000000)  Json-Component  MemberName@FilePath:42  12:00:00:000  0.00 milliseconds  
+    ├── POCO Materialization(00000000-0000-0000-0000-000000000000)  Poco-Component  MemberName@FilePath:42  12:00:00:000  0.00 milliseconds  
     ├── MoveNextAsync(00000000-0000-0000-0000-000000000000)  Pagination-Component  MemberName@FilePath:42  12:00:00:000  0.00 milliseconds  
     │   └── [05C1DFFFFFFFF8,05C1E7FFFFFFFA) move next(00000000-0000-0000-0000-000000000000)  Pagination-Component  MemberName@FilePath:42  12:00:00:000  0.00 milliseconds  
     │       └── Prefetch(00000000-0000-0000-0000-000000000000)  Pagination-Component  MemberName@FilePath:42  12:00:00:000  0.00 milliseconds  
     │           └── [05C1DFFFFFFFF8,05C1E7FFFFFFFA) move next(00000000-0000-0000-0000-000000000000)  Pagination-Component  MemberName@FilePath:42  12:00:00:000  0.00 milliseconds  
-=======
-    │               └── Get Cosmos Element Response(00000000-0000-0000-0000-000000000000)  Json-Component  12:00:00:000  0.00 milliseconds  
-    ├── POCO Materialization(00000000-0000-0000-0000-000000000000)  Poco-Component  12:00:00:000  0.00 milliseconds  
-    ├── MoveNextAsync(00000000-0000-0000-0000-000000000000)  Pagination-Component  12:00:00:000  0.00 milliseconds  
-    │   └── [05C1DFFFFFFFF8,05C1E7FFFFFFFA) move next(00000000-0000-0000-0000-000000000000)  Pagination-Component  12:00:00:000  0.00 milliseconds  
-    │       └── Prefetch(00000000-0000-0000-0000-000000000000)  Pagination-Component  12:00:00:000  0.00 milliseconds  
-    │           └── [05C1DFFFFFFFF8,05C1E7FFFFFFFA) move next(00000000-0000-0000-0000-000000000000)  Pagination-Component  12:00:00:000  0.00 milliseconds  
->>>>>>> 19d4c5a7
     │               │   (
     │               │       [Query Metrics]
     │               │       Redacted To Not Change The Baselines From Run To Run
@@ -1184,61 +1168,33 @@
     │               │                                   [Client Side Request Stats]
     │               │                                   Redacted To Not Change The Baselines From Run To Run
     │               │                               )
-<<<<<<< HEAD
     │               └── Get Cosmos Element Response(00000000-0000-0000-0000-000000000000)  Json-Component  MemberName@FilePath:42  12:00:00:000  0.00 milliseconds  
-    └── MoveNextAsync(00000000-0000-0000-0000-000000000000)  Pagination-Component  MemberName@FilePath:42  12:00:00:000  0.00 milliseconds  
-        └── [05C1E7FFFFFFFA,FF) move next(00000000-0000-0000-0000-000000000000)  Pagination-Component  MemberName@FilePath:42  12:00:00:000  0.00 milliseconds  
-            └── Prefetch(00000000-0000-0000-0000-000000000000)  Pagination-Component  MemberName@FilePath:42  12:00:00:000  0.00 milliseconds  
-                └── [05C1E7FFFFFFFA,FF) move next(00000000-0000-0000-0000-000000000000)  Pagination-Component  MemberName@FilePath:42  12:00:00:000  0.00 milliseconds  
-                    │   (
-                    │       [Query Metrics]
-                    │       Redacted To Not Change The Baselines From Run To Run
-                    │   )
-                    ├── Microsoft.Azure.Cosmos.Handlers.RequestInvokerHandler(00000000-0000-0000-0000-000000000000)  RequestHandler-Component  MemberName@FilePath:42  12:00:00:000  0.00 milliseconds  
-                    │   ├── Get Collection Cache(00000000-0000-0000-0000-000000000000)  Routing-Component  MemberName@FilePath:42  12:00:00:000  0.00 milliseconds  
-                    │   ├── Try Get Overlapping Ranges(00000000-0000-0000-0000-000000000000)  Routing-Component  MemberName@FilePath:42  12:00:00:000  0.00 milliseconds  
-                    │   └── Microsoft.Azure.Cosmos.Handlers.RequestInvokerHandler(00000000-0000-0000-0000-000000000000)  RequestHandler-Component  MemberName@FilePath:42  12:00:00:000  0.00 milliseconds  
-                    │       └── Send Async(00000000-0000-0000-0000-000000000000)  RequestHandler-Component  MemberName@FilePath:42  12:00:00:000  0.00 milliseconds  
-                    │           └── Send Async(00000000-0000-0000-0000-000000000000)  RequestHandler-Component  MemberName@FilePath:42  12:00:00:000  0.00 milliseconds  
-                    │               └── Send Async(00000000-0000-0000-0000-000000000000)  RequestHandler-Component  MemberName@FilePath:42  12:00:00:000  0.00 milliseconds  
-                    │                   └── Send Async(00000000-0000-0000-0000-000000000000)  RequestHandler-Component  MemberName@FilePath:42  12:00:00:000  0.00 milliseconds  
-                    │                       └── Microsoft.Azure.Documents.ServerStoreModel Transport Request(00000000-0000-0000-0000-000000000000)  Transport-Component  MemberName@FilePath:42  12:00:00:000  0.00 milliseconds  
-                    │                               (
-                    │                                   [User Agent]
-                    │                                   Redacted To Not Change The Baselines From Run To Run
-                    │                                   [Client Side Request Stats]
-                    │                                   Redacted To Not Change The Baselines From Run To Run
-                    │                               )
-                    └── Get Cosmos Element Response(00000000-0000-0000-0000-000000000000)  Json-Component  MemberName@FilePath:42  12:00:00:000  0.00 milliseconds  
-=======
-    │               └── Get Cosmos Element Response(00000000-0000-0000-0000-000000000000)  Json-Component  12:00:00:000  0.00 milliseconds  
-    ├── POCO Materialization(00000000-0000-0000-0000-000000000000)  Poco-Component  12:00:00:000  0.00 milliseconds  
-    ├── MoveNextAsync(00000000-0000-0000-0000-000000000000)  Pagination-Component  12:00:00:000  0.00 milliseconds  
-    │   └── [05C1E7FFFFFFFA,FF) move next(00000000-0000-0000-0000-000000000000)  Pagination-Component  12:00:00:000  0.00 milliseconds  
-    │       └── Prefetch(00000000-0000-0000-0000-000000000000)  Pagination-Component  12:00:00:000  0.00 milliseconds  
-    │           └── [05C1E7FFFFFFFA,FF) move next(00000000-0000-0000-0000-000000000000)  Pagination-Component  12:00:00:000  0.00 milliseconds  
+    ├── POCO Materialization(00000000-0000-0000-0000-000000000000)  Poco-Component  MemberName@FilePath:42  12:00:00:000  0.00 milliseconds  
+    ├── MoveNextAsync(00000000-0000-0000-0000-000000000000)  Pagination-Component  MemberName@FilePath:42  12:00:00:000  0.00 milliseconds  
+    │   └── [05C1E7FFFFFFFA,FF) move next(00000000-0000-0000-0000-000000000000)  Pagination-Component  MemberName@FilePath:42  12:00:00:000  0.00 milliseconds  
+    │       └── Prefetch(00000000-0000-0000-0000-000000000000)  Pagination-Component  MemberName@FilePath:42  12:00:00:000  0.00 milliseconds  
+    │           └── [05C1E7FFFFFFFA,FF) move next(00000000-0000-0000-0000-000000000000)  Pagination-Component  MemberName@FilePath:42  12:00:00:000  0.00 milliseconds  
     │               │   (
     │               │       [Query Metrics]
     │               │       Redacted To Not Change The Baselines From Run To Run
     │               │   )
-    │               ├── Microsoft.Azure.Cosmos.Handlers.RequestInvokerHandler(00000000-0000-0000-0000-000000000000)  RequestHandler-Component  12:00:00:000  0.00 milliseconds  
-    │               │   ├── Get Collection Cache(00000000-0000-0000-0000-000000000000)  Routing-Component  12:00:00:000  0.00 milliseconds  
-    │               │   ├── Try Get Overlapping Ranges(00000000-0000-0000-0000-000000000000)  Routing-Component  12:00:00:000  0.00 milliseconds  
-    │               │   └── Microsoft.Azure.Cosmos.Handlers.RequestInvokerHandler(00000000-0000-0000-0000-000000000000)  RequestHandler-Component  12:00:00:000  0.00 milliseconds  
-    │               │       └── Send Async(00000000-0000-0000-0000-000000000000)  RequestHandler-Component  12:00:00:000  0.00 milliseconds  
-    │               │           └── Send Async(00000000-0000-0000-0000-000000000000)  RequestHandler-Component  12:00:00:000  0.00 milliseconds  
-    │               │               └── Send Async(00000000-0000-0000-0000-000000000000)  RequestHandler-Component  12:00:00:000  0.00 milliseconds  
-    │               │                   └── Send Async(00000000-0000-0000-0000-000000000000)  RequestHandler-Component  12:00:00:000  0.00 milliseconds  
-    │               │                       └── Microsoft.Azure.Documents.ServerStoreModel Transport Request(00000000-0000-0000-0000-000000000000)  Transport-Component  12:00:00:000  0.00 milliseconds  
+    │               ├── Microsoft.Azure.Cosmos.Handlers.RequestInvokerHandler(00000000-0000-0000-0000-000000000000)  RequestHandler-Component  MemberName@FilePath:42  12:00:00:000  0.00 milliseconds  
+    │               │   ├── Get Collection Cache(00000000-0000-0000-0000-000000000000)  Routing-Component  MemberName@FilePath:42  12:00:00:000  0.00 milliseconds  
+    │               │   ├── Try Get Overlapping Ranges(00000000-0000-0000-0000-000000000000)  Routing-Component  MemberName@FilePath:42  12:00:00:000  0.00 milliseconds  
+    │               │   └── Microsoft.Azure.Cosmos.Handlers.RequestInvokerHandler(00000000-0000-0000-0000-000000000000)  RequestHandler-Component  MemberName@FilePath:42  12:00:00:000  0.00 milliseconds  
+    │               │       └── Send Async(00000000-0000-0000-0000-000000000000)  RequestHandler-Component  MemberName@FilePath:42  12:00:00:000  0.00 milliseconds  
+    │               │           └── Send Async(00000000-0000-0000-0000-000000000000)  RequestHandler-Component  MemberName@FilePath:42  12:00:00:000  0.00 milliseconds  
+    │               │               └── Send Async(00000000-0000-0000-0000-000000000000)  RequestHandler-Component  MemberName@FilePath:42  12:00:00:000  0.00 milliseconds  
+    │               │                   └── Send Async(00000000-0000-0000-0000-000000000000)  RequestHandler-Component  MemberName@FilePath:42  12:00:00:000  0.00 milliseconds  
+    │               │                       └── Microsoft.Azure.Documents.ServerStoreModel Transport Request(00000000-0000-0000-0000-000000000000)  Transport-Component  MemberName@FilePath:42  12:00:00:000  0.00 milliseconds  
     │               │                               (
     │               │                                   [User Agent]
     │               │                                   Redacted To Not Change The Baselines From Run To Run
     │               │                                   [Client Side Request Stats]
     │               │                                   Redacted To Not Change The Baselines From Run To Run
     │               │                               )
-    │               └── Get Cosmos Element Response(00000000-0000-0000-0000-000000000000)  Json-Component  12:00:00:000  0.00 milliseconds  
-    └── POCO Materialization(00000000-0000-0000-0000-000000000000)  Poco-Component  12:00:00:000  0.00 milliseconds  
->>>>>>> 19d4c5a7
+    │               └── Get Cosmos Element Response(00000000-0000-0000-0000-000000000000)  Json-Component  MemberName@FilePath:42  12:00:00:000  0.00 milliseconds  
+    └── POCO Materialization(00000000-0000-0000-0000-000000000000)  Poco-Component  MemberName@FilePath:42  12:00:00:000  0.00 milliseconds  
 ]]></Text>
       <Json><![CDATA[{
   "name": "Root Trace",
@@ -1554,6 +1510,11 @@
       "name": "POCO Materialization",
       "id": "00000000-0000-0000-0000-000000000000",
       "component": "Poco",
+      "caller information": {
+        "member name": "MemberName",
+        "file name": "FilePath",
+        "line number": 42
+      },
       "start time": "12:00:00:000",
       "duration in milliseconds": 0,
       "data": {},
@@ -1774,6 +1735,11 @@
       "name": "POCO Materialization",
       "id": "00000000-0000-0000-0000-000000000000",
       "component": "Poco",
+      "caller information": {
+        "member name": "MemberName",
+        "file name": "FilePath",
+        "line number": 42
+      },
       "start time": "12:00:00:000",
       "duration in milliseconds": 0,
       "data": {},
@@ -1994,6 +1960,11 @@
       "name": "POCO Materialization",
       "id": "00000000-0000-0000-0000-000000000000",
       "component": "Poco",
+      "caller information": {
+        "member name": "MemberName",
+        "file name": "FilePath",
+        "line number": 42
+      },
       "start time": "12:00:00:000",
       "duration in milliseconds": 0,
       "data": {},
@@ -2214,6 +2185,11 @@
       "name": "POCO Materialization",
       "id": "00000000-0000-0000-0000-000000000000",
       "component": "Poco",
+      "caller information": {
+        "member name": "MemberName",
+        "file name": "FilePath",
+        "line number": 42
+      },
       "start time": "12:00:00:000",
       "duration in milliseconds": 0,
       "data": {},
@@ -3380,7 +3356,6 @@
     </Input>
     <Output>
       <Text><![CDATA[.
-<<<<<<< HEAD
 └── Trace Forest(00000000-0000-0000-0000-000000000000)  Unknown-Component  MemberName@FilePath:42  12:00:00:000  0.00 milliseconds  
     ├── Typed FeedIterator ReadNextAsync(00000000-0000-0000-0000-000000000000)  Unknown-Component  MemberName@FilePath:42  12:00:00:000  0.00 milliseconds  
     │   ├── Create Query Pipeline(00000000-0000-0000-0000-000000000000)  Query-Component  MemberName@FilePath:42  12:00:00:000  0.00 milliseconds  
@@ -3388,219 +3363,110 @@
     │   │   │   └── Get Collection Cache(00000000-0000-0000-0000-000000000000)  Routing-Component  MemberName@FilePath:42  12:00:00:000  0.00 milliseconds  
     │   │   ├── Service Interop Query Plan(00000000-0000-0000-0000-000000000000)  Query-Component  MemberName@FilePath:42  12:00:00:000  0.00 milliseconds  
     │   │   └── Get Partition Key Ranges(00000000-0000-0000-0000-000000000000)  Routing-Component  MemberName@FilePath:42  12:00:00:000  0.00 milliseconds  
-    │   └── MoveNextAsync(00000000-0000-0000-0000-000000000000)  Pagination-Component  MemberName@FilePath:42  12:00:00:000  0.00 milliseconds  
-    │       ├── Prefetching(00000000-0000-0000-0000-000000000000)  Pagination-Component  MemberName@FilePath:42  12:00:00:000  0.00 milliseconds  
-    │       └── [,05C1CFFFFFFFF8) move next(00000000-0000-0000-0000-000000000000)  Pagination-Component  MemberName@FilePath:42  12:00:00:000  0.00 milliseconds  
-    │           └── Prefetch(00000000-0000-0000-0000-000000000000)  Pagination-Component  MemberName@FilePath:42  12:00:00:000  0.00 milliseconds  
-    │               └── [,05C1CFFFFFFFF8) move next(00000000-0000-0000-0000-000000000000)  Pagination-Component  MemberName@FilePath:42  12:00:00:000  0.00 milliseconds  
-    │                   │   (
-    │                   │       [Query Metrics]
-    │                   │       Redacted To Not Change The Baselines From Run To Run
-    │                   │   )
-    │                   ├── Microsoft.Azure.Cosmos.Handlers.RequestInvokerHandler(00000000-0000-0000-0000-000000000000)  RequestHandler-Component  MemberName@FilePath:42  12:00:00:000  0.00 milliseconds  
-    │                   │   ├── Get Collection Cache(00000000-0000-0000-0000-000000000000)  Routing-Component  MemberName@FilePath:42  12:00:00:000  0.00 milliseconds  
-    │                   │   ├── Try Get Overlapping Ranges(00000000-0000-0000-0000-000000000000)  Routing-Component  MemberName@FilePath:42  12:00:00:000  0.00 milliseconds  
-    │                   │   └── Microsoft.Azure.Cosmos.Handlers.RequestInvokerHandler(00000000-0000-0000-0000-000000000000)  RequestHandler-Component  MemberName@FilePath:42  12:00:00:000  0.00 milliseconds  
-    │                   │       └── Send Async(00000000-0000-0000-0000-000000000000)  RequestHandler-Component  MemberName@FilePath:42  12:00:00:000  0.00 milliseconds  
-    │                   │           └── Send Async(00000000-0000-0000-0000-000000000000)  RequestHandler-Component  MemberName@FilePath:42  12:00:00:000  0.00 milliseconds  
-    │                   │               └── Send Async(00000000-0000-0000-0000-000000000000)  RequestHandler-Component  MemberName@FilePath:42  12:00:00:000  0.00 milliseconds  
-    │                   │                   └── Send Async(00000000-0000-0000-0000-000000000000)  RequestHandler-Component  MemberName@FilePath:42  12:00:00:000  0.00 milliseconds  
-    │                   │                       └── Microsoft.Azure.Documents.ServerStoreModel Transport Request(00000000-0000-0000-0000-000000000000)  Transport-Component  MemberName@FilePath:42  12:00:00:000  0.00 milliseconds  
-    │                   │                               (
-    │                   │                                   [User Agent]
-    │                   │                                   Redacted To Not Change The Baselines From Run To Run
-    │                   │                                   [Client Side Request Stats]
-    │                   │                                   Redacted To Not Change The Baselines From Run To Run
-    │                   │                               )
-    │                   └── Get Cosmos Element Response(00000000-0000-0000-0000-000000000000)  Json-Component  MemberName@FilePath:42  12:00:00:000  0.00 milliseconds  
-    ├── Typed FeedIterator ReadNextAsync(00000000-0000-0000-0000-000000000000)  Unknown-Component  MemberName@FilePath:42  12:00:00:000  0.00 milliseconds  
-    │   └── MoveNextAsync(00000000-0000-0000-0000-000000000000)  Pagination-Component  MemberName@FilePath:42  12:00:00:000  0.00 milliseconds  
-    │       └── [05C1CFFFFFFFF8,05C1DFFFFFFFF8) move next(00000000-0000-0000-0000-000000000000)  Pagination-Component  MemberName@FilePath:42  12:00:00:000  0.00 milliseconds  
-    │           └── Prefetch(00000000-0000-0000-0000-000000000000)  Pagination-Component  MemberName@FilePath:42  12:00:00:000  0.00 milliseconds  
-    │               └── [05C1CFFFFFFFF8,05C1DFFFFFFFF8) move next(00000000-0000-0000-0000-000000000000)  Pagination-Component  MemberName@FilePath:42  12:00:00:000  0.00 milliseconds  
-    │                   │   (
-    │                   │       [Query Metrics]
-    │                   │       Redacted To Not Change The Baselines From Run To Run
-    │                   │   )
-    │                   ├── Microsoft.Azure.Cosmos.Handlers.RequestInvokerHandler(00000000-0000-0000-0000-000000000000)  RequestHandler-Component  MemberName@FilePath:42  12:00:00:000  0.00 milliseconds  
-    │                   │   ├── Get Collection Cache(00000000-0000-0000-0000-000000000000)  Routing-Component  MemberName@FilePath:42  12:00:00:000  0.00 milliseconds  
-    │                   │   ├── Try Get Overlapping Ranges(00000000-0000-0000-0000-000000000000)  Routing-Component  MemberName@FilePath:42  12:00:00:000  0.00 milliseconds  
-    │                   │   └── Microsoft.Azure.Cosmos.Handlers.RequestInvokerHandler(00000000-0000-0000-0000-000000000000)  RequestHandler-Component  MemberName@FilePath:42  12:00:00:000  0.00 milliseconds  
-    │                   │       └── Send Async(00000000-0000-0000-0000-000000000000)  RequestHandler-Component  MemberName@FilePath:42  12:00:00:000  0.00 milliseconds  
-    │                   │           └── Send Async(00000000-0000-0000-0000-000000000000)  RequestHandler-Component  MemberName@FilePath:42  12:00:00:000  0.00 milliseconds  
-    │                   │               └── Send Async(00000000-0000-0000-0000-000000000000)  RequestHandler-Component  MemberName@FilePath:42  12:00:00:000  0.00 milliseconds  
-    │                   │                   └── Send Async(00000000-0000-0000-0000-000000000000)  RequestHandler-Component  MemberName@FilePath:42  12:00:00:000  0.00 milliseconds  
-    │                   │                       └── Microsoft.Azure.Documents.ServerStoreModel Transport Request(00000000-0000-0000-0000-000000000000)  Transport-Component  MemberName@FilePath:42  12:00:00:000  0.00 milliseconds  
-    │                   │                               (
-    │                   │                                   [User Agent]
-    │                   │                                   Redacted To Not Change The Baselines From Run To Run
-    │                   │                                   [Client Side Request Stats]
-    │                   │                                   Redacted To Not Change The Baselines From Run To Run
-    │                   │                               )
-    │                   └── Get Cosmos Element Response(00000000-0000-0000-0000-000000000000)  Json-Component  MemberName@FilePath:42  12:00:00:000  0.00 milliseconds  
-    ├── Typed FeedIterator ReadNextAsync(00000000-0000-0000-0000-000000000000)  Unknown-Component  MemberName@FilePath:42  12:00:00:000  0.00 milliseconds  
-    │   └── MoveNextAsync(00000000-0000-0000-0000-000000000000)  Pagination-Component  MemberName@FilePath:42  12:00:00:000  0.00 milliseconds  
-    │       └── [05C1DFFFFFFFF8,05C1E7FFFFFFFA) move next(00000000-0000-0000-0000-000000000000)  Pagination-Component  MemberName@FilePath:42  12:00:00:000  0.00 milliseconds  
-    │           └── Prefetch(00000000-0000-0000-0000-000000000000)  Pagination-Component  MemberName@FilePath:42  12:00:00:000  0.00 milliseconds  
-    │               └── [05C1DFFFFFFFF8,05C1E7FFFFFFFA) move next(00000000-0000-0000-0000-000000000000)  Pagination-Component  MemberName@FilePath:42  12:00:00:000  0.00 milliseconds  
-    │                   │   (
-    │                   │       [Query Metrics]
-    │                   │       Redacted To Not Change The Baselines From Run To Run
-    │                   │   )
-    │                   ├── Microsoft.Azure.Cosmos.Handlers.RequestInvokerHandler(00000000-0000-0000-0000-000000000000)  RequestHandler-Component  MemberName@FilePath:42  12:00:00:000  0.00 milliseconds  
-    │                   │   ├── Get Collection Cache(00000000-0000-0000-0000-000000000000)  Routing-Component  MemberName@FilePath:42  12:00:00:000  0.00 milliseconds  
-    │                   │   ├── Try Get Overlapping Ranges(00000000-0000-0000-0000-000000000000)  Routing-Component  MemberName@FilePath:42  12:00:00:000  0.00 milliseconds  
-    │                   │   └── Microsoft.Azure.Cosmos.Handlers.RequestInvokerHandler(00000000-0000-0000-0000-000000000000)  RequestHandler-Component  MemberName@FilePath:42  12:00:00:000  0.00 milliseconds  
-    │                   │       └── Send Async(00000000-0000-0000-0000-000000000000)  RequestHandler-Component  MemberName@FilePath:42  12:00:00:000  0.00 milliseconds  
-    │                   │           └── Send Async(00000000-0000-0000-0000-000000000000)  RequestHandler-Component  MemberName@FilePath:42  12:00:00:000  0.00 milliseconds  
-    │                   │               └── Send Async(00000000-0000-0000-0000-000000000000)  RequestHandler-Component  MemberName@FilePath:42  12:00:00:000  0.00 milliseconds  
-    │                   │                   └── Send Async(00000000-0000-0000-0000-000000000000)  RequestHandler-Component  MemberName@FilePath:42  12:00:00:000  0.00 milliseconds  
-    │                   │                       └── Microsoft.Azure.Documents.ServerStoreModel Transport Request(00000000-0000-0000-0000-000000000000)  Transport-Component  MemberName@FilePath:42  12:00:00:000  0.00 milliseconds  
-    │                   │                               (
-    │                   │                                   [User Agent]
-    │                   │                                   Redacted To Not Change The Baselines From Run To Run
-    │                   │                                   [Client Side Request Stats]
-    │                   │                                   Redacted To Not Change The Baselines From Run To Run
-    │                   │                               )
-    │                   └── Get Cosmos Element Response(00000000-0000-0000-0000-000000000000)  Json-Component  MemberName@FilePath:42  12:00:00:000  0.00 milliseconds  
-    └── Typed FeedIterator ReadNextAsync(00000000-0000-0000-0000-000000000000)  Unknown-Component  MemberName@FilePath:42  12:00:00:000  0.00 milliseconds  
-        └── MoveNextAsync(00000000-0000-0000-0000-000000000000)  Pagination-Component  MemberName@FilePath:42  12:00:00:000  0.00 milliseconds  
-            └── [05C1E7FFFFFFFA,FF) move next(00000000-0000-0000-0000-000000000000)  Pagination-Component  MemberName@FilePath:42  12:00:00:000  0.00 milliseconds  
-                └── Prefetch(00000000-0000-0000-0000-000000000000)  Pagination-Component  MemberName@FilePath:42  12:00:00:000  0.00 milliseconds  
-                    └── [05C1E7FFFFFFFA,FF) move next(00000000-0000-0000-0000-000000000000)  Pagination-Component  MemberName@FilePath:42  12:00:00:000  0.00 milliseconds  
-                        │   (
-                        │       [Query Metrics]
-                        │       Redacted To Not Change The Baselines From Run To Run
-                        │   )
-                        ├── Microsoft.Azure.Cosmos.Handlers.RequestInvokerHandler(00000000-0000-0000-0000-000000000000)  RequestHandler-Component  MemberName@FilePath:42  12:00:00:000  0.00 milliseconds  
-                        │   ├── Get Collection Cache(00000000-0000-0000-0000-000000000000)  Routing-Component  MemberName@FilePath:42  12:00:00:000  0.00 milliseconds  
-                        │   ├── Try Get Overlapping Ranges(00000000-0000-0000-0000-000000000000)  Routing-Component  MemberName@FilePath:42  12:00:00:000  0.00 milliseconds  
-                        │   └── Microsoft.Azure.Cosmos.Handlers.RequestInvokerHandler(00000000-0000-0000-0000-000000000000)  RequestHandler-Component  MemberName@FilePath:42  12:00:00:000  0.00 milliseconds  
-                        │       └── Send Async(00000000-0000-0000-0000-000000000000)  RequestHandler-Component  MemberName@FilePath:42  12:00:00:000  0.00 milliseconds  
-                        │           └── Send Async(00000000-0000-0000-0000-000000000000)  RequestHandler-Component  MemberName@FilePath:42  12:00:00:000  0.00 milliseconds  
-                        │               └── Send Async(00000000-0000-0000-0000-000000000000)  RequestHandler-Component  MemberName@FilePath:42  12:00:00:000  0.00 milliseconds  
-                        │                   └── Send Async(00000000-0000-0000-0000-000000000000)  RequestHandler-Component  MemberName@FilePath:42  12:00:00:000  0.00 milliseconds  
-                        │                       └── Microsoft.Azure.Documents.ServerStoreModel Transport Request(00000000-0000-0000-0000-000000000000)  Transport-Component  MemberName@FilePath:42  12:00:00:000  0.00 milliseconds  
-                        │                               (
-                        │                                   [User Agent]
-                        │                                   Redacted To Not Change The Baselines From Run To Run
-                        │                                   [Client Side Request Stats]
-                        │                                   Redacted To Not Change The Baselines From Run To Run
-                        │                               )
-                        └── Get Cosmos Element Response(00000000-0000-0000-0000-000000000000)  Json-Component  MemberName@FilePath:42  12:00:00:000  0.00 milliseconds  
-=======
-└── Trace Forest(00000000-0000-0000-0000-000000000000)  Unknown-Component  12:00:00:000  0.00 milliseconds  
-    ├── Typed FeedIterator ReadNextAsync(00000000-0000-0000-0000-000000000000)  Unknown-Component  12:00:00:000  0.00 milliseconds  
-    │   ├── Create Query Pipeline(00000000-0000-0000-0000-000000000000)  Query-Component  12:00:00:000  0.00 milliseconds  
-    │   │   ├── Get Container Properties(00000000-0000-0000-0000-000000000000)  Transport-Component  12:00:00:000  0.00 milliseconds  
-    │   │   │   └── Get Collection Cache(00000000-0000-0000-0000-000000000000)  Routing-Component  12:00:00:000  0.00 milliseconds  
-    │   │   ├── Service Interop Query Plan(00000000-0000-0000-0000-000000000000)  Query-Component  12:00:00:000  0.00 milliseconds  
-    │   │   └── Get Partition Key Ranges(00000000-0000-0000-0000-000000000000)  Routing-Component  12:00:00:000  0.00 milliseconds  
-    │   ├── MoveNextAsync(00000000-0000-0000-0000-000000000000)  Pagination-Component  12:00:00:000  0.00 milliseconds  
-    │   │   ├── Prefetching(00000000-0000-0000-0000-000000000000)  Pagination-Component  12:00:00:000  0.00 milliseconds  
-    │   │   └── [,05C1CFFFFFFFF8) move next(00000000-0000-0000-0000-000000000000)  Pagination-Component  12:00:00:000  0.00 milliseconds  
-    │   │       └── Prefetch(00000000-0000-0000-0000-000000000000)  Pagination-Component  12:00:00:000  0.00 milliseconds  
-    │   │           └── [,05C1CFFFFFFFF8) move next(00000000-0000-0000-0000-000000000000)  Pagination-Component  12:00:00:000  0.00 milliseconds  
+    │   ├── MoveNextAsync(00000000-0000-0000-0000-000000000000)  Pagination-Component  MemberName@FilePath:42  12:00:00:000  0.00 milliseconds  
+    │   │   ├── Prefetching(00000000-0000-0000-0000-000000000000)  Pagination-Component  MemberName@FilePath:42  12:00:00:000  0.00 milliseconds  
+    │   │   └── [,05C1CFFFFFFFF8) move next(00000000-0000-0000-0000-000000000000)  Pagination-Component  MemberName@FilePath:42  12:00:00:000  0.00 milliseconds  
+    │   │       └── Prefetch(00000000-0000-0000-0000-000000000000)  Pagination-Component  MemberName@FilePath:42  12:00:00:000  0.00 milliseconds  
+    │   │           └── [,05C1CFFFFFFFF8) move next(00000000-0000-0000-0000-000000000000)  Pagination-Component  MemberName@FilePath:42  12:00:00:000  0.00 milliseconds  
     │   │               │   (
     │   │               │       [Query Metrics]
     │   │               │       Redacted To Not Change The Baselines From Run To Run
     │   │               │   )
-    │   │               ├── Microsoft.Azure.Cosmos.Handlers.RequestInvokerHandler(00000000-0000-0000-0000-000000000000)  RequestHandler-Component  12:00:00:000  0.00 milliseconds  
-    │   │               │   ├── Get Collection Cache(00000000-0000-0000-0000-000000000000)  Routing-Component  12:00:00:000  0.00 milliseconds  
-    │   │               │   ├── Try Get Overlapping Ranges(00000000-0000-0000-0000-000000000000)  Routing-Component  12:00:00:000  0.00 milliseconds  
-    │   │               │   └── Microsoft.Azure.Cosmos.Handlers.RequestInvokerHandler(00000000-0000-0000-0000-000000000000)  RequestHandler-Component  12:00:00:000  0.00 milliseconds  
-    │   │               │       └── Send Async(00000000-0000-0000-0000-000000000000)  RequestHandler-Component  12:00:00:000  0.00 milliseconds  
-    │   │               │           └── Send Async(00000000-0000-0000-0000-000000000000)  RequestHandler-Component  12:00:00:000  0.00 milliseconds  
-    │   │               │               └── Send Async(00000000-0000-0000-0000-000000000000)  RequestHandler-Component  12:00:00:000  0.00 milliseconds  
-    │   │               │                   └── Send Async(00000000-0000-0000-0000-000000000000)  RequestHandler-Component  12:00:00:000  0.00 milliseconds  
-    │   │               │                       └── Microsoft.Azure.Documents.ServerStoreModel Transport Request(00000000-0000-0000-0000-000000000000)  Transport-Component  12:00:00:000  0.00 milliseconds  
+    │   │               ├── Microsoft.Azure.Cosmos.Handlers.RequestInvokerHandler(00000000-0000-0000-0000-000000000000)  RequestHandler-Component  MemberName@FilePath:42  12:00:00:000  0.00 milliseconds  
+    │   │               │   ├── Get Collection Cache(00000000-0000-0000-0000-000000000000)  Routing-Component  MemberName@FilePath:42  12:00:00:000  0.00 milliseconds  
+    │   │               │   ├── Try Get Overlapping Ranges(00000000-0000-0000-0000-000000000000)  Routing-Component  MemberName@FilePath:42  12:00:00:000  0.00 milliseconds  
+    │   │               │   └── Microsoft.Azure.Cosmos.Handlers.RequestInvokerHandler(00000000-0000-0000-0000-000000000000)  RequestHandler-Component  MemberName@FilePath:42  12:00:00:000  0.00 milliseconds  
+    │   │               │       └── Send Async(00000000-0000-0000-0000-000000000000)  RequestHandler-Component  MemberName@FilePath:42  12:00:00:000  0.00 milliseconds  
+    │   │               │           └── Send Async(00000000-0000-0000-0000-000000000000)  RequestHandler-Component  MemberName@FilePath:42  12:00:00:000  0.00 milliseconds  
+    │   │               │               └── Send Async(00000000-0000-0000-0000-000000000000)  RequestHandler-Component  MemberName@FilePath:42  12:00:00:000  0.00 milliseconds  
+    │   │               │                   └── Send Async(00000000-0000-0000-0000-000000000000)  RequestHandler-Component  MemberName@FilePath:42  12:00:00:000  0.00 milliseconds  
+    │   │               │                       └── Microsoft.Azure.Documents.ServerStoreModel Transport Request(00000000-0000-0000-0000-000000000000)  Transport-Component  MemberName@FilePath:42  12:00:00:000  0.00 milliseconds  
     │   │               │                               (
     │   │               │                                   [User Agent]
     │   │               │                                   Redacted To Not Change The Baselines From Run To Run
     │   │               │                                   [Client Side Request Stats]
     │   │               │                                   Redacted To Not Change The Baselines From Run To Run
     │   │               │                               )
-    │   │               └── Get Cosmos Element Response(00000000-0000-0000-0000-000000000000)  Json-Component  12:00:00:000  0.00 milliseconds  
-    │   └── POCO Materialization(00000000-0000-0000-0000-000000000000)  Poco-Component  12:00:00:000  0.00 milliseconds  
-    ├── Typed FeedIterator ReadNextAsync(00000000-0000-0000-0000-000000000000)  Unknown-Component  12:00:00:000  0.00 milliseconds  
-    │   ├── MoveNextAsync(00000000-0000-0000-0000-000000000000)  Pagination-Component  12:00:00:000  0.00 milliseconds  
-    │   │   └── [05C1CFFFFFFFF8,05C1DFFFFFFFF8) move next(00000000-0000-0000-0000-000000000000)  Pagination-Component  12:00:00:000  0.00 milliseconds  
-    │   │       └── Prefetch(00000000-0000-0000-0000-000000000000)  Pagination-Component  12:00:00:000  0.00 milliseconds  
-    │   │           └── [05C1CFFFFFFFF8,05C1DFFFFFFFF8) move next(00000000-0000-0000-0000-000000000000)  Pagination-Component  12:00:00:000  0.00 milliseconds  
+    │   │               └── Get Cosmos Element Response(00000000-0000-0000-0000-000000000000)  Json-Component  MemberName@FilePath:42  12:00:00:000  0.00 milliseconds  
+    │   └── POCO Materialization(00000000-0000-0000-0000-000000000000)  Poco-Component  MemberName@FilePath:42  12:00:00:000  0.00 milliseconds  
+    ├── Typed FeedIterator ReadNextAsync(00000000-0000-0000-0000-000000000000)  Unknown-Component  MemberName@FilePath:42  12:00:00:000  0.00 milliseconds  
+    │   ├── MoveNextAsync(00000000-0000-0000-0000-000000000000)  Pagination-Component  MemberName@FilePath:42  12:00:00:000  0.00 milliseconds  
+    │   │   └── [05C1CFFFFFFFF8,05C1DFFFFFFFF8) move next(00000000-0000-0000-0000-000000000000)  Pagination-Component  MemberName@FilePath:42  12:00:00:000  0.00 milliseconds  
+    │   │       └── Prefetch(00000000-0000-0000-0000-000000000000)  Pagination-Component  MemberName@FilePath:42  12:00:00:000  0.00 milliseconds  
+    │   │           └── [05C1CFFFFFFFF8,05C1DFFFFFFFF8) move next(00000000-0000-0000-0000-000000000000)  Pagination-Component  MemberName@FilePath:42  12:00:00:000  0.00 milliseconds  
     │   │               │   (
     │   │               │       [Query Metrics]
     │   │               │       Redacted To Not Change The Baselines From Run To Run
     │   │               │   )
-    │   │               ├── Microsoft.Azure.Cosmos.Handlers.RequestInvokerHandler(00000000-0000-0000-0000-000000000000)  RequestHandler-Component  12:00:00:000  0.00 milliseconds  
-    │   │               │   ├── Get Collection Cache(00000000-0000-0000-0000-000000000000)  Routing-Component  12:00:00:000  0.00 milliseconds  
-    │   │               │   ├── Try Get Overlapping Ranges(00000000-0000-0000-0000-000000000000)  Routing-Component  12:00:00:000  0.00 milliseconds  
-    │   │               │   └── Microsoft.Azure.Cosmos.Handlers.RequestInvokerHandler(00000000-0000-0000-0000-000000000000)  RequestHandler-Component  12:00:00:000  0.00 milliseconds  
-    │   │               │       └── Send Async(00000000-0000-0000-0000-000000000000)  RequestHandler-Component  12:00:00:000  0.00 milliseconds  
-    │   │               │           └── Send Async(00000000-0000-0000-0000-000000000000)  RequestHandler-Component  12:00:00:000  0.00 milliseconds  
-    │   │               │               └── Send Async(00000000-0000-0000-0000-000000000000)  RequestHandler-Component  12:00:00:000  0.00 milliseconds  
-    │   │               │                   └── Send Async(00000000-0000-0000-0000-000000000000)  RequestHandler-Component  12:00:00:000  0.00 milliseconds  
-    │   │               │                       └── Microsoft.Azure.Documents.ServerStoreModel Transport Request(00000000-0000-0000-0000-000000000000)  Transport-Component  12:00:00:000  0.00 milliseconds  
+    │   │               ├── Microsoft.Azure.Cosmos.Handlers.RequestInvokerHandler(00000000-0000-0000-0000-000000000000)  RequestHandler-Component  MemberName@FilePath:42  12:00:00:000  0.00 milliseconds  
+    │   │               │   ├── Get Collection Cache(00000000-0000-0000-0000-000000000000)  Routing-Component  MemberName@FilePath:42  12:00:00:000  0.00 milliseconds  
+    │   │               │   ├── Try Get Overlapping Ranges(00000000-0000-0000-0000-000000000000)  Routing-Component  MemberName@FilePath:42  12:00:00:000  0.00 milliseconds  
+    │   │               │   └── Microsoft.Azure.Cosmos.Handlers.RequestInvokerHandler(00000000-0000-0000-0000-000000000000)  RequestHandler-Component  MemberName@FilePath:42  12:00:00:000  0.00 milliseconds  
+    │   │               │       └── Send Async(00000000-0000-0000-0000-000000000000)  RequestHandler-Component  MemberName@FilePath:42  12:00:00:000  0.00 milliseconds  
+    │   │               │           └── Send Async(00000000-0000-0000-0000-000000000000)  RequestHandler-Component  MemberName@FilePath:42  12:00:00:000  0.00 milliseconds  
+    │   │               │               └── Send Async(00000000-0000-0000-0000-000000000000)  RequestHandler-Component  MemberName@FilePath:42  12:00:00:000  0.00 milliseconds  
+    │   │               │                   └── Send Async(00000000-0000-0000-0000-000000000000)  RequestHandler-Component  MemberName@FilePath:42  12:00:00:000  0.00 milliseconds  
+    │   │               │                       └── Microsoft.Azure.Documents.ServerStoreModel Transport Request(00000000-0000-0000-0000-000000000000)  Transport-Component  MemberName@FilePath:42  12:00:00:000  0.00 milliseconds  
     │   │               │                               (
     │   │               │                                   [User Agent]
     │   │               │                                   Redacted To Not Change The Baselines From Run To Run
     │   │               │                                   [Client Side Request Stats]
     │   │               │                                   Redacted To Not Change The Baselines From Run To Run
     │   │               │                               )
-    │   │               └── Get Cosmos Element Response(00000000-0000-0000-0000-000000000000)  Json-Component  12:00:00:000  0.00 milliseconds  
-    │   └── POCO Materialization(00000000-0000-0000-0000-000000000000)  Poco-Component  12:00:00:000  0.00 milliseconds  
-    ├── Typed FeedIterator ReadNextAsync(00000000-0000-0000-0000-000000000000)  Unknown-Component  12:00:00:000  0.00 milliseconds  
-    │   ├── MoveNextAsync(00000000-0000-0000-0000-000000000000)  Pagination-Component  12:00:00:000  0.00 milliseconds  
-    │   │   └── [05C1DFFFFFFFF8,05C1E7FFFFFFFA) move next(00000000-0000-0000-0000-000000000000)  Pagination-Component  12:00:00:000  0.00 milliseconds  
-    │   │       └── Prefetch(00000000-0000-0000-0000-000000000000)  Pagination-Component  12:00:00:000  0.00 milliseconds  
-    │   │           └── [05C1DFFFFFFFF8,05C1E7FFFFFFFA) move next(00000000-0000-0000-0000-000000000000)  Pagination-Component  12:00:00:000  0.00 milliseconds  
+    │   │               └── Get Cosmos Element Response(00000000-0000-0000-0000-000000000000)  Json-Component  MemberName@FilePath:42  12:00:00:000  0.00 milliseconds  
+    │   └── POCO Materialization(00000000-0000-0000-0000-000000000000)  Poco-Component  MemberName@FilePath:42  12:00:00:000  0.00 milliseconds  
+    ├── Typed FeedIterator ReadNextAsync(00000000-0000-0000-0000-000000000000)  Unknown-Component  MemberName@FilePath:42  12:00:00:000  0.00 milliseconds  
+    │   ├── MoveNextAsync(00000000-0000-0000-0000-000000000000)  Pagination-Component  MemberName@FilePath:42  12:00:00:000  0.00 milliseconds  
+    │   │   └── [05C1DFFFFFFFF8,05C1E7FFFFFFFA) move next(00000000-0000-0000-0000-000000000000)  Pagination-Component  MemberName@FilePath:42  12:00:00:000  0.00 milliseconds  
+    │   │       └── Prefetch(00000000-0000-0000-0000-000000000000)  Pagination-Component  MemberName@FilePath:42  12:00:00:000  0.00 milliseconds  
+    │   │           └── [05C1DFFFFFFFF8,05C1E7FFFFFFFA) move next(00000000-0000-0000-0000-000000000000)  Pagination-Component  MemberName@FilePath:42  12:00:00:000  0.00 milliseconds  
     │   │               │   (
     │   │               │       [Query Metrics]
     │   │               │       Redacted To Not Change The Baselines From Run To Run
     │   │               │   )
-    │   │               ├── Microsoft.Azure.Cosmos.Handlers.RequestInvokerHandler(00000000-0000-0000-0000-000000000000)  RequestHandler-Component  12:00:00:000  0.00 milliseconds  
-    │   │               │   ├── Get Collection Cache(00000000-0000-0000-0000-000000000000)  Routing-Component  12:00:00:000  0.00 milliseconds  
-    │   │               │   ├── Try Get Overlapping Ranges(00000000-0000-0000-0000-000000000000)  Routing-Component  12:00:00:000  0.00 milliseconds  
-    │   │               │   └── Microsoft.Azure.Cosmos.Handlers.RequestInvokerHandler(00000000-0000-0000-0000-000000000000)  RequestHandler-Component  12:00:00:000  0.00 milliseconds  
-    │   │               │       └── Send Async(00000000-0000-0000-0000-000000000000)  RequestHandler-Component  12:00:00:000  0.00 milliseconds  
-    │   │               │           └── Send Async(00000000-0000-0000-0000-000000000000)  RequestHandler-Component  12:00:00:000  0.00 milliseconds  
-    │   │               │               └── Send Async(00000000-0000-0000-0000-000000000000)  RequestHandler-Component  12:00:00:000  0.00 milliseconds  
-    │   │               │                   └── Send Async(00000000-0000-0000-0000-000000000000)  RequestHandler-Component  12:00:00:000  0.00 milliseconds  
-    │   │               │                       └── Microsoft.Azure.Documents.ServerStoreModel Transport Request(00000000-0000-0000-0000-000000000000)  Transport-Component  12:00:00:000  0.00 milliseconds  
+    │   │               ├── Microsoft.Azure.Cosmos.Handlers.RequestInvokerHandler(00000000-0000-0000-0000-000000000000)  RequestHandler-Component  MemberName@FilePath:42  12:00:00:000  0.00 milliseconds  
+    │   │               │   ├── Get Collection Cache(00000000-0000-0000-0000-000000000000)  Routing-Component  MemberName@FilePath:42  12:00:00:000  0.00 milliseconds  
+    │   │               │   ├── Try Get Overlapping Ranges(00000000-0000-0000-0000-000000000000)  Routing-Component  MemberName@FilePath:42  12:00:00:000  0.00 milliseconds  
+    │   │               │   └── Microsoft.Azure.Cosmos.Handlers.RequestInvokerHandler(00000000-0000-0000-0000-000000000000)  RequestHandler-Component  MemberName@FilePath:42  12:00:00:000  0.00 milliseconds  
+    │   │               │       └── Send Async(00000000-0000-0000-0000-000000000000)  RequestHandler-Component  MemberName@FilePath:42  12:00:00:000  0.00 milliseconds  
+    │   │               │           └── Send Async(00000000-0000-0000-0000-000000000000)  RequestHandler-Component  MemberName@FilePath:42  12:00:00:000  0.00 milliseconds  
+    │   │               │               └── Send Async(00000000-0000-0000-0000-000000000000)  RequestHandler-Component  MemberName@FilePath:42  12:00:00:000  0.00 milliseconds  
+    │   │               │                   └── Send Async(00000000-0000-0000-0000-000000000000)  RequestHandler-Component  MemberName@FilePath:42  12:00:00:000  0.00 milliseconds  
+    │   │               │                       └── Microsoft.Azure.Documents.ServerStoreModel Transport Request(00000000-0000-0000-0000-000000000000)  Transport-Component  MemberName@FilePath:42  12:00:00:000  0.00 milliseconds  
     │   │               │                               (
     │   │               │                                   [User Agent]
     │   │               │                                   Redacted To Not Change The Baselines From Run To Run
     │   │               │                                   [Client Side Request Stats]
     │   │               │                                   Redacted To Not Change The Baselines From Run To Run
     │   │               │                               )
-    │   │               └── Get Cosmos Element Response(00000000-0000-0000-0000-000000000000)  Json-Component  12:00:00:000  0.00 milliseconds  
-    │   └── POCO Materialization(00000000-0000-0000-0000-000000000000)  Poco-Component  12:00:00:000  0.00 milliseconds  
-    └── Typed FeedIterator ReadNextAsync(00000000-0000-0000-0000-000000000000)  Unknown-Component  12:00:00:000  0.00 milliseconds  
-        ├── MoveNextAsync(00000000-0000-0000-0000-000000000000)  Pagination-Component  12:00:00:000  0.00 milliseconds  
-        │   └── [05C1E7FFFFFFFA,FF) move next(00000000-0000-0000-0000-000000000000)  Pagination-Component  12:00:00:000  0.00 milliseconds  
-        │       └── Prefetch(00000000-0000-0000-0000-000000000000)  Pagination-Component  12:00:00:000  0.00 milliseconds  
-        │           └── [05C1E7FFFFFFFA,FF) move next(00000000-0000-0000-0000-000000000000)  Pagination-Component  12:00:00:000  0.00 milliseconds  
+    │   │               └── Get Cosmos Element Response(00000000-0000-0000-0000-000000000000)  Json-Component  MemberName@FilePath:42  12:00:00:000  0.00 milliseconds  
+    │   └── POCO Materialization(00000000-0000-0000-0000-000000000000)  Poco-Component  MemberName@FilePath:42  12:00:00:000  0.00 milliseconds  
+    └── Typed FeedIterator ReadNextAsync(00000000-0000-0000-0000-000000000000)  Unknown-Component  MemberName@FilePath:42  12:00:00:000  0.00 milliseconds  
+        ├── MoveNextAsync(00000000-0000-0000-0000-000000000000)  Pagination-Component  MemberName@FilePath:42  12:00:00:000  0.00 milliseconds  
+        │   └── [05C1E7FFFFFFFA,FF) move next(00000000-0000-0000-0000-000000000000)  Pagination-Component  MemberName@FilePath:42  12:00:00:000  0.00 milliseconds  
+        │       └── Prefetch(00000000-0000-0000-0000-000000000000)  Pagination-Component  MemberName@FilePath:42  12:00:00:000  0.00 milliseconds  
+        │           └── [05C1E7FFFFFFFA,FF) move next(00000000-0000-0000-0000-000000000000)  Pagination-Component  MemberName@FilePath:42  12:00:00:000  0.00 milliseconds  
         │               │   (
         │               │       [Query Metrics]
         │               │       Redacted To Not Change The Baselines From Run To Run
         │               │   )
-        │               ├── Microsoft.Azure.Cosmos.Handlers.RequestInvokerHandler(00000000-0000-0000-0000-000000000000)  RequestHandler-Component  12:00:00:000  0.00 milliseconds  
-        │               │   ├── Get Collection Cache(00000000-0000-0000-0000-000000000000)  Routing-Component  12:00:00:000  0.00 milliseconds  
-        │               │   ├── Try Get Overlapping Ranges(00000000-0000-0000-0000-000000000000)  Routing-Component  12:00:00:000  0.00 milliseconds  
-        │               │   └── Microsoft.Azure.Cosmos.Handlers.RequestInvokerHandler(00000000-0000-0000-0000-000000000000)  RequestHandler-Component  12:00:00:000  0.00 milliseconds  
-        │               │       └── Send Async(00000000-0000-0000-0000-000000000000)  RequestHandler-Component  12:00:00:000  0.00 milliseconds  
-        │               │           └── Send Async(00000000-0000-0000-0000-000000000000)  RequestHandler-Component  12:00:00:000  0.00 milliseconds  
-        │               │               └── Send Async(00000000-0000-0000-0000-000000000000)  RequestHandler-Component  12:00:00:000  0.00 milliseconds  
-        │               │                   └── Send Async(00000000-0000-0000-0000-000000000000)  RequestHandler-Component  12:00:00:000  0.00 milliseconds  
-        │               │                       └── Microsoft.Azure.Documents.ServerStoreModel Transport Request(00000000-0000-0000-0000-000000000000)  Transport-Component  12:00:00:000  0.00 milliseconds  
+        │               ├── Microsoft.Azure.Cosmos.Handlers.RequestInvokerHandler(00000000-0000-0000-0000-000000000000)  RequestHandler-Component  MemberName@FilePath:42  12:00:00:000  0.00 milliseconds  
+        │               │   ├── Get Collection Cache(00000000-0000-0000-0000-000000000000)  Routing-Component  MemberName@FilePath:42  12:00:00:000  0.00 milliseconds  
+        │               │   ├── Try Get Overlapping Ranges(00000000-0000-0000-0000-000000000000)  Routing-Component  MemberName@FilePath:42  12:00:00:000  0.00 milliseconds  
+        │               │   └── Microsoft.Azure.Cosmos.Handlers.RequestInvokerHandler(00000000-0000-0000-0000-000000000000)  RequestHandler-Component  MemberName@FilePath:42  12:00:00:000  0.00 milliseconds  
+        │               │       └── Send Async(00000000-0000-0000-0000-000000000000)  RequestHandler-Component  MemberName@FilePath:42  12:00:00:000  0.00 milliseconds  
+        │               │           └── Send Async(00000000-0000-0000-0000-000000000000)  RequestHandler-Component  MemberName@FilePath:42  12:00:00:000  0.00 milliseconds  
+        │               │               └── Send Async(00000000-0000-0000-0000-000000000000)  RequestHandler-Component  MemberName@FilePath:42  12:00:00:000  0.00 milliseconds  
+        │               │                   └── Send Async(00000000-0000-0000-0000-000000000000)  RequestHandler-Component  MemberName@FilePath:42  12:00:00:000  0.00 milliseconds  
+        │               │                       └── Microsoft.Azure.Documents.ServerStoreModel Transport Request(00000000-0000-0000-0000-000000000000)  Transport-Component  MemberName@FilePath:42  12:00:00:000  0.00 milliseconds  
         │               │                               (
         │               │                                   [User Agent]
         │               │                                   Redacted To Not Change The Baselines From Run To Run
         │               │                                   [Client Side Request Stats]
         │               │                                   Redacted To Not Change The Baselines From Run To Run
         │               │                               )
-        │               └── Get Cosmos Element Response(00000000-0000-0000-0000-000000000000)  Json-Component  12:00:00:000  0.00 milliseconds  
-        └── POCO Materialization(00000000-0000-0000-0000-000000000000)  Poco-Component  12:00:00:000  0.00 milliseconds  
->>>>>>> 19d4c5a7
+        │               └── Get Cosmos Element Response(00000000-0000-0000-0000-000000000000)  Json-Component  MemberName@FilePath:42  12:00:00:000  0.00 milliseconds  
+        └── POCO Materialization(00000000-0000-0000-0000-000000000000)  Poco-Component  MemberName@FilePath:42  12:00:00:000  0.00 milliseconds  
 ]]></Text>
       <Json><![CDATA[{
   "name": "Trace Forest",
@@ -3929,6 +3795,11 @@
           "name": "POCO Materialization",
           "id": "00000000-0000-0000-0000-000000000000",
           "component": "Poco",
+          "caller information": {
+            "member name": "MemberName",
+            "file name": "FilePath",
+            "line number": 42
+          },
           "start time": "12:00:00:000",
           "duration in milliseconds": 0,
           "data": {},
@@ -4164,6 +4035,11 @@
           "name": "POCO Materialization",
           "id": "00000000-0000-0000-0000-000000000000",
           "component": "Poco",
+          "caller information": {
+            "member name": "MemberName",
+            "file name": "FilePath",
+            "line number": 42
+          },
           "start time": "12:00:00:000",
           "duration in milliseconds": 0,
           "data": {},
@@ -4399,6 +4275,11 @@
           "name": "POCO Materialization",
           "id": "00000000-0000-0000-0000-000000000000",
           "component": "Poco",
+          "caller information": {
+            "member name": "MemberName",
+            "file name": "FilePath",
+            "line number": 42
+          },
           "start time": "12:00:00:000",
           "duration in milliseconds": 0,
           "data": {},
@@ -4634,6 +4515,11 @@
           "name": "POCO Materialization",
           "id": "00000000-0000-0000-0000-000000000000",
           "component": "Poco",
+          "caller information": {
+            "member name": "MemberName",
+            "file name": "FilePath",
+            "line number": 42
+          },
           "start time": "12:00:00:000",
           "duration in milliseconds": 0,
           "data": {},
