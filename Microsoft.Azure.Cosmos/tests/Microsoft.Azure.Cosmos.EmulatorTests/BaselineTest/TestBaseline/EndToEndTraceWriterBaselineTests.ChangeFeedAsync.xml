﻿<Results>
  <Result>
    <Input>
      <Description>ChangeFeed</Description>
      <Setup><![CDATA[
    ContainerInternal containerInternal = (ContainerInternal)container;
    FeedIteratorInternal feedIterator = (FeedIteratorInternal)containerInternal.GetChangeFeedStreamIterator(
        ChangeFeedStartFrom.Beginning(),
        ChangeFeedMode.Incremental);

    List<ITrace> traces = new List<ITrace>();
    while (feedIterator.HasMoreResults)
    {
        ResponseMessage responseMessage = await feedIterator.ReadNextAsync(cancellationToken: default);
        ITrace trace = ((CosmosTraceDiagnostics)responseMessage.Diagnostics).Value;
        traces.Add(trace);
        if (responseMessage.StatusCode == System.Net.HttpStatusCode.NotModified)
        {
            break;
        }
    }

    ITrace traceForest = TraceJoiner.JoinTraces(traces);
]]></Setup>
    </Input>
    <Output>
      <Text><![CDATA[.
└── Trace Forest(00000000-0000-0000-0000-000000000000)  Unknown-Component  MemberName@FilePath:42  12:00:00:000  0.00 milliseconds  
    ├── Change Feed Iterator Read Next Async(00000000-0000-0000-0000-000000000000)  ChangeFeed-Component  MemberName@FilePath:42  12:00:00:000  0.00 milliseconds  
    │   │   (
    │   │       [Client Configuration]
    │   │       Redacted To Not Change The Baselines From Run To Run
    │   │   )
    │   ├── ChangeFeed MoveNextAsync(00000000-0000-0000-0000-000000000000)  ChangeFeed-Component  MemberName@FilePath:42  12:00:00:000  0.00 milliseconds  
    │   │   └── MoveNextAsync(00000000-0000-0000-0000-000000000000)  Pagination-Component  MemberName@FilePath:42  12:00:00:000  0.00 milliseconds  
    │   │       ├── [,FF) move next(00000000-0000-0000-0000-000000000000)  Pagination-Component  MemberName@FilePath:42  12:00:00:000  0.00 milliseconds  
    │   │       │   └── Prefetch(00000000-0000-0000-0000-000000000000)  Pagination-Component  MemberName@FilePath:42  12:00:00:000  0.00 milliseconds  
    │   │       │       └── [,FF) move next(00000000-0000-0000-0000-000000000000)  Pagination-Component  MemberName@FilePath:42  12:00:00:000  0.00 milliseconds  
    │   │       │           └── Microsoft.Azure.Cosmos.Handlers.RequestInvokerHandler(00000000-0000-0000-0000-000000000000)  RequestHandler-Component  MemberName@FilePath:42  12:00:00:000  0.00 milliseconds  
    │   │       │               ├── Get Collection Cache(00000000-0000-0000-0000-000000000000)  Routing-Component  MemberName@FilePath:42  12:00:00:000  0.00 milliseconds  
    │   │       │               ├── Get Partition Key Range Cache(00000000-0000-0000-0000-000000000000)  Routing-Component  MemberName@FilePath:42  12:00:00:000  0.00 milliseconds  
    │   │       │               └── Try Get Overlapping Ranges(00000000-0000-0000-0000-000000000000)  Routing-Component  MemberName@FilePath:42  12:00:00:000  0.00 milliseconds  
    │   │       ├── Get Container Properties(00000000-0000-0000-0000-000000000000)  Transport-Component  MemberName@FilePath:42  12:00:00:000  0.00 milliseconds  
    │   │       │   └── Get Collection Cache(00000000-0000-0000-0000-000000000000)  Routing-Component  MemberName@FilePath:42  12:00:00:000  0.00 milliseconds  
    │   │       ├── Get RID(00000000-0000-0000-0000-000000000000)  Routing-Component  MemberName@FilePath:42  12:00:00:000  0.00 milliseconds  
    │   │       ├── Get Collection Cache(00000000-0000-0000-0000-000000000000)  Routing-Component  MemberName@FilePath:42  12:00:00:000  0.00 milliseconds  
    │   │       ├── Get Overlapping Feed Ranges(00000000-0000-0000-0000-000000000000)  Routing-Component  MemberName@FilePath:42  12:00:00:000  0.00 milliseconds  
    │   │       │   └── Get Partition Key Ranges(00000000-0000-0000-0000-000000000000)  Routing-Component  MemberName@FilePath:42  12:00:00:000  0.00 milliseconds  
    │   │       │       └── Try Get Overlapping Ranges(00000000-0000-0000-0000-000000000000)  Routing-Component  MemberName@FilePath:42  12:00:00:000  0.00 milliseconds  
    │   │       └── MoveNextAsync(00000000-0000-0000-0000-000000000000)  Pagination-Component  MemberName@FilePath:42  12:00:00:000  0.00 milliseconds  
    │   │           └── [,05C1CFFFFFFFF8) move next(00000000-0000-0000-0000-000000000000)  Pagination-Component  MemberName@FilePath:42  12:00:00:000  0.00 milliseconds  
    │   │               └── Microsoft.Azure.Cosmos.Handlers.RequestInvokerHandler(00000000-0000-0000-0000-000000000000)  RequestHandler-Component  MemberName@FilePath:42  12:00:00:000  0.00 milliseconds  
    │   │                   ├── Get Collection Cache(00000000-0000-0000-0000-000000000000)  Routing-Component  MemberName@FilePath:42  12:00:00:000  0.00 milliseconds  
    │   │                   ├── Get Partition Key Range Cache(00000000-0000-0000-0000-000000000000)  Routing-Component  MemberName@FilePath:42  12:00:00:000  0.00 milliseconds  
    │   │                   ├── Try Get Overlapping Ranges(00000000-0000-0000-0000-000000000000)  Routing-Component  MemberName@FilePath:42  12:00:00:000  0.00 milliseconds  
    │   │                   └── Microsoft.Azure.Cosmos.Handlers.DiagnosticsHandler(00000000-0000-0000-0000-000000000000)  RequestHandler-Component  MemberName@FilePath:42  12:00:00:000  0.00 milliseconds  
    │   │                       └── Microsoft.Azure.Cosmos.Handlers.RetryHandler(00000000-0000-0000-0000-000000000000)  RequestHandler-Component  MemberName@FilePath:42  12:00:00:000  0.00 milliseconds  
    │   │                           └── Microsoft.Azure.Cosmos.Handlers.RouterHandler(00000000-0000-0000-0000-000000000000)  RequestHandler-Component  MemberName@FilePath:42  12:00:00:000  0.00 milliseconds  
    │   │                               └── Microsoft.Azure.Cosmos.Handlers.TransportHandler(00000000-0000-0000-0000-000000000000)  RequestHandler-Component  MemberName@FilePath:42  12:00:00:000  0.00 milliseconds  
    │   │                                   └── Microsoft.Azure.Documents.ServerStoreModel Transport Request(00000000-0000-0000-0000-000000000000)  Transport-Component  MemberName@FilePath:42  12:00:00:000  0.00 milliseconds  
    │   │                                           (
    │   │                                               [Client Side Request Stats]
    │   │                                               Redacted To Not Change The Baselines From Run To Run
    │   │                                           )
    │   ├── Get RID(00000000-0000-0000-0000-000000000000)  Routing-Component  MemberName@FilePath:42  12:00:00:000  0.00 milliseconds  
    │   └── Get Collection Cache(00000000-0000-0000-0000-000000000000)  Routing-Component  MemberName@FilePath:42  12:00:00:000  0.00 milliseconds  
    ├── Change Feed Iterator Read Next Async(00000000-0000-0000-0000-000000000000)  ChangeFeed-Component  MemberName@FilePath:42  12:00:00:000  0.00 milliseconds  
    │   │   (
    │   │       [Client Configuration]
    │   │       Redacted To Not Change The Baselines From Run To Run
    │   │   )
    │   ├── ChangeFeed MoveNextAsync(00000000-0000-0000-0000-000000000000)  ChangeFeed-Component  MemberName@FilePath:42  12:00:00:000  0.00 milliseconds  
    │   │   └── MoveNextAsync(00000000-0000-0000-0000-000000000000)  Pagination-Component  MemberName@FilePath:42  12:00:00:000  0.00 milliseconds  
    │   │       └── [05C1CFFFFFFFF8,05C1DFFFFFFFF8) move next(00000000-0000-0000-0000-000000000000)  Pagination-Component  MemberName@FilePath:42  12:00:00:000  0.00 milliseconds  
    │   │           └── Microsoft.Azure.Cosmos.Handlers.RequestInvokerHandler(00000000-0000-0000-0000-000000000000)  RequestHandler-Component  MemberName@FilePath:42  12:00:00:000  0.00 milliseconds  
    │   │               ├── Get Collection Cache(00000000-0000-0000-0000-000000000000)  Routing-Component  MemberName@FilePath:42  12:00:00:000  0.00 milliseconds  
    │   │               ├── Get Partition Key Range Cache(00000000-0000-0000-0000-000000000000)  Routing-Component  MemberName@FilePath:42  12:00:00:000  0.00 milliseconds  
    │   │               ├── Try Get Overlapping Ranges(00000000-0000-0000-0000-000000000000)  Routing-Component  MemberName@FilePath:42  12:00:00:000  0.00 milliseconds  
    │   │               └── Microsoft.Azure.Cosmos.Handlers.DiagnosticsHandler(00000000-0000-0000-0000-000000000000)  RequestHandler-Component  MemberName@FilePath:42  12:00:00:000  0.00 milliseconds  
    │   │                   └── Microsoft.Azure.Cosmos.Handlers.RetryHandler(00000000-0000-0000-0000-000000000000)  RequestHandler-Component  MemberName@FilePath:42  12:00:00:000  0.00 milliseconds  
    │   │                       └── Microsoft.Azure.Cosmos.Handlers.RouterHandler(00000000-0000-0000-0000-000000000000)  RequestHandler-Component  MemberName@FilePath:42  12:00:00:000  0.00 milliseconds  
    │   │                           └── Microsoft.Azure.Cosmos.Handlers.TransportHandler(00000000-0000-0000-0000-000000000000)  RequestHandler-Component  MemberName@FilePath:42  12:00:00:000  0.00 milliseconds  
    │   │                               └── Microsoft.Azure.Documents.ServerStoreModel Transport Request(00000000-0000-0000-0000-000000000000)  Transport-Component  MemberName@FilePath:42  12:00:00:000  0.00 milliseconds  
    │   │                                       (
    │   │                                           [Client Side Request Stats]
    │   │                                           Redacted To Not Change The Baselines From Run To Run
    │   │                                       )
    │   ├── Get RID(00000000-0000-0000-0000-000000000000)  Routing-Component  MemberName@FilePath:42  12:00:00:000  0.00 milliseconds  
    │   └── Get Collection Cache(00000000-0000-0000-0000-000000000000)  Routing-Component  MemberName@FilePath:42  12:00:00:000  0.00 milliseconds  
    ├── Change Feed Iterator Read Next Async(00000000-0000-0000-0000-000000000000)  ChangeFeed-Component  MemberName@FilePath:42  12:00:00:000  0.00 milliseconds  
    │   │   (
    │   │       [Client Configuration]
    │   │       Redacted To Not Change The Baselines From Run To Run
    │   │   )
    │   ├── ChangeFeed MoveNextAsync(00000000-0000-0000-0000-000000000000)  ChangeFeed-Component  MemberName@FilePath:42  12:00:00:000  0.00 milliseconds  
    │   │   └── MoveNextAsync(00000000-0000-0000-0000-000000000000)  Pagination-Component  MemberName@FilePath:42  12:00:00:000  0.00 milliseconds  
    │   │       └── [05C1DFFFFFFFF8,05C1E7FFFFFFFA) move next(00000000-0000-0000-0000-000000000000)  Pagination-Component  MemberName@FilePath:42  12:00:00:000  0.00 milliseconds  
    │   │           └── Microsoft.Azure.Cosmos.Handlers.RequestInvokerHandler(00000000-0000-0000-0000-000000000000)  RequestHandler-Component  MemberName@FilePath:42  12:00:00:000  0.00 milliseconds  
    │   │               ├── Get Collection Cache(00000000-0000-0000-0000-000000000000)  Routing-Component  MemberName@FilePath:42  12:00:00:000  0.00 milliseconds  
    │   │               ├── Get Partition Key Range Cache(00000000-0000-0000-0000-000000000000)  Routing-Component  MemberName@FilePath:42  12:00:00:000  0.00 milliseconds  
    │   │               ├── Try Get Overlapping Ranges(00000000-0000-0000-0000-000000000000)  Routing-Component  MemberName@FilePath:42  12:00:00:000  0.00 milliseconds  
    │   │               └── Microsoft.Azure.Cosmos.Handlers.DiagnosticsHandler(00000000-0000-0000-0000-000000000000)  RequestHandler-Component  MemberName@FilePath:42  12:00:00:000  0.00 milliseconds  
    │   │                   └── Microsoft.Azure.Cosmos.Handlers.RetryHandler(00000000-0000-0000-0000-000000000000)  RequestHandler-Component  MemberName@FilePath:42  12:00:00:000  0.00 milliseconds  
    │   │                       └── Microsoft.Azure.Cosmos.Handlers.RouterHandler(00000000-0000-0000-0000-000000000000)  RequestHandler-Component  MemberName@FilePath:42  12:00:00:000  0.00 milliseconds  
    │   │                           └── Microsoft.Azure.Cosmos.Handlers.TransportHandler(00000000-0000-0000-0000-000000000000)  RequestHandler-Component  MemberName@FilePath:42  12:00:00:000  0.00 milliseconds  
    │   │                               └── Microsoft.Azure.Documents.ServerStoreModel Transport Request(00000000-0000-0000-0000-000000000000)  Transport-Component  MemberName@FilePath:42  12:00:00:000  0.00 milliseconds  
    │   │                                       (
    │   │                                           [Client Side Request Stats]
    │   │                                           Redacted To Not Change The Baselines From Run To Run
    │   │                                       )
    │   ├── Get RID(00000000-0000-0000-0000-000000000000)  Routing-Component  MemberName@FilePath:42  12:00:00:000  0.00 milliseconds  
    │   └── Get Collection Cache(00000000-0000-0000-0000-000000000000)  Routing-Component  MemberName@FilePath:42  12:00:00:000  0.00 milliseconds  
    ├── Change Feed Iterator Read Next Async(00000000-0000-0000-0000-000000000000)  ChangeFeed-Component  MemberName@FilePath:42  12:00:00:000  0.00 milliseconds  
    │   │   (
    │   │       [Client Configuration]
    │   │       Redacted To Not Change The Baselines From Run To Run
    │   │   )
    │   ├── ChangeFeed MoveNextAsync(00000000-0000-0000-0000-000000000000)  ChangeFeed-Component  MemberName@FilePath:42  12:00:00:000  0.00 milliseconds  
    │   │   └── MoveNextAsync(00000000-0000-0000-0000-000000000000)  Pagination-Component  MemberName@FilePath:42  12:00:00:000  0.00 milliseconds  
    │   │       └── [05C1E7FFFFFFFA,FF) move next(00000000-0000-0000-0000-000000000000)  Pagination-Component  MemberName@FilePath:42  12:00:00:000  0.00 milliseconds  
    │   │           └── Microsoft.Azure.Cosmos.Handlers.RequestInvokerHandler(00000000-0000-0000-0000-000000000000)  RequestHandler-Component  MemberName@FilePath:42  12:00:00:000  0.00 milliseconds  
    │   │               ├── Get Collection Cache(00000000-0000-0000-0000-000000000000)  Routing-Component  MemberName@FilePath:42  12:00:00:000  0.00 milliseconds  
    │   │               ├── Get Partition Key Range Cache(00000000-0000-0000-0000-000000000000)  Routing-Component  MemberName@FilePath:42  12:00:00:000  0.00 milliseconds  
    │   │               ├── Try Get Overlapping Ranges(00000000-0000-0000-0000-000000000000)  Routing-Component  MemberName@FilePath:42  12:00:00:000  0.00 milliseconds  
    │   │               └── Microsoft.Azure.Cosmos.Handlers.DiagnosticsHandler(00000000-0000-0000-0000-000000000000)  RequestHandler-Component  MemberName@FilePath:42  12:00:00:000  0.00 milliseconds  
    │   │                   └── Microsoft.Azure.Cosmos.Handlers.RetryHandler(00000000-0000-0000-0000-000000000000)  RequestHandler-Component  MemberName@FilePath:42  12:00:00:000  0.00 milliseconds  
    │   │                       └── Microsoft.Azure.Cosmos.Handlers.RouterHandler(00000000-0000-0000-0000-000000000000)  RequestHandler-Component  MemberName@FilePath:42  12:00:00:000  0.00 milliseconds  
    │   │                           └── Microsoft.Azure.Cosmos.Handlers.TransportHandler(00000000-0000-0000-0000-000000000000)  RequestHandler-Component  MemberName@FilePath:42  12:00:00:000  0.00 milliseconds  
    │   │                               └── Microsoft.Azure.Documents.ServerStoreModel Transport Request(00000000-0000-0000-0000-000000000000)  Transport-Component  MemberName@FilePath:42  12:00:00:000  0.00 milliseconds  
    │   │                                       (
    │   │                                           [Client Side Request Stats]
    │   │                                           Redacted To Not Change The Baselines From Run To Run
    │   │                                       )
    │   ├── Get RID(00000000-0000-0000-0000-000000000000)  Routing-Component  MemberName@FilePath:42  12:00:00:000  0.00 milliseconds  
    │   └── Get Collection Cache(00000000-0000-0000-0000-000000000000)  Routing-Component  MemberName@FilePath:42  12:00:00:000  0.00 milliseconds  
    └── Change Feed Iterator Read Next Async(00000000-0000-0000-0000-000000000000)  ChangeFeed-Component  MemberName@FilePath:42  12:00:00:000  0.00 milliseconds  
        │   (
        │       [Client Configuration]
        │       Redacted To Not Change The Baselines From Run To Run
        │   )
        ├── ChangeFeed MoveNextAsync(00000000-0000-0000-0000-000000000000)  ChangeFeed-Component  MemberName@FilePath:42  12:00:00:000  0.00 milliseconds  
        │   ├── MoveNextAsync(00000000-0000-0000-0000-000000000000)  Pagination-Component  MemberName@FilePath:42  12:00:00:000  0.00 milliseconds  
        │   │   └── [,05C1CFFFFFFFF8) move next(00000000-0000-0000-0000-000000000000)  Pagination-Component  MemberName@FilePath:42  12:00:00:000  0.00 milliseconds  
        │   │       └── Microsoft.Azure.Cosmos.Handlers.RequestInvokerHandler(00000000-0000-0000-0000-000000000000)  RequestHandler-Component  MemberName@FilePath:42  12:00:00:000  0.00 milliseconds  
        │   │           ├── Get Collection Cache(00000000-0000-0000-0000-000000000000)  Routing-Component  MemberName@FilePath:42  12:00:00:000  0.00 milliseconds  
        │   │           ├── Get Partition Key Range Cache(00000000-0000-0000-0000-000000000000)  Routing-Component  MemberName@FilePath:42  12:00:00:000  0.00 milliseconds  
        │   │           ├── Try Get Overlapping Ranges(00000000-0000-0000-0000-000000000000)  Routing-Component  MemberName@FilePath:42  12:00:00:000  0.00 milliseconds  
        │   │           └── Microsoft.Azure.Cosmos.Handlers.DiagnosticsHandler(00000000-0000-0000-0000-000000000000)  RequestHandler-Component  MemberName@FilePath:42  12:00:00:000  0.00 milliseconds  
        │   │               └── Microsoft.Azure.Cosmos.Handlers.RetryHandler(00000000-0000-0000-0000-000000000000)  RequestHandler-Component  MemberName@FilePath:42  12:00:00:000  0.00 milliseconds  
        │   │                   └── Microsoft.Azure.Cosmos.Handlers.RouterHandler(00000000-0000-0000-0000-000000000000)  RequestHandler-Component  MemberName@FilePath:42  12:00:00:000  0.00 milliseconds  
        │   │                       └── Microsoft.Azure.Cosmos.Handlers.TransportHandler(00000000-0000-0000-0000-000000000000)  RequestHandler-Component  MemberName@FilePath:42  12:00:00:000  0.00 milliseconds  
        │   │                           └── Microsoft.Azure.Documents.ServerStoreModel Transport Request(00000000-0000-0000-0000-000000000000)  Transport-Component  MemberName@FilePath:42  12:00:00:000  0.00 milliseconds  
        │   │                                   (
        │   │                                       [Client Side Request Stats]
        │   │                                       Redacted To Not Change The Baselines From Run To Run
        │   │                                   )
        │   └── Drain NotModified Pages(00000000-0000-0000-0000-000000000000)  ChangeFeed-Component  MemberName@FilePath:42  12:00:00:000  0.00 milliseconds  
        │       ├── MoveNextAsync(00000000-0000-0000-0000-000000000000)  Pagination-Component  MemberName@FilePath:42  12:00:00:000  0.00 milliseconds  
        │       │   └── [05C1CFFFFFFFF8,05C1DFFFFFFFF8) move next(00000000-0000-0000-0000-000000000000)  Pagination-Component  MemberName@FilePath:42  12:00:00:000  0.00 milliseconds  
        │       │       └── Microsoft.Azure.Cosmos.Handlers.RequestInvokerHandler(00000000-0000-0000-0000-000000000000)  RequestHandler-Component  MemberName@FilePath:42  12:00:00:000  0.00 milliseconds  
        │       │           ├── Get Collection Cache(00000000-0000-0000-0000-000000000000)  Routing-Component  MemberName@FilePath:42  12:00:00:000  0.00 milliseconds  
        │       │           ├── Get Partition Key Range Cache(00000000-0000-0000-0000-000000000000)  Routing-Component  MemberName@FilePath:42  12:00:00:000  0.00 milliseconds  
        │       │           ├── Try Get Overlapping Ranges(00000000-0000-0000-0000-000000000000)  Routing-Component  MemberName@FilePath:42  12:00:00:000  0.00 milliseconds  
        │       │           └── Microsoft.Azure.Cosmos.Handlers.DiagnosticsHandler(00000000-0000-0000-0000-000000000000)  RequestHandler-Component  MemberName@FilePath:42  12:00:00:000  0.00 milliseconds  
        │       │               └── Microsoft.Azure.Cosmos.Handlers.RetryHandler(00000000-0000-0000-0000-000000000000)  RequestHandler-Component  MemberName@FilePath:42  12:00:00:000  0.00 milliseconds  
        │       │                   └── Microsoft.Azure.Cosmos.Handlers.RouterHandler(00000000-0000-0000-0000-000000000000)  RequestHandler-Component  MemberName@FilePath:42  12:00:00:000  0.00 milliseconds  
        │       │                       └── Microsoft.Azure.Cosmos.Handlers.TransportHandler(00000000-0000-0000-0000-000000000000)  RequestHandler-Component  MemberName@FilePath:42  12:00:00:000  0.00 milliseconds  
        │       │                           └── Microsoft.Azure.Documents.ServerStoreModel Transport Request(00000000-0000-0000-0000-000000000000)  Transport-Component  MemberName@FilePath:42  12:00:00:000  0.00 milliseconds  
        │       │                                   (
        │       │                                       [Client Side Request Stats]
        │       │                                       Redacted To Not Change The Baselines From Run To Run
        │       │                                   )
        │       ├── MoveNextAsync(00000000-0000-0000-0000-000000000000)  Pagination-Component  MemberName@FilePath:42  12:00:00:000  0.00 milliseconds  
        │       │   └── [05C1DFFFFFFFF8,05C1E7FFFFFFFA) move next(00000000-0000-0000-0000-000000000000)  Pagination-Component  MemberName@FilePath:42  12:00:00:000  0.00 milliseconds  
        │       │       └── Microsoft.Azure.Cosmos.Handlers.RequestInvokerHandler(00000000-0000-0000-0000-000000000000)  RequestHandler-Component  MemberName@FilePath:42  12:00:00:000  0.00 milliseconds  
        │       │           ├── Get Collection Cache(00000000-0000-0000-0000-000000000000)  Routing-Component  MemberName@FilePath:42  12:00:00:000  0.00 milliseconds  
        │       │           ├── Get Partition Key Range Cache(00000000-0000-0000-0000-000000000000)  Routing-Component  MemberName@FilePath:42  12:00:00:000  0.00 milliseconds  
        │       │           ├── Try Get Overlapping Ranges(00000000-0000-0000-0000-000000000000)  Routing-Component  MemberName@FilePath:42  12:00:00:000  0.00 milliseconds  
        │       │           └── Microsoft.Azure.Cosmos.Handlers.DiagnosticsHandler(00000000-0000-0000-0000-000000000000)  RequestHandler-Component  MemberName@FilePath:42  12:00:00:000  0.00 milliseconds  
        │       │               └── Microsoft.Azure.Cosmos.Handlers.RetryHandler(00000000-0000-0000-0000-000000000000)  RequestHandler-Component  MemberName@FilePath:42  12:00:00:000  0.00 milliseconds  
        │       │                   └── Microsoft.Azure.Cosmos.Handlers.RouterHandler(00000000-0000-0000-0000-000000000000)  RequestHandler-Component  MemberName@FilePath:42  12:00:00:000  0.00 milliseconds  
        │       │                       └── Microsoft.Azure.Cosmos.Handlers.TransportHandler(00000000-0000-0000-0000-000000000000)  RequestHandler-Component  MemberName@FilePath:42  12:00:00:000  0.00 milliseconds  
        │       │                           └── Microsoft.Azure.Documents.ServerStoreModel Transport Request(00000000-0000-0000-0000-000000000000)  Transport-Component  MemberName@FilePath:42  12:00:00:000  0.00 milliseconds  
        │       │                                   (
        │       │                                       [Client Side Request Stats]
        │       │                                       Redacted To Not Change The Baselines From Run To Run
        │       │                                   )
<<<<<<< HEAD
        │       ├── MoveNextAsync(00000000-0000-0000-0000-000000000000)  Pagination-Component  MemberName@FilePath:42  12:00:00:000  0.00 milliseconds  
        │       │   └── [05C1E7FFFFFFFA,FF) move next(00000000-0000-0000-0000-000000000000)  Pagination-Component  MemberName@FilePath:42  12:00:00:000  0.00 milliseconds  
        │       │       └── Microsoft.Azure.Cosmos.Handlers.RequestInvokerHandler(00000000-0000-0000-0000-000000000000)  RequestHandler-Component  MemberName@FilePath:42  12:00:00:000  0.00 milliseconds  
        │       │           ├── Get Collection Cache(00000000-0000-0000-0000-000000000000)  Routing-Component  MemberName@FilePath:42  12:00:00:000  0.00 milliseconds  
        │       │           ├── Get Partition Key Range Cache(00000000-0000-0000-0000-000000000000)  Routing-Component  MemberName@FilePath:42  12:00:00:000  0.00 milliseconds  
        │       │           ├── Try Get Overlapping Ranges(00000000-0000-0000-0000-000000000000)  Routing-Component  MemberName@FilePath:42  12:00:00:000  0.00 milliseconds  
        │       │           └── Microsoft.Azure.Cosmos.Handlers.DiagnosticsHandler(00000000-0000-0000-0000-000000000000)  RequestHandler-Component  MemberName@FilePath:42  12:00:00:000  0.00 milliseconds  
        │       │               └── Microsoft.Azure.Cosmos.Handlers.RetryHandler(00000000-0000-0000-0000-000000000000)  RequestHandler-Component  MemberName@FilePath:42  12:00:00:000  0.00 milliseconds  
        │       │                   └── Microsoft.Azure.Cosmos.Handlers.RouterHandler(00000000-0000-0000-0000-000000000000)  RequestHandler-Component  MemberName@FilePath:42  12:00:00:000  0.00 milliseconds  
        │       │                       └── Microsoft.Azure.Cosmos.Handlers.TransportHandler(00000000-0000-0000-0000-000000000000)  RequestHandler-Component  MemberName@FilePath:42  12:00:00:000  0.00 milliseconds  
        │       │                           └── Microsoft.Azure.Documents.ServerStoreModel Transport Request(00000000-0000-0000-0000-000000000000)  Transport-Component  MemberName@FilePath:42  12:00:00:000  0.00 milliseconds  
        │       │                                   (
        │       │                                       [Client Side Request Stats]
        │       │                                       Redacted To Not Change The Baselines From Run To Run
        │       │                                   )
=======
>>>>>>> ecf90d65
        │       └── MoveNextAsync(00000000-0000-0000-0000-000000000000)  Pagination-Component  MemberName@FilePath:42  12:00:00:000  0.00 milliseconds  
        │           └── [05C1E7FFFFFFFA,FF) move next(00000000-0000-0000-0000-000000000000)  Pagination-Component  MemberName@FilePath:42  12:00:00:000  0.00 milliseconds  
        │               └── Microsoft.Azure.Cosmos.Handlers.RequestInvokerHandler(00000000-0000-0000-0000-000000000000)  RequestHandler-Component  MemberName@FilePath:42  12:00:00:000  0.00 milliseconds  
        │                   ├── Get Collection Cache(00000000-0000-0000-0000-000000000000)  Routing-Component  MemberName@FilePath:42  12:00:00:000  0.00 milliseconds  
        │                   ├── Get Partition Key Range Cache(00000000-0000-0000-0000-000000000000)  Routing-Component  MemberName@FilePath:42  12:00:00:000  0.00 milliseconds  
        │                   ├── Try Get Overlapping Ranges(00000000-0000-0000-0000-000000000000)  Routing-Component  MemberName@FilePath:42  12:00:00:000  0.00 milliseconds  
        │                   └── Microsoft.Azure.Cosmos.Handlers.DiagnosticsHandler(00000000-0000-0000-0000-000000000000)  RequestHandler-Component  MemberName@FilePath:42  12:00:00:000  0.00 milliseconds  
        │                       └── Microsoft.Azure.Cosmos.Handlers.RetryHandler(00000000-0000-0000-0000-000000000000)  RequestHandler-Component  MemberName@FilePath:42  12:00:00:000  0.00 milliseconds  
        │                           └── Microsoft.Azure.Cosmos.Handlers.RouterHandler(00000000-0000-0000-0000-000000000000)  RequestHandler-Component  MemberName@FilePath:42  12:00:00:000  0.00 milliseconds  
        │                               └── Microsoft.Azure.Cosmos.Handlers.TransportHandler(00000000-0000-0000-0000-000000000000)  RequestHandler-Component  MemberName@FilePath:42  12:00:00:000  0.00 milliseconds  
        │                                   └── Microsoft.Azure.Documents.ServerStoreModel Transport Request(00000000-0000-0000-0000-000000000000)  Transport-Component  MemberName@FilePath:42  12:00:00:000  0.00 milliseconds  
        │                                           (
        │                                               [Client Side Request Stats]
        │                                               Redacted To Not Change The Baselines From Run To Run
        │                                           )
        ├── Get RID(00000000-0000-0000-0000-000000000000)  Routing-Component  MemberName@FilePath:42  12:00:00:000  0.00 milliseconds  
        └── Get Collection Cache(00000000-0000-0000-0000-000000000000)  Routing-Component  MemberName@FilePath:42  12:00:00:000  0.00 milliseconds  
]]></Text>
      <Json><![CDATA[{
  "name": "Trace Forest",
  "id": "00000000-0000-0000-0000-000000000000",
  "caller info": {
    "member": "MemberName",
    "file": "FilePath",
    "line": 42
  },
  "start time": "12:00:00:000",
  "duration in milliseconds": 0,
  "children": [
    {
      "name": "Change Feed Iterator Read Next Async",
      "id": "00000000-0000-0000-0000-000000000000",
      "caller info": {
        "member": "MemberName",
        "file": "FilePath",
        "line": 42
      },
      "start time": "12:00:00:000",
      "duration in milliseconds": 0,
      "data": {
        "Client Configuration": "Redacted To Not Change The Baselines From Run To Run"
      },
      "children": [
        {
          "name": "ChangeFeed MoveNextAsync",
          "id": "00000000-0000-0000-0000-000000000000",
          "caller info": {
            "member": "MemberName",
            "file": "FilePath",
            "line": 42
          },
          "start time": "12:00:00:000",
          "duration in milliseconds": 0,
          "children": [
            {
              "name": "MoveNextAsync",
              "id": "00000000-0000-0000-0000-000000000000",
              "caller info": {
                "member": "MemberName",
                "file": "FilePath",
                "line": 42
              },
              "start time": "12:00:00:000",
              "duration in milliseconds": 0,
              "children": [
                {
                  "name": "[,FF) move next",
                  "id": "00000000-0000-0000-0000-000000000000",
                  "caller info": {
                    "member": "MemberName",
                    "file": "FilePath",
                    "line": 42
                  },
                  "start time": "12:00:00:000",
                  "duration in milliseconds": 0,
                  "children": [
                    {
                      "name": "Prefetch",
                      "id": "00000000-0000-0000-0000-000000000000",
                      "caller info": {
                        "member": "MemberName",
                        "file": "FilePath",
                        "line": 42
                      },
                      "start time": "12:00:00:000",
                      "duration in milliseconds": 0,
                      "children": [
                        {
                          "name": "[,FF) move next",
                          "id": "00000000-0000-0000-0000-000000000000",
                          "caller info": {
                            "member": "MemberName",
                            "file": "FilePath",
                            "line": 42
                          },
                          "start time": "12:00:00:000",
                          "duration in milliseconds": 0,
                          "children": [
                            {
                              "name": "Microsoft.Azure.Cosmos.Handlers.RequestInvokerHandler",
                              "id": "00000000-0000-0000-0000-000000000000",
                              "start time": "12:00:00:000",
                              "duration in milliseconds": 0,
                              "children": [
                                {
                                  "name": "Get Collection Cache",
                                  "id": "00000000-0000-0000-0000-000000000000",
                                  "caller info": {
                                    "member": "MemberName",
                                    "file": "FilePath",
                                    "line": 42
                                  },
                                  "start time": "12:00:00:000",
                                  "duration in milliseconds": 0
                                },
                                {
                                  "name": "Get Partition Key Range Cache",
                                  "id": "00000000-0000-0000-0000-000000000000",
                                  "caller info": {
                                    "member": "MemberName",
                                    "file": "FilePath",
                                    "line": 42
                                  },
                                  "start time": "12:00:00:000",
                                  "duration in milliseconds": 0
                                },
                                {
                                  "name": "Try Get Overlapping Ranges",
                                  "id": "00000000-0000-0000-0000-000000000000",
                                  "caller info": {
                                    "member": "MemberName",
                                    "file": "FilePath",
                                    "line": 42
                                  },
                                  "start time": "12:00:00:000",
                                  "duration in milliseconds": 0
                                }
                              ]
                            }
                          ]
                        }
                      ]
                    }
                  ]
                },
                {
                  "name": "Get Container Properties",
                  "id": "00000000-0000-0000-0000-000000000000",
                  "caller info": {
                    "member": "MemberName",
                    "file": "FilePath",
                    "line": 42
                  },
                  "start time": "12:00:00:000",
                  "duration in milliseconds": 0,
                  "children": [
                    {
                      "name": "Get Collection Cache",
                      "id": "00000000-0000-0000-0000-000000000000",
                      "caller info": {
                        "member": "MemberName",
                        "file": "FilePath",
                        "line": 42
                      },
                      "start time": "12:00:00:000",
                      "duration in milliseconds": 0
                    }
                  ]
                },
                {
                  "name": "Get RID",
                  "id": "00000000-0000-0000-0000-000000000000",
                  "caller info": {
                    "member": "MemberName",
                    "file": "FilePath",
                    "line": 42
                  },
                  "start time": "12:00:00:000",
                  "duration in milliseconds": 0
                },
                {
                  "name": "Get Collection Cache",
                  "id": "00000000-0000-0000-0000-000000000000",
                  "caller info": {
                    "member": "MemberName",
                    "file": "FilePath",
                    "line": 42
                  },
                  "start time": "12:00:00:000",
                  "duration in milliseconds": 0
                },
                {
                  "name": "Get Overlapping Feed Ranges",
                  "id": "00000000-0000-0000-0000-000000000000",
                  "caller info": {
                    "member": "MemberName",
                    "file": "FilePath",
                    "line": 42
                  },
                  "start time": "12:00:00:000",
                  "duration in milliseconds": 0,
                  "children": [
                    {
                      "name": "Get Partition Key Ranges",
                      "id": "00000000-0000-0000-0000-000000000000",
                      "caller info": {
                        "member": "MemberName",
                        "file": "FilePath",
                        "line": 42
                      },
                      "start time": "12:00:00:000",
                      "duration in milliseconds": 0,
                      "children": [
                        {
                          "name": "Try Get Overlapping Ranges",
                          "id": "00000000-0000-0000-0000-000000000000",
                          "caller info": {
                            "member": "MemberName",
                            "file": "FilePath",
                            "line": 42
                          },
                          "start time": "12:00:00:000",
                          "duration in milliseconds": 0
                        }
                      ]
                    }
                  ]
                },
                {
                  "name": "MoveNextAsync",
                  "id": "00000000-0000-0000-0000-000000000000",
                  "caller info": {
                    "member": "MemberName",
                    "file": "FilePath",
                    "line": 42
                  },
                  "start time": "12:00:00:000",
                  "duration in milliseconds": 0,
                  "children": [
                    {
                      "name": "[,05C1CFFFFFFFF8) move next",
                      "id": "00000000-0000-0000-0000-000000000000",
                      "caller info": {
                        "member": "MemberName",
                        "file": "FilePath",
                        "line": 42
                      },
                      "start time": "12:00:00:000",
                      "duration in milliseconds": 0,
                      "children": [
                        {
                          "name": "Microsoft.Azure.Cosmos.Handlers.RequestInvokerHandler",
                          "id": "00000000-0000-0000-0000-000000000000",
                          "start time": "12:00:00:000",
                          "duration in milliseconds": 0,
                          "children": [
                            {
                              "name": "Get Collection Cache",
                              "id": "00000000-0000-0000-0000-000000000000",
                              "caller info": {
                                "member": "MemberName",
                                "file": "FilePath",
                                "line": 42
                              },
                              "start time": "12:00:00:000",
                              "duration in milliseconds": 0
                            },
                            {
                              "name": "Get Partition Key Range Cache",
                              "id": "00000000-0000-0000-0000-000000000000",
                              "caller info": {
                                "member": "MemberName",
                                "file": "FilePath",
                                "line": 42
                              },
                              "start time": "12:00:00:000",
                              "duration in milliseconds": 0
                            },
                            {
                              "name": "Try Get Overlapping Ranges",
                              "id": "00000000-0000-0000-0000-000000000000",
                              "caller info": {
                                "member": "MemberName",
                                "file": "FilePath",
                                "line": 42
                              },
                              "start time": "12:00:00:000",
                              "duration in milliseconds": 0
                            },
                            {
                              "name": "Microsoft.Azure.Cosmos.Handlers.DiagnosticsHandler",
                              "id": "00000000-0000-0000-0000-000000000000",
                              "start time": "12:00:00:000",
                              "duration in milliseconds": 0,
                              "children": [
                                {
                                  "name": "Microsoft.Azure.Cosmos.Handlers.RetryHandler",
                                  "id": "00000000-0000-0000-0000-000000000000",
                                  "start time": "12:00:00:000",
                                  "duration in milliseconds": 0,
                                  "children": [
                                    {
                                      "name": "Microsoft.Azure.Cosmos.Handlers.RouterHandler",
                                      "id": "00000000-0000-0000-0000-000000000000",
                                      "start time": "12:00:00:000",
                                      "duration in milliseconds": 0,
                                      "children": [
                                        {
                                          "name": "Microsoft.Azure.Cosmos.Handlers.TransportHandler",
                                          "id": "00000000-0000-0000-0000-000000000000",
                                          "start time": "12:00:00:000",
                                          "duration in milliseconds": 0,
                                          "children": [
                                            {
                                              "name": "Microsoft.Azure.Documents.ServerStoreModel Transport Request",
                                              "id": "00000000-0000-0000-0000-000000000000",
                                              "caller info": {
                                                "member": "MemberName",
                                                "file": "FilePath",
                                                "line": 42
                                              },
                                              "start time": "12:00:00:000",
                                              "duration in milliseconds": 0,
                                              "data": {
                                                "Client Side Request Stats": "Redacted To Not Change The Baselines From Run To Run"
                                              }
                                            }
                                          ]
                                        }
                                      ]
                                    }
                                  ]
                                }
                              ]
                            }
                          ]
                        }
                      ]
                    }
                  ]
                }
              ]
            }
          ]
        },
        {
          "name": "Get RID",
          "id": "00000000-0000-0000-0000-000000000000",
          "caller info": {
            "member": "MemberName",
            "file": "FilePath",
            "line": 42
          },
          "start time": "12:00:00:000",
          "duration in milliseconds": 0
        },
        {
          "name": "Get Collection Cache",
          "id": "00000000-0000-0000-0000-000000000000",
          "caller info": {
            "member": "MemberName",
            "file": "FilePath",
            "line": 42
          },
          "start time": "12:00:00:000",
          "duration in milliseconds": 0
        }
      ]
    },
    {
      "name": "Change Feed Iterator Read Next Async",
      "id": "00000000-0000-0000-0000-000000000000",
      "caller info": {
        "member": "MemberName",
        "file": "FilePath",
        "line": 42
      },
      "start time": "12:00:00:000",
      "duration in milliseconds": 0,
      "data": {
        "Client Configuration": "Redacted To Not Change The Baselines From Run To Run"
      },
      "children": [
        {
          "name": "ChangeFeed MoveNextAsync",
          "id": "00000000-0000-0000-0000-000000000000",
          "caller info": {
            "member": "MemberName",
            "file": "FilePath",
            "line": 42
          },
          "start time": "12:00:00:000",
          "duration in milliseconds": 0,
          "children": [
            {
              "name": "MoveNextAsync",
              "id": "00000000-0000-0000-0000-000000000000",
              "caller info": {
                "member": "MemberName",
                "file": "FilePath",
                "line": 42
              },
              "start time": "12:00:00:000",
              "duration in milliseconds": 0,
              "children": [
                {
                  "name": "[05C1CFFFFFFFF8,05C1DFFFFFFFF8) move next",
                  "id": "00000000-0000-0000-0000-000000000000",
                  "caller info": {
                    "member": "MemberName",
                    "file": "FilePath",
                    "line": 42
                  },
                  "start time": "12:00:00:000",
                  "duration in milliseconds": 0,
                  "children": [
                    {
                      "name": "Microsoft.Azure.Cosmos.Handlers.RequestInvokerHandler",
                      "id": "00000000-0000-0000-0000-000000000000",
                      "start time": "12:00:00:000",
                      "duration in milliseconds": 0,
                      "children": [
                        {
                          "name": "Get Collection Cache",
                          "id": "00000000-0000-0000-0000-000000000000",
                          "caller info": {
                            "member": "MemberName",
                            "file": "FilePath",
                            "line": 42
                          },
                          "start time": "12:00:00:000",
                          "duration in milliseconds": 0
                        },
                        {
                          "name": "Get Partition Key Range Cache",
                          "id": "00000000-0000-0000-0000-000000000000",
                          "caller info": {
                            "member": "MemberName",
                            "file": "FilePath",
                            "line": 42
                          },
                          "start time": "12:00:00:000",
                          "duration in milliseconds": 0
                        },
                        {
                          "name": "Try Get Overlapping Ranges",
                          "id": "00000000-0000-0000-0000-000000000000",
                          "caller info": {
                            "member": "MemberName",
                            "file": "FilePath",
                            "line": 42
                          },
                          "start time": "12:00:00:000",
                          "duration in milliseconds": 0
                        },
                        {
                          "name": "Microsoft.Azure.Cosmos.Handlers.DiagnosticsHandler",
                          "id": "00000000-0000-0000-0000-000000000000",
                          "start time": "12:00:00:000",
                          "duration in milliseconds": 0,
                          "children": [
                            {
                              "name": "Microsoft.Azure.Cosmos.Handlers.RetryHandler",
                              "id": "00000000-0000-0000-0000-000000000000",
                              "start time": "12:00:00:000",
                              "duration in milliseconds": 0,
                              "children": [
                                {
                                  "name": "Microsoft.Azure.Cosmos.Handlers.RouterHandler",
                                  "id": "00000000-0000-0000-0000-000000000000",
                                  "start time": "12:00:00:000",
                                  "duration in milliseconds": 0,
                                  "children": [
                                    {
                                      "name": "Microsoft.Azure.Cosmos.Handlers.TransportHandler",
                                      "id": "00000000-0000-0000-0000-000000000000",
                                      "start time": "12:00:00:000",
                                      "duration in milliseconds": 0,
                                      "children": [
                                        {
                                          "name": "Microsoft.Azure.Documents.ServerStoreModel Transport Request",
                                          "id": "00000000-0000-0000-0000-000000000000",
                                          "caller info": {
                                            "member": "MemberName",
                                            "file": "FilePath",
                                            "line": 42
                                          },
                                          "start time": "12:00:00:000",
                                          "duration in milliseconds": 0,
                                          "data": {
                                            "Client Side Request Stats": "Redacted To Not Change The Baselines From Run To Run"
                                          }
                                        }
                                      ]
                                    }
                                  ]
                                }
                              ]
                            }
                          ]
                        }
                      ]
                    }
                  ]
                }
              ]
            }
          ]
        },
        {
          "name": "Get RID",
          "id": "00000000-0000-0000-0000-000000000000",
          "caller info": {
            "member": "MemberName",
            "file": "FilePath",
            "line": 42
          },
          "start time": "12:00:00:000",
          "duration in milliseconds": 0
        },
        {
          "name": "Get Collection Cache",
          "id": "00000000-0000-0000-0000-000000000000",
          "caller info": {
            "member": "MemberName",
            "file": "FilePath",
            "line": 42
          },
          "start time": "12:00:00:000",
          "duration in milliseconds": 0
        }
      ]
    },
    {
      "name": "Change Feed Iterator Read Next Async",
      "id": "00000000-0000-0000-0000-000000000000",
      "caller info": {
        "member": "MemberName",
        "file": "FilePath",
        "line": 42
      },
      "start time": "12:00:00:000",
      "duration in milliseconds": 0,
      "data": {
        "Client Configuration": "Redacted To Not Change The Baselines From Run To Run"
      },
      "children": [
        {
          "name": "ChangeFeed MoveNextAsync",
          "id": "00000000-0000-0000-0000-000000000000",
          "caller info": {
            "member": "MemberName",
            "file": "FilePath",
            "line": 42
          },
          "start time": "12:00:00:000",
          "duration in milliseconds": 0,
          "children": [
            {
              "name": "MoveNextAsync",
              "id": "00000000-0000-0000-0000-000000000000",
              "caller info": {
                "member": "MemberName",
                "file": "FilePath",
                "line": 42
              },
              "start time": "12:00:00:000",
              "duration in milliseconds": 0,
              "children": [
                {
                  "name": "[05C1DFFFFFFFF8,05C1E7FFFFFFFA) move next",
                  "id": "00000000-0000-0000-0000-000000000000",
                  "caller info": {
                    "member": "MemberName",
                    "file": "FilePath",
                    "line": 42
                  },
                  "start time": "12:00:00:000",
                  "duration in milliseconds": 0,
                  "children": [
                    {
                      "name": "Microsoft.Azure.Cosmos.Handlers.RequestInvokerHandler",
                      "id": "00000000-0000-0000-0000-000000000000",
                      "start time": "12:00:00:000",
                      "duration in milliseconds": 0,
                      "children": [
                        {
                          "name": "Get Collection Cache",
                          "id": "00000000-0000-0000-0000-000000000000",
                          "caller info": {
                            "member": "MemberName",
                            "file": "FilePath",
                            "line": 42
                          },
                          "start time": "12:00:00:000",
                          "duration in milliseconds": 0
                        },
                        {
                          "name": "Get Partition Key Range Cache",
                          "id": "00000000-0000-0000-0000-000000000000",
                          "caller info": {
                            "member": "MemberName",
                            "file": "FilePath",
                            "line": 42
                          },
                          "start time": "12:00:00:000",
                          "duration in milliseconds": 0
                        },
                        {
                          "name": "Try Get Overlapping Ranges",
                          "id": "00000000-0000-0000-0000-000000000000",
                          "caller info": {
                            "member": "MemberName",
                            "file": "FilePath",
                            "line": 42
                          },
                          "start time": "12:00:00:000",
                          "duration in milliseconds": 0
                        },
                        {
                          "name": "Microsoft.Azure.Cosmos.Handlers.DiagnosticsHandler",
                          "id": "00000000-0000-0000-0000-000000000000",
                          "start time": "12:00:00:000",
                          "duration in milliseconds": 0,
                          "children": [
                            {
                              "name": "Microsoft.Azure.Cosmos.Handlers.RetryHandler",
                              "id": "00000000-0000-0000-0000-000000000000",
                              "start time": "12:00:00:000",
                              "duration in milliseconds": 0,
                              "children": [
                                {
                                  "name": "Microsoft.Azure.Cosmos.Handlers.RouterHandler",
                                  "id": "00000000-0000-0000-0000-000000000000",
                                  "start time": "12:00:00:000",
                                  "duration in milliseconds": 0,
                                  "children": [
                                    {
                                      "name": "Microsoft.Azure.Cosmos.Handlers.TransportHandler",
                                      "id": "00000000-0000-0000-0000-000000000000",
                                      "start time": "12:00:00:000",
                                      "duration in milliseconds": 0,
                                      "children": [
                                        {
                                          "name": "Microsoft.Azure.Documents.ServerStoreModel Transport Request",
                                          "id": "00000000-0000-0000-0000-000000000000",
                                          "caller info": {
                                            "member": "MemberName",
                                            "file": "FilePath",
                                            "line": 42
                                          },
                                          "start time": "12:00:00:000",
                                          "duration in milliseconds": 0,
                                          "data": {
                                            "Client Side Request Stats": "Redacted To Not Change The Baselines From Run To Run"
                                          }
                                        }
                                      ]
                                    }
                                  ]
                                }
                              ]
                            }
                          ]
                        }
                      ]
                    }
                  ]
                }
              ]
            }
          ]
        },
        {
          "name": "Get RID",
          "id": "00000000-0000-0000-0000-000000000000",
          "caller info": {
            "member": "MemberName",
            "file": "FilePath",
            "line": 42
          },
          "start time": "12:00:00:000",
          "duration in milliseconds": 0
        },
        {
          "name": "Get Collection Cache",
          "id": "00000000-0000-0000-0000-000000000000",
          "caller info": {
            "member": "MemberName",
            "file": "FilePath",
            "line": 42
          },
          "start time": "12:00:00:000",
          "duration in milliseconds": 0
        }
      ]
    },
    {
      "name": "Change Feed Iterator Read Next Async",
      "id": "00000000-0000-0000-0000-000000000000",
      "caller info": {
        "member": "MemberName",
        "file": "FilePath",
        "line": 42
      },
      "start time": "12:00:00:000",
      "duration in milliseconds": 0,
      "data": {
        "Client Configuration": "Redacted To Not Change The Baselines From Run To Run"
      },
      "children": [
        {
          "name": "ChangeFeed MoveNextAsync",
          "id": "00000000-0000-0000-0000-000000000000",
          "caller info": {
            "member": "MemberName",
            "file": "FilePath",
            "line": 42
          },
          "start time": "12:00:00:000",
          "duration in milliseconds": 0,
          "children": [
            {
              "name": "MoveNextAsync",
              "id": "00000000-0000-0000-0000-000000000000",
              "caller info": {
                "member": "MemberName",
                "file": "FilePath",
                "line": 42
              },
              "start time": "12:00:00:000",
              "duration in milliseconds": 0,
              "children": [
                {
                  "name": "[05C1E7FFFFFFFA,FF) move next",
                  "id": "00000000-0000-0000-0000-000000000000",
                  "caller info": {
                    "member": "MemberName",
                    "file": "FilePath",
                    "line": 42
                  },
                  "start time": "12:00:00:000",
                  "duration in milliseconds": 0,
                  "children": [
                    {
                      "name": "Microsoft.Azure.Cosmos.Handlers.RequestInvokerHandler",
                      "id": "00000000-0000-0000-0000-000000000000",
                      "start time": "12:00:00:000",
                      "duration in milliseconds": 0,
                      "children": [
                        {
                          "name": "Get Collection Cache",
                          "id": "00000000-0000-0000-0000-000000000000",
                          "caller info": {
                            "member": "MemberName",
                            "file": "FilePath",
                            "line": 42
                          },
                          "start time": "12:00:00:000",
                          "duration in milliseconds": 0
                        },
                        {
                          "name": "Get Partition Key Range Cache",
                          "id": "00000000-0000-0000-0000-000000000000",
                          "caller info": {
                            "member": "MemberName",
                            "file": "FilePath",
                            "line": 42
                          },
                          "start time": "12:00:00:000",
                          "duration in milliseconds": 0
                        },
                        {
                          "name": "Try Get Overlapping Ranges",
                          "id": "00000000-0000-0000-0000-000000000000",
                          "caller info": {
                            "member": "MemberName",
                            "file": "FilePath",
                            "line": 42
                          },
                          "start time": "12:00:00:000",
                          "duration in milliseconds": 0
                        },
                        {
                          "name": "Microsoft.Azure.Cosmos.Handlers.DiagnosticsHandler",
                          "id": "00000000-0000-0000-0000-000000000000",
                          "start time": "12:00:00:000",
                          "duration in milliseconds": 0,
                          "children": [
                            {
                              "name": "Microsoft.Azure.Cosmos.Handlers.RetryHandler",
                              "id": "00000000-0000-0000-0000-000000000000",
                              "start time": "12:00:00:000",
                              "duration in milliseconds": 0,
                              "children": [
                                {
                                  "name": "Microsoft.Azure.Cosmos.Handlers.RouterHandler",
                                  "id": "00000000-0000-0000-0000-000000000000",
                                  "start time": "12:00:00:000",
                                  "duration in milliseconds": 0,
                                  "children": [
                                    {
                                      "name": "Microsoft.Azure.Cosmos.Handlers.TransportHandler",
                                      "id": "00000000-0000-0000-0000-000000000000",
                                      "start time": "12:00:00:000",
                                      "duration in milliseconds": 0,
                                      "children": [
                                        {
                                          "name": "Microsoft.Azure.Documents.ServerStoreModel Transport Request",
                                          "id": "00000000-0000-0000-0000-000000000000",
                                          "caller info": {
                                            "member": "MemberName",
                                            "file": "FilePath",
                                            "line": 42
                                          },
                                          "start time": "12:00:00:000",
                                          "duration in milliseconds": 0,
                                          "data": {
                                            "Client Side Request Stats": "Redacted To Not Change The Baselines From Run To Run"
                                          }
                                        }
                                      ]
                                    }
                                  ]
                                }
                              ]
                            }
                          ]
                        }
                      ]
                    }
                  ]
                }
              ]
            }
          ]
        },
        {
          "name": "Get RID",
          "id": "00000000-0000-0000-0000-000000000000",
          "caller info": {
            "member": "MemberName",
            "file": "FilePath",
            "line": 42
          },
          "start time": "12:00:00:000",
          "duration in milliseconds": 0
        },
        {
          "name": "Get Collection Cache",
          "id": "00000000-0000-0000-0000-000000000000",
          "caller info": {
            "member": "MemberName",
            "file": "FilePath",
            "line": 42
          },
          "start time": "12:00:00:000",
          "duration in milliseconds": 0
        }
      ]
    },
    {
      "name": "Change Feed Iterator Read Next Async",
      "id": "00000000-0000-0000-0000-000000000000",
      "caller info": {
        "member": "MemberName",
        "file": "FilePath",
        "line": 42
      },
      "start time": "12:00:00:000",
      "duration in milliseconds": 0,
      "data": {
        "Client Configuration": "Redacted To Not Change The Baselines From Run To Run"
      },
      "children": [
        {
          "name": "ChangeFeed MoveNextAsync",
          "id": "00000000-0000-0000-0000-000000000000",
          "caller info": {
            "member": "MemberName",
            "file": "FilePath",
            "line": 42
          },
          "start time": "12:00:00:000",
          "duration in milliseconds": 0,
          "children": [
            {
              "name": "MoveNextAsync",
              "id": "00000000-0000-0000-0000-000000000000",
              "caller info": {
                "member": "MemberName",
                "file": "FilePath",
                "line": 42
              },
              "start time": "12:00:00:000",
              "duration in milliseconds": 0,
              "children": [
                {
                  "name": "[,05C1CFFFFFFFF8) move next",
                  "id": "00000000-0000-0000-0000-000000000000",
                  "caller info": {
                    "member": "MemberName",
                    "file": "FilePath",
                    "line": 42
                  },
                  "start time": "12:00:00:000",
                  "duration in milliseconds": 0,
                  "children": [
                    {
                      "name": "Microsoft.Azure.Cosmos.Handlers.RequestInvokerHandler",
                      "id": "00000000-0000-0000-0000-000000000000",
                      "start time": "12:00:00:000",
                      "duration in milliseconds": 0,
                      "children": [
                        {
                          "name": "Get Collection Cache",
                          "id": "00000000-0000-0000-0000-000000000000",
                          "caller info": {
                            "member": "MemberName",
                            "file": "FilePath",
                            "line": 42
                          },
                          "start time": "12:00:00:000",
                          "duration in milliseconds": 0
                        },
                        {
                          "name": "Get Partition Key Range Cache",
                          "id": "00000000-0000-0000-0000-000000000000",
                          "caller info": {
                            "member": "MemberName",
                            "file": "FilePath",
                            "line": 42
                          },
                          "start time": "12:00:00:000",
                          "duration in milliseconds": 0
                        },
                        {
                          "name": "Try Get Overlapping Ranges",
                          "id": "00000000-0000-0000-0000-000000000000",
                          "caller info": {
                            "member": "MemberName",
                            "file": "FilePath",
                            "line": 42
                          },
                          "start time": "12:00:00:000",
                          "duration in milliseconds": 0
                        },
                        {
                          "name": "Microsoft.Azure.Cosmos.Handlers.DiagnosticsHandler",
                          "id": "00000000-0000-0000-0000-000000000000",
                          "start time": "12:00:00:000",
                          "duration in milliseconds": 0,
                          "children": [
                            {
                              "name": "Microsoft.Azure.Cosmos.Handlers.RetryHandler",
                              "id": "00000000-0000-0000-0000-000000000000",
                              "start time": "12:00:00:000",
                              "duration in milliseconds": 0,
                              "children": [
                                {
                                  "name": "Microsoft.Azure.Cosmos.Handlers.RouterHandler",
                                  "id": "00000000-0000-0000-0000-000000000000",
                                  "start time": "12:00:00:000",
                                  "duration in milliseconds": 0,
                                  "children": [
                                    {
                                      "name": "Microsoft.Azure.Cosmos.Handlers.TransportHandler",
                                      "id": "00000000-0000-0000-0000-000000000000",
                                      "start time": "12:00:00:000",
                                      "duration in milliseconds": 0,
                                      "children": [
                                        {
                                          "name": "Microsoft.Azure.Documents.ServerStoreModel Transport Request",
                                          "id": "00000000-0000-0000-0000-000000000000",
                                          "caller info": {
                                            "member": "MemberName",
                                            "file": "FilePath",
                                            "line": 42
                                          },
                                          "start time": "12:00:00:000",
                                          "duration in milliseconds": 0,
                                          "data": {
                                            "Client Side Request Stats": "Redacted To Not Change The Baselines From Run To Run"
                                          }
                                        }
                                      ]
                                    }
                                  ]
                                }
                              ]
                            }
                          ]
                        }
                      ]
                    }
                  ]
                }
              ]
            },
            {
              "name": "Drain NotModified Pages",
              "id": "00000000-0000-0000-0000-000000000000",
              "caller info": {
                "member": "MemberName",
                "file": "FilePath",
                "line": 42
              },
              "start time": "12:00:00:000",
              "duration in milliseconds": 0,
              "children": [
                {
                  "name": "MoveNextAsync",
                  "id": "00000000-0000-0000-0000-000000000000",
                  "caller info": {
                    "member": "MemberName",
                    "file": "FilePath",
                    "line": 42
                  },
                  "start time": "12:00:00:000",
                  "duration in milliseconds": 0,
                  "children": [
                    {
                      "name": "[05C1CFFFFFFFF8,05C1DFFFFFFFF8) move next",
                      "id": "00000000-0000-0000-0000-000000000000",
                      "caller info": {
                        "member": "MemberName",
                        "file": "FilePath",
                        "line": 42
                      },
                      "start time": "12:00:00:000",
                      "duration in milliseconds": 0,
                      "children": [
                        {
                          "name": "Microsoft.Azure.Cosmos.Handlers.RequestInvokerHandler",
                          "id": "00000000-0000-0000-0000-000000000000",
                          "start time": "12:00:00:000",
                          "duration in milliseconds": 0,
                          "children": [
                            {
                              "name": "Get Collection Cache",
                              "id": "00000000-0000-0000-0000-000000000000",
                              "caller info": {
                                "member": "MemberName",
                                "file": "FilePath",
                                "line": 42
                              },
                              "start time": "12:00:00:000",
                              "duration in milliseconds": 0
                            },
                            {
                              "name": "Get Partition Key Range Cache",
                              "id": "00000000-0000-0000-0000-000000000000",
                              "caller info": {
                                "member": "MemberName",
                                "file": "FilePath",
                                "line": 42
                              },
                              "start time": "12:00:00:000",
                              "duration in milliseconds": 0
                            },
                            {
                              "name": "Try Get Overlapping Ranges",
                              "id": "00000000-0000-0000-0000-000000000000",
                              "caller info": {
                                "member": "MemberName",
                                "file": "FilePath",
                                "line": 42
                              },
                              "start time": "12:00:00:000",
                              "duration in milliseconds": 0
                            },
                            {
                              "name": "Microsoft.Azure.Cosmos.Handlers.DiagnosticsHandler",
                              "id": "00000000-0000-0000-0000-000000000000",
                              "start time": "12:00:00:000",
                              "duration in milliseconds": 0,
                              "children": [
                                {
                                  "name": "Microsoft.Azure.Cosmos.Handlers.RetryHandler",
                                  "id": "00000000-0000-0000-0000-000000000000",
                                  "start time": "12:00:00:000",
                                  "duration in milliseconds": 0,
                                  "children": [
                                    {
                                      "name": "Microsoft.Azure.Cosmos.Handlers.RouterHandler",
                                      "id": "00000000-0000-0000-0000-000000000000",
                                      "start time": "12:00:00:000",
                                      "duration in milliseconds": 0,
                                      "children": [
                                        {
                                          "name": "Microsoft.Azure.Cosmos.Handlers.TransportHandler",
                                          "id": "00000000-0000-0000-0000-000000000000",
                                          "start time": "12:00:00:000",
                                          "duration in milliseconds": 0,
                                          "children": [
                                            {
                                              "name": "Microsoft.Azure.Documents.ServerStoreModel Transport Request",
                                              "id": "00000000-0000-0000-0000-000000000000",
                                              "caller info": {
                                                "member": "MemberName",
                                                "file": "FilePath",
                                                "line": 42
                                              },
                                              "start time": "12:00:00:000",
                                              "duration in milliseconds": 0,
                                              "data": {
                                                "Client Side Request Stats": "Redacted To Not Change The Baselines From Run To Run"
                                              }
                                            }
                                          ]
                                        }
                                      ]
                                    }
                                  ]
                                }
                              ]
                            }
                          ]
                        }
                      ]
                    }
                  ]
                },
                {
                  "name": "MoveNextAsync",
                  "id": "00000000-0000-0000-0000-000000000000",
                  "caller info": {
                    "member": "MemberName",
                    "file": "FilePath",
                    "line": 42
                  },
                  "start time": "12:00:00:000",
                  "duration in milliseconds": 0,
                  "children": [
                    {
                      "name": "[05C1DFFFFFFFF8,05C1E7FFFFFFFA) move next",
                      "id": "00000000-0000-0000-0000-000000000000",
                      "caller info": {
                        "member": "MemberName",
                        "file": "FilePath",
                        "line": 42
                      },
                      "start time": "12:00:00:000",
                      "duration in milliseconds": 0,
                      "children": [
                        {
                          "name": "Microsoft.Azure.Cosmos.Handlers.RequestInvokerHandler",
                          "id": "00000000-0000-0000-0000-000000000000",
                          "start time": "12:00:00:000",
                          "duration in milliseconds": 0,
                          "children": [
                            {
                              "name": "Get Collection Cache",
                              "id": "00000000-0000-0000-0000-000000000000",
                              "caller info": {
                                "member": "MemberName",
                                "file": "FilePath",
                                "line": 42
                              },
                              "start time": "12:00:00:000",
                              "duration in milliseconds": 0
                            },
                            {
                              "name": "Get Partition Key Range Cache",
                              "id": "00000000-0000-0000-0000-000000000000",
                              "caller info": {
                                "member": "MemberName",
                                "file": "FilePath",
                                "line": 42
                              },
                              "start time": "12:00:00:000",
                              "duration in milliseconds": 0
                            },
                            {
                              "name": "Try Get Overlapping Ranges",
                              "id": "00000000-0000-0000-0000-000000000000",
                              "caller info": {
                                "member": "MemberName",
                                "file": "FilePath",
                                "line": 42
                              },
                              "start time": "12:00:00:000",
                              "duration in milliseconds": 0
                            },
                            {
                              "name": "Microsoft.Azure.Cosmos.Handlers.DiagnosticsHandler",
                              "id": "00000000-0000-0000-0000-000000000000",
                              "start time": "12:00:00:000",
                              "duration in milliseconds": 0,
                              "children": [
                                {
                                  "name": "Microsoft.Azure.Cosmos.Handlers.RetryHandler",
                                  "id": "00000000-0000-0000-0000-000000000000",
                                  "start time": "12:00:00:000",
                                  "duration in milliseconds": 0,
                                  "children": [
                                    {
                                      "name": "Microsoft.Azure.Cosmos.Handlers.RouterHandler",
                                      "id": "00000000-0000-0000-0000-000000000000",
                                      "start time": "12:00:00:000",
                                      "duration in milliseconds": 0,
                                      "children": [
                                        {
                                          "name": "Microsoft.Azure.Cosmos.Handlers.TransportHandler",
                                          "id": "00000000-0000-0000-0000-000000000000",
                                          "start time": "12:00:00:000",
                                          "duration in milliseconds": 0,
                                          "children": [
                                            {
                                              "name": "Microsoft.Azure.Documents.ServerStoreModel Transport Request",
                                              "id": "00000000-0000-0000-0000-000000000000",
                                              "caller info": {
                                                "member": "MemberName",
                                                "file": "FilePath",
                                                "line": 42
                                              },
                                              "start time": "12:00:00:000",
                                              "duration in milliseconds": 0,
                                              "data": {
                                                "Client Side Request Stats": "Redacted To Not Change The Baselines From Run To Run"
                                              }
                                            }
                                          ]
                                        }
                                      ]
                                    }
                                  ]
                                }
                              ]
                            }
                          ]
                        }
                      ]
                    }
                  ]
                },
                {
                  "name": "MoveNextAsync",
                  "id": "00000000-0000-0000-0000-000000000000",
                  "caller info": {
                    "member": "MemberName",
                    "file": "FilePath",
                    "line": 42
                  },
                  "start time": "12:00:00:000",
                  "duration in milliseconds": 0,
                  "children": [
                    {
                      "name": "[05C1E7FFFFFFFA,FF) move next",
                      "id": "00000000-0000-0000-0000-000000000000",
                      "caller info": {
                        "member": "MemberName",
                        "file": "FilePath",
                        "line": 42
                      },
                      "start time": "12:00:00:000",
                      "duration in milliseconds": 0,
                      "children": [
                        {
                          "name": "Microsoft.Azure.Cosmos.Handlers.RequestInvokerHandler",
                          "id": "00000000-0000-0000-0000-000000000000",
                          "start time": "12:00:00:000",
                          "duration in milliseconds": 0,
                          "children": [
                            {
                              "name": "Get Collection Cache",
                              "id": "00000000-0000-0000-0000-000000000000",
                              "caller info": {
                                "member": "MemberName",
                                "file": "FilePath",
                                "line": 42
                              },
                              "start time": "12:00:00:000",
                              "duration in milliseconds": 0
                            },
                            {
                              "name": "Get Partition Key Range Cache",
                              "id": "00000000-0000-0000-0000-000000000000",
                              "caller info": {
                                "member": "MemberName",
                                "file": "FilePath",
                                "line": 42
                              },
                              "start time": "12:00:00:000",
                              "duration in milliseconds": 0
                            },
                            {
                              "name": "Try Get Overlapping Ranges",
                              "id": "00000000-0000-0000-0000-000000000000",
                              "caller info": {
                                "member": "MemberName",
                                "file": "FilePath",
                                "line": 42
                              },
                              "start time": "12:00:00:000",
                              "duration in milliseconds": 0
                            },
                            {
                              "name": "Microsoft.Azure.Cosmos.Handlers.DiagnosticsHandler",
                              "id": "00000000-0000-0000-0000-000000000000",
                              "start time": "12:00:00:000",
                              "duration in milliseconds": 0,
                              "children": [
                                {
                                  "name": "Microsoft.Azure.Cosmos.Handlers.RetryHandler",
                                  "id": "00000000-0000-0000-0000-000000000000",
                                  "start time": "12:00:00:000",
                                  "duration in milliseconds": 0,
                                  "children": [
                                    {
                                      "name": "Microsoft.Azure.Cosmos.Handlers.RouterHandler",
                                      "id": "00000000-0000-0000-0000-000000000000",
                                      "start time": "12:00:00:000",
                                      "duration in milliseconds": 0,
                                      "children": [
                                        {
                                          "name": "Microsoft.Azure.Cosmos.Handlers.TransportHandler",
                                          "id": "00000000-0000-0000-0000-000000000000",
                                          "start time": "12:00:00:000",
                                          "duration in milliseconds": 0,
                                          "children": [
                                            {
                                              "name": "Microsoft.Azure.Documents.ServerStoreModel Transport Request",
                                              "id": "00000000-0000-0000-0000-000000000000",
                                              "caller info": {
                                                "member": "MemberName",
                                                "file": "FilePath",
                                                "line": 42
                                              },
                                              "start time": "12:00:00:000",
                                              "duration in milliseconds": 0,
                                              "data": {
                                                "Client Side Request Stats": "Redacted To Not Change The Baselines From Run To Run"
                                              }
                                            }
                                          ]
                                        }
                                      ]
                                    }
                                  ]
                                }
                              ]
                            }
                          ]
                        }
                      ]
                    }
                  ]
<<<<<<< HEAD
                },
                {
                  "name": "MoveNextAsync",
                  "id": "00000000-0000-0000-0000-000000000000",
                  "caller info": {
                    "member": "MemberName",
                    "file": "FilePath",
                    "line": 42
                  },
                  "start time": "12:00:00:000",
                  "duration in milliseconds": 0,
                  "children": [
                    {
                      "name": "[,05C1CFFFFFFFF8) move next",
                      "id": "00000000-0000-0000-0000-000000000000",
                      "caller info": {
                        "member": "MemberName",
                        "file": "FilePath",
                        "line": 42
                      },
                      "start time": "12:00:00:000",
                      "duration in milliseconds": 0,
                      "children": [
                        {
                          "name": "Microsoft.Azure.Cosmos.Handlers.RequestInvokerHandler",
                          "id": "00000000-0000-0000-0000-000000000000",
                          "start time": "12:00:00:000",
                          "duration in milliseconds": 0,
                          "children": [
                            {
                              "name": "Get Collection Cache",
                              "id": "00000000-0000-0000-0000-000000000000",
                              "caller info": {
                                "member": "MemberName",
                                "file": "FilePath",
                                "line": 42
                              },
                              "start time": "12:00:00:000",
                              "duration in milliseconds": 0
                            },
                            {
                              "name": "Get Partition Key Range Cache",
                              "id": "00000000-0000-0000-0000-000000000000",
                              "caller info": {
                                "member": "MemberName",
                                "file": "FilePath",
                                "line": 42
                              },
                              "start time": "12:00:00:000",
                              "duration in milliseconds": 0
                            },
                            {
                              "name": "Try Get Overlapping Ranges",
                              "id": "00000000-0000-0000-0000-000000000000",
                              "caller info": {
                                "member": "MemberName",
                                "file": "FilePath",
                                "line": 42
                              },
                              "start time": "12:00:00:000",
                              "duration in milliseconds": 0
                            },
                            {
                              "name": "Microsoft.Azure.Cosmos.Handlers.DiagnosticsHandler",
                              "id": "00000000-0000-0000-0000-000000000000",
                              "start time": "12:00:00:000",
                              "duration in milliseconds": 0,
                              "children": [
                                {
                                  "name": "Microsoft.Azure.Cosmos.Handlers.RetryHandler",
                                  "id": "00000000-0000-0000-0000-000000000000",
                                  "start time": "12:00:00:000",
                                  "duration in milliseconds": 0,
                                  "children": [
                                    {
                                      "name": "Microsoft.Azure.Cosmos.Handlers.RouterHandler",
                                      "id": "00000000-0000-0000-0000-000000000000",
                                      "start time": "12:00:00:000",
                                      "duration in milliseconds": 0,
                                      "children": [
                                        {
                                          "name": "Microsoft.Azure.Cosmos.Handlers.TransportHandler",
                                          "id": "00000000-0000-0000-0000-000000000000",
                                          "start time": "12:00:00:000",
                                          "duration in milliseconds": 0,
                                          "children": [
                                            {
                                              "name": "Microsoft.Azure.Documents.ServerStoreModel Transport Request",
                                              "id": "00000000-0000-0000-0000-000000000000",
                                              "caller info": {
                                                "member": "MemberName",
                                                "file": "FilePath",
                                                "line": 42
                                              },
                                              "start time": "12:00:00:000",
                                              "duration in milliseconds": 0,
                                              "data": {
                                                "Client Side Request Stats": "Redacted To Not Change The Baselines From Run To Run"
                                              }
                                            }
                                          ]
                                        }
                                      ]
                                    }
                                  ]
                                }
                              ]
                            }
                          ]
                        }
                      ]
                    }
                  ]
=======
>>>>>>> ecf90d65
                }
              ]
            }
          ]
        },
        {
          "name": "Get RID",
          "id": "00000000-0000-0000-0000-000000000000",
          "caller info": {
            "member": "MemberName",
            "file": "FilePath",
            "line": 42
          },
          "start time": "12:00:00:000",
          "duration in milliseconds": 0
        },
        {
          "name": "Get Collection Cache",
          "id": "00000000-0000-0000-0000-000000000000",
          "caller info": {
            "member": "MemberName",
            "file": "FilePath",
            "line": 42
          },
          "start time": "12:00:00:000",
          "duration in milliseconds": 0
        }
      ]
    }
  ]
}]]></Json>
    </Output>
  </Result>
  <Result>
    <Input>
      <Description>ChangeFeed Typed</Description>
      <Setup><![CDATA[
    ContainerInternal containerInternal = (ContainerInternal)container;
    FeedIteratorInternal<JToken> feedIterator = (FeedIteratorInternal<JToken>)containerInternal.GetChangeFeedIterator<JToken>(
        ChangeFeedStartFrom.Beginning(),
        ChangeFeedMode.Incremental);

    List<ITrace> traces = new List<ITrace>();
    while (feedIterator.HasMoreResults)
    {
        try
        {
            FeedResponse<JToken> responseMessage = await feedIterator.ReadNextAsync(cancellationToken: default);
            ITrace trace = ((CosmosTraceDiagnostics)responseMessage.Diagnostics).Value;
            traces.Add(trace);
        }
        catch (CosmosException ce) when (ce.StatusCode == System.Net.HttpStatusCode.NotModified)
        {
            break;
        }
    }

    ITrace traceForest = TraceJoiner.JoinTraces(traces);
]]></Setup>
    </Input>
    <Output>
      <Text><![CDATA[.
└── Trace Forest(00000000-0000-0000-0000-000000000000)  Unknown-Component  MemberName@FilePath:42  12:00:00:000  0.00 milliseconds  
    ├── Typed FeedIterator ReadNextAsync(00000000-0000-0000-0000-000000000000)  Transport-Component  MemberName@FilePath:42  12:00:00:000  0.00 milliseconds  
    │   │   (
    │   │       [Client Configuration]
    │   │       Redacted To Not Change The Baselines From Run To Run
    │   │   )
    │   ├── ChangeFeed MoveNextAsync(00000000-0000-0000-0000-000000000000)  ChangeFeed-Component  MemberName@FilePath:42  12:00:00:000  0.00 milliseconds  
    │   │   └── MoveNextAsync(00000000-0000-0000-0000-000000000000)  Pagination-Component  MemberName@FilePath:42  12:00:00:000  0.00 milliseconds  
    │   │       ├── [,FF) move next(00000000-0000-0000-0000-000000000000)  Pagination-Component  MemberName@FilePath:42  12:00:00:000  0.00 milliseconds  
    │   │       │   └── Prefetch(00000000-0000-0000-0000-000000000000)  Pagination-Component  MemberName@FilePath:42  12:00:00:000  0.00 milliseconds  
    │   │       │       └── [,FF) move next(00000000-0000-0000-0000-000000000000)  Pagination-Component  MemberName@FilePath:42  12:00:00:000  0.00 milliseconds  
    │   │       │           └── Microsoft.Azure.Cosmos.Handlers.RequestInvokerHandler(00000000-0000-0000-0000-000000000000)  RequestHandler-Component  MemberName@FilePath:42  12:00:00:000  0.00 milliseconds  
    │   │       │               ├── Get Collection Cache(00000000-0000-0000-0000-000000000000)  Routing-Component  MemberName@FilePath:42  12:00:00:000  0.00 milliseconds  
    │   │       │               ├── Get Partition Key Range Cache(00000000-0000-0000-0000-000000000000)  Routing-Component  MemberName@FilePath:42  12:00:00:000  0.00 milliseconds  
    │   │       │               └── Try Get Overlapping Ranges(00000000-0000-0000-0000-000000000000)  Routing-Component  MemberName@FilePath:42  12:00:00:000  0.00 milliseconds  
    │   │       ├── Get Container Properties(00000000-0000-0000-0000-000000000000)  Transport-Component  MemberName@FilePath:42  12:00:00:000  0.00 milliseconds  
    │   │       │   └── Get Collection Cache(00000000-0000-0000-0000-000000000000)  Routing-Component  MemberName@FilePath:42  12:00:00:000  0.00 milliseconds  
    │   │       ├── Get RID(00000000-0000-0000-0000-000000000000)  Routing-Component  MemberName@FilePath:42  12:00:00:000  0.00 milliseconds  
    │   │       ├── Get Collection Cache(00000000-0000-0000-0000-000000000000)  Routing-Component  MemberName@FilePath:42  12:00:00:000  0.00 milliseconds  
    │   │       ├── Get Overlapping Feed Ranges(00000000-0000-0000-0000-000000000000)  Routing-Component  MemberName@FilePath:42  12:00:00:000  0.00 milliseconds  
    │   │       │   └── Get Partition Key Ranges(00000000-0000-0000-0000-000000000000)  Routing-Component  MemberName@FilePath:42  12:00:00:000  0.00 milliseconds  
    │   │       │       └── Try Get Overlapping Ranges(00000000-0000-0000-0000-000000000000)  Routing-Component  MemberName@FilePath:42  12:00:00:000  0.00 milliseconds  
    │   │       └── MoveNextAsync(00000000-0000-0000-0000-000000000000)  Pagination-Component  MemberName@FilePath:42  12:00:00:000  0.00 milliseconds  
    │   │           └── [,05C1CFFFFFFFF8) move next(00000000-0000-0000-0000-000000000000)  Pagination-Component  MemberName@FilePath:42  12:00:00:000  0.00 milliseconds  
    │   │               └── Microsoft.Azure.Cosmos.Handlers.RequestInvokerHandler(00000000-0000-0000-0000-000000000000)  RequestHandler-Component  MemberName@FilePath:42  12:00:00:000  0.00 milliseconds  
    │   │                   ├── Get Collection Cache(00000000-0000-0000-0000-000000000000)  Routing-Component  MemberName@FilePath:42  12:00:00:000  0.00 milliseconds  
    │   │                   ├── Get Partition Key Range Cache(00000000-0000-0000-0000-000000000000)  Routing-Component  MemberName@FilePath:42  12:00:00:000  0.00 milliseconds  
    │   │                   ├── Try Get Overlapping Ranges(00000000-0000-0000-0000-000000000000)  Routing-Component  MemberName@FilePath:42  12:00:00:000  0.00 milliseconds  
    │   │                   └── Microsoft.Azure.Cosmos.Handlers.DiagnosticsHandler(00000000-0000-0000-0000-000000000000)  RequestHandler-Component  MemberName@FilePath:42  12:00:00:000  0.00 milliseconds  
    │   │                       └── Microsoft.Azure.Cosmos.Handlers.RetryHandler(00000000-0000-0000-0000-000000000000)  RequestHandler-Component  MemberName@FilePath:42  12:00:00:000  0.00 milliseconds  
    │   │                           └── Microsoft.Azure.Cosmos.Handlers.RouterHandler(00000000-0000-0000-0000-000000000000)  RequestHandler-Component  MemberName@FilePath:42  12:00:00:000  0.00 milliseconds  
    │   │                               └── Microsoft.Azure.Cosmos.Handlers.TransportHandler(00000000-0000-0000-0000-000000000000)  RequestHandler-Component  MemberName@FilePath:42  12:00:00:000  0.00 milliseconds  
    │   │                                   └── Microsoft.Azure.Documents.ServerStoreModel Transport Request(00000000-0000-0000-0000-000000000000)  Transport-Component  MemberName@FilePath:42  12:00:00:000  0.00 milliseconds  
    │   │                                           (
    │   │                                               [Client Side Request Stats]
    │   │                                               Redacted To Not Change The Baselines From Run To Run
    │   │                                           )
    │   ├── Get RID(00000000-0000-0000-0000-000000000000)  Routing-Component  MemberName@FilePath:42  12:00:00:000  0.00 milliseconds  
    │   ├── Get Collection Cache(00000000-0000-0000-0000-000000000000)  Routing-Component  MemberName@FilePath:42  12:00:00:000  0.00 milliseconds  
    │   └── POCO Materialization(00000000-0000-0000-0000-000000000000)  Poco-Component  MemberName@FilePath:42  12:00:00:000  0.00 milliseconds  
    ├── Typed FeedIterator ReadNextAsync(00000000-0000-0000-0000-000000000000)  Transport-Component  MemberName@FilePath:42  12:00:00:000  0.00 milliseconds  
    │   │   (
    │   │       [Client Configuration]
    │   │       Redacted To Not Change The Baselines From Run To Run
    │   │   )
    │   ├── ChangeFeed MoveNextAsync(00000000-0000-0000-0000-000000000000)  ChangeFeed-Component  MemberName@FilePath:42  12:00:00:000  0.00 milliseconds  
    │   │   └── MoveNextAsync(00000000-0000-0000-0000-000000000000)  Pagination-Component  MemberName@FilePath:42  12:00:00:000  0.00 milliseconds  
    │   │       └── [05C1CFFFFFFFF8,05C1DFFFFFFFF8) move next(00000000-0000-0000-0000-000000000000)  Pagination-Component  MemberName@FilePath:42  12:00:00:000  0.00 milliseconds  
    │   │           └── Microsoft.Azure.Cosmos.Handlers.RequestInvokerHandler(00000000-0000-0000-0000-000000000000)  RequestHandler-Component  MemberName@FilePath:42  12:00:00:000  0.00 milliseconds  
    │   │               ├── Get Collection Cache(00000000-0000-0000-0000-000000000000)  Routing-Component  MemberName@FilePath:42  12:00:00:000  0.00 milliseconds  
    │   │               ├── Get Partition Key Range Cache(00000000-0000-0000-0000-000000000000)  Routing-Component  MemberName@FilePath:42  12:00:00:000  0.00 milliseconds  
    │   │               ├── Try Get Overlapping Ranges(00000000-0000-0000-0000-000000000000)  Routing-Component  MemberName@FilePath:42  12:00:00:000  0.00 milliseconds  
    │   │               └── Microsoft.Azure.Cosmos.Handlers.DiagnosticsHandler(00000000-0000-0000-0000-000000000000)  RequestHandler-Component  MemberName@FilePath:42  12:00:00:000  0.00 milliseconds  
    │   │                   └── Microsoft.Azure.Cosmos.Handlers.RetryHandler(00000000-0000-0000-0000-000000000000)  RequestHandler-Component  MemberName@FilePath:42  12:00:00:000  0.00 milliseconds  
    │   │                       └── Microsoft.Azure.Cosmos.Handlers.RouterHandler(00000000-0000-0000-0000-000000000000)  RequestHandler-Component  MemberName@FilePath:42  12:00:00:000  0.00 milliseconds  
    │   │                           └── Microsoft.Azure.Cosmos.Handlers.TransportHandler(00000000-0000-0000-0000-000000000000)  RequestHandler-Component  MemberName@FilePath:42  12:00:00:000  0.00 milliseconds  
    │   │                               └── Microsoft.Azure.Documents.ServerStoreModel Transport Request(00000000-0000-0000-0000-000000000000)  Transport-Component  MemberName@FilePath:42  12:00:00:000  0.00 milliseconds  
    │   │                                       (
    │   │                                           [Client Side Request Stats]
    │   │                                           Redacted To Not Change The Baselines From Run To Run
    │   │                                       )
    │   ├── Get RID(00000000-0000-0000-0000-000000000000)  Routing-Component  MemberName@FilePath:42  12:00:00:000  0.00 milliseconds  
    │   ├── Get Collection Cache(00000000-0000-0000-0000-000000000000)  Routing-Component  MemberName@FilePath:42  12:00:00:000  0.00 milliseconds  
    │   └── POCO Materialization(00000000-0000-0000-0000-000000000000)  Poco-Component  MemberName@FilePath:42  12:00:00:000  0.00 milliseconds  
    ├── Typed FeedIterator ReadNextAsync(00000000-0000-0000-0000-000000000000)  Transport-Component  MemberName@FilePath:42  12:00:00:000  0.00 milliseconds  
    │   │   (
    │   │       [Client Configuration]
    │   │       Redacted To Not Change The Baselines From Run To Run
    │   │   )
    │   ├── ChangeFeed MoveNextAsync(00000000-0000-0000-0000-000000000000)  ChangeFeed-Component  MemberName@FilePath:42  12:00:00:000  0.00 milliseconds  
    │   │   └── MoveNextAsync(00000000-0000-0000-0000-000000000000)  Pagination-Component  MemberName@FilePath:42  12:00:00:000  0.00 milliseconds  
    │   │       └── [05C1DFFFFFFFF8,05C1E7FFFFFFFA) move next(00000000-0000-0000-0000-000000000000)  Pagination-Component  MemberName@FilePath:42  12:00:00:000  0.00 milliseconds  
    │   │           └── Microsoft.Azure.Cosmos.Handlers.RequestInvokerHandler(00000000-0000-0000-0000-000000000000)  RequestHandler-Component  MemberName@FilePath:42  12:00:00:000  0.00 milliseconds  
    │   │               ├── Get Collection Cache(00000000-0000-0000-0000-000000000000)  Routing-Component  MemberName@FilePath:42  12:00:00:000  0.00 milliseconds  
    │   │               ├── Get Partition Key Range Cache(00000000-0000-0000-0000-000000000000)  Routing-Component  MemberName@FilePath:42  12:00:00:000  0.00 milliseconds  
    │   │               ├── Try Get Overlapping Ranges(00000000-0000-0000-0000-000000000000)  Routing-Component  MemberName@FilePath:42  12:00:00:000  0.00 milliseconds  
    │   │               └── Microsoft.Azure.Cosmos.Handlers.DiagnosticsHandler(00000000-0000-0000-0000-000000000000)  RequestHandler-Component  MemberName@FilePath:42  12:00:00:000  0.00 milliseconds  
    │   │                   └── Microsoft.Azure.Cosmos.Handlers.RetryHandler(00000000-0000-0000-0000-000000000000)  RequestHandler-Component  MemberName@FilePath:42  12:00:00:000  0.00 milliseconds  
    │   │                       └── Microsoft.Azure.Cosmos.Handlers.RouterHandler(00000000-0000-0000-0000-000000000000)  RequestHandler-Component  MemberName@FilePath:42  12:00:00:000  0.00 milliseconds  
    │   │                           └── Microsoft.Azure.Cosmos.Handlers.TransportHandler(00000000-0000-0000-0000-000000000000)  RequestHandler-Component  MemberName@FilePath:42  12:00:00:000  0.00 milliseconds  
    │   │                               └── Microsoft.Azure.Documents.ServerStoreModel Transport Request(00000000-0000-0000-0000-000000000000)  Transport-Component  MemberName@FilePath:42  12:00:00:000  0.00 milliseconds  
    │   │                                       (
    │   │                                           [Client Side Request Stats]
    │   │                                           Redacted To Not Change The Baselines From Run To Run
    │   │                                       )
    │   ├── Get RID(00000000-0000-0000-0000-000000000000)  Routing-Component  MemberName@FilePath:42  12:00:00:000  0.00 milliseconds  
    │   ├── Get Collection Cache(00000000-0000-0000-0000-000000000000)  Routing-Component  MemberName@FilePath:42  12:00:00:000  0.00 milliseconds  
    │   └── POCO Materialization(00000000-0000-0000-0000-000000000000)  Poco-Component  MemberName@FilePath:42  12:00:00:000  0.00 milliseconds  
    └── Typed FeedIterator ReadNextAsync(00000000-0000-0000-0000-000000000000)  Transport-Component  MemberName@FilePath:42  12:00:00:000  0.00 milliseconds  
        │   (
        │       [Client Configuration]
        │       Redacted To Not Change The Baselines From Run To Run
        │   )
        ├── ChangeFeed MoveNextAsync(00000000-0000-0000-0000-000000000000)  ChangeFeed-Component  MemberName@FilePath:42  12:00:00:000  0.00 milliseconds  
        │   └── MoveNextAsync(00000000-0000-0000-0000-000000000000)  Pagination-Component  MemberName@FilePath:42  12:00:00:000  0.00 milliseconds  
        │       └── [05C1E7FFFFFFFA,FF) move next(00000000-0000-0000-0000-000000000000)  Pagination-Component  MemberName@FilePath:42  12:00:00:000  0.00 milliseconds  
        │           └── Microsoft.Azure.Cosmos.Handlers.RequestInvokerHandler(00000000-0000-0000-0000-000000000000)  RequestHandler-Component  MemberName@FilePath:42  12:00:00:000  0.00 milliseconds  
        │               ├── Get Collection Cache(00000000-0000-0000-0000-000000000000)  Routing-Component  MemberName@FilePath:42  12:00:00:000  0.00 milliseconds  
        │               ├── Get Partition Key Range Cache(00000000-0000-0000-0000-000000000000)  Routing-Component  MemberName@FilePath:42  12:00:00:000  0.00 milliseconds  
        │               ├── Try Get Overlapping Ranges(00000000-0000-0000-0000-000000000000)  Routing-Component  MemberName@FilePath:42  12:00:00:000  0.00 milliseconds  
        │               └── Microsoft.Azure.Cosmos.Handlers.DiagnosticsHandler(00000000-0000-0000-0000-000000000000)  RequestHandler-Component  MemberName@FilePath:42  12:00:00:000  0.00 milliseconds  
        │                   └── Microsoft.Azure.Cosmos.Handlers.RetryHandler(00000000-0000-0000-0000-000000000000)  RequestHandler-Component  MemberName@FilePath:42  12:00:00:000  0.00 milliseconds  
        │                       └── Microsoft.Azure.Cosmos.Handlers.RouterHandler(00000000-0000-0000-0000-000000000000)  RequestHandler-Component  MemberName@FilePath:42  12:00:00:000  0.00 milliseconds  
        │                           └── Microsoft.Azure.Cosmos.Handlers.TransportHandler(00000000-0000-0000-0000-000000000000)  RequestHandler-Component  MemberName@FilePath:42  12:00:00:000  0.00 milliseconds  
        │                               └── Microsoft.Azure.Documents.ServerStoreModel Transport Request(00000000-0000-0000-0000-000000000000)  Transport-Component  MemberName@FilePath:42  12:00:00:000  0.00 milliseconds  
        │                                       (
        │                                           [Client Side Request Stats]
        │                                           Redacted To Not Change The Baselines From Run To Run
        │                                       )
        ├── Get RID(00000000-0000-0000-0000-000000000000)  Routing-Component  MemberName@FilePath:42  12:00:00:000  0.00 milliseconds  
        ├── Get Collection Cache(00000000-0000-0000-0000-000000000000)  Routing-Component  MemberName@FilePath:42  12:00:00:000  0.00 milliseconds  
        └── POCO Materialization(00000000-0000-0000-0000-000000000000)  Poco-Component  MemberName@FilePath:42  12:00:00:000  0.00 milliseconds  
]]></Text>
      <Json><![CDATA[{
  "name": "Trace Forest",
  "id": "00000000-0000-0000-0000-000000000000",
  "caller info": {
    "member": "MemberName",
    "file": "FilePath",
    "line": 42
  },
  "start time": "12:00:00:000",
  "duration in milliseconds": 0,
  "children": [
    {
      "name": "Typed FeedIterator ReadNextAsync",
      "id": "00000000-0000-0000-0000-000000000000",
      "caller info": {
        "member": "MemberName",
        "file": "FilePath",
        "line": 42
      },
      "start time": "12:00:00:000",
      "duration in milliseconds": 0,
      "data": {
        "Client Configuration": "Redacted To Not Change The Baselines From Run To Run"
      },
      "children": [
        {
          "name": "ChangeFeed MoveNextAsync",
          "id": "00000000-0000-0000-0000-000000000000",
          "caller info": {
            "member": "MemberName",
            "file": "FilePath",
            "line": 42
          },
          "start time": "12:00:00:000",
          "duration in milliseconds": 0,
          "children": [
            {
              "name": "MoveNextAsync",
              "id": "00000000-0000-0000-0000-000000000000",
              "caller info": {
                "member": "MemberName",
                "file": "FilePath",
                "line": 42
              },
              "start time": "12:00:00:000",
              "duration in milliseconds": 0,
              "children": [
                {
                  "name": "[,FF) move next",
                  "id": "00000000-0000-0000-0000-000000000000",
                  "caller info": {
                    "member": "MemberName",
                    "file": "FilePath",
                    "line": 42
                  },
                  "start time": "12:00:00:000",
                  "duration in milliseconds": 0,
                  "children": [
                    {
                      "name": "Prefetch",
                      "id": "00000000-0000-0000-0000-000000000000",
                      "caller info": {
                        "member": "MemberName",
                        "file": "FilePath",
                        "line": 42
                      },
                      "start time": "12:00:00:000",
                      "duration in milliseconds": 0,
                      "children": [
                        {
                          "name": "[,FF) move next",
                          "id": "00000000-0000-0000-0000-000000000000",
                          "caller info": {
                            "member": "MemberName",
                            "file": "FilePath",
                            "line": 42
                          },
                          "start time": "12:00:00:000",
                          "duration in milliseconds": 0,
                          "children": [
                            {
                              "name": "Microsoft.Azure.Cosmos.Handlers.RequestInvokerHandler",
                              "id": "00000000-0000-0000-0000-000000000000",
                              "start time": "12:00:00:000",
                              "duration in milliseconds": 0,
                              "children": [
                                {
                                  "name": "Get Collection Cache",
                                  "id": "00000000-0000-0000-0000-000000000000",
                                  "caller info": {
                                    "member": "MemberName",
                                    "file": "FilePath",
                                    "line": 42
                                  },
                                  "start time": "12:00:00:000",
                                  "duration in milliseconds": 0
                                },
                                {
                                  "name": "Get Partition Key Range Cache",
                                  "id": "00000000-0000-0000-0000-000000000000",
                                  "caller info": {
                                    "member": "MemberName",
                                    "file": "FilePath",
                                    "line": 42
                                  },
                                  "start time": "12:00:00:000",
                                  "duration in milliseconds": 0
                                },
                                {
                                  "name": "Try Get Overlapping Ranges",
                                  "id": "00000000-0000-0000-0000-000000000000",
                                  "caller info": {
                                    "member": "MemberName",
                                    "file": "FilePath",
                                    "line": 42
                                  },
                                  "start time": "12:00:00:000",
                                  "duration in milliseconds": 0
                                }
                              ]
                            }
                          ]
                        }
                      ]
                    }
                  ]
                },
                {
                  "name": "Get Container Properties",
                  "id": "00000000-0000-0000-0000-000000000000",
                  "caller info": {
                    "member": "MemberName",
                    "file": "FilePath",
                    "line": 42
                  },
                  "start time": "12:00:00:000",
                  "duration in milliseconds": 0,
                  "children": [
                    {
                      "name": "Get Collection Cache",
                      "id": "00000000-0000-0000-0000-000000000000",
                      "caller info": {
                        "member": "MemberName",
                        "file": "FilePath",
                        "line": 42
                      },
                      "start time": "12:00:00:000",
                      "duration in milliseconds": 0
                    }
                  ]
                },
                {
                  "name": "Get RID",
                  "id": "00000000-0000-0000-0000-000000000000",
                  "caller info": {
                    "member": "MemberName",
                    "file": "FilePath",
                    "line": 42
                  },
                  "start time": "12:00:00:000",
                  "duration in milliseconds": 0
                },
                {
                  "name": "Get Collection Cache",
                  "id": "00000000-0000-0000-0000-000000000000",
                  "caller info": {
                    "member": "MemberName",
                    "file": "FilePath",
                    "line": 42
                  },
                  "start time": "12:00:00:000",
                  "duration in milliseconds": 0
                },
                {
                  "name": "Get Overlapping Feed Ranges",
                  "id": "00000000-0000-0000-0000-000000000000",
                  "caller info": {
                    "member": "MemberName",
                    "file": "FilePath",
                    "line": 42
                  },
                  "start time": "12:00:00:000",
                  "duration in milliseconds": 0,
                  "children": [
                    {
                      "name": "Get Partition Key Ranges",
                      "id": "00000000-0000-0000-0000-000000000000",
                      "caller info": {
                        "member": "MemberName",
                        "file": "FilePath",
                        "line": 42
                      },
                      "start time": "12:00:00:000",
                      "duration in milliseconds": 0,
                      "children": [
                        {
                          "name": "Try Get Overlapping Ranges",
                          "id": "00000000-0000-0000-0000-000000000000",
                          "caller info": {
                            "member": "MemberName",
                            "file": "FilePath",
                            "line": 42
                          },
                          "start time": "12:00:00:000",
                          "duration in milliseconds": 0
                        }
                      ]
                    }
                  ]
                },
                {
                  "name": "MoveNextAsync",
                  "id": "00000000-0000-0000-0000-000000000000",
                  "caller info": {
                    "member": "MemberName",
                    "file": "FilePath",
                    "line": 42
                  },
                  "start time": "12:00:00:000",
                  "duration in milliseconds": 0,
                  "children": [
                    {
                      "name": "[,05C1CFFFFFFFF8) move next",
                      "id": "00000000-0000-0000-0000-000000000000",
                      "caller info": {
                        "member": "MemberName",
                        "file": "FilePath",
                        "line": 42
                      },
                      "start time": "12:00:00:000",
                      "duration in milliseconds": 0,
                      "children": [
                        {
                          "name": "Microsoft.Azure.Cosmos.Handlers.RequestInvokerHandler",
                          "id": "00000000-0000-0000-0000-000000000000",
                          "start time": "12:00:00:000",
                          "duration in milliseconds": 0,
                          "children": [
                            {
                              "name": "Get Collection Cache",
                              "id": "00000000-0000-0000-0000-000000000000",
                              "caller info": {
                                "member": "MemberName",
                                "file": "FilePath",
                                "line": 42
                              },
                              "start time": "12:00:00:000",
                              "duration in milliseconds": 0
                            },
                            {
                              "name": "Get Partition Key Range Cache",
                              "id": "00000000-0000-0000-0000-000000000000",
                              "caller info": {
                                "member": "MemberName",
                                "file": "FilePath",
                                "line": 42
                              },
                              "start time": "12:00:00:000",
                              "duration in milliseconds": 0
                            },
                            {
                              "name": "Try Get Overlapping Ranges",
                              "id": "00000000-0000-0000-0000-000000000000",
                              "caller info": {
                                "member": "MemberName",
                                "file": "FilePath",
                                "line": 42
                              },
                              "start time": "12:00:00:000",
                              "duration in milliseconds": 0
                            },
                            {
                              "name": "Microsoft.Azure.Cosmos.Handlers.DiagnosticsHandler",
                              "id": "00000000-0000-0000-0000-000000000000",
                              "start time": "12:00:00:000",
                              "duration in milliseconds": 0,
                              "children": [
                                {
                                  "name": "Microsoft.Azure.Cosmos.Handlers.RetryHandler",
                                  "id": "00000000-0000-0000-0000-000000000000",
                                  "start time": "12:00:00:000",
                                  "duration in milliseconds": 0,
                                  "children": [
                                    {
                                      "name": "Microsoft.Azure.Cosmos.Handlers.RouterHandler",
                                      "id": "00000000-0000-0000-0000-000000000000",
                                      "start time": "12:00:00:000",
                                      "duration in milliseconds": 0,
                                      "children": [
                                        {
                                          "name": "Microsoft.Azure.Cosmos.Handlers.TransportHandler",
                                          "id": "00000000-0000-0000-0000-000000000000",
                                          "start time": "12:00:00:000",
                                          "duration in milliseconds": 0,
                                          "children": [
                                            {
                                              "name": "Microsoft.Azure.Documents.ServerStoreModel Transport Request",
                                              "id": "00000000-0000-0000-0000-000000000000",
                                              "caller info": {
                                                "member": "MemberName",
                                                "file": "FilePath",
                                                "line": 42
                                              },
                                              "start time": "12:00:00:000",
                                              "duration in milliseconds": 0,
                                              "data": {
                                                "Client Side Request Stats": "Redacted To Not Change The Baselines From Run To Run"
                                              }
                                            }
                                          ]
                                        }
                                      ]
                                    }
                                  ]
                                }
                              ]
                            }
                          ]
                        }
                      ]
                    }
                  ]
                }
              ]
            }
          ]
        },
        {
          "name": "Get RID",
          "id": "00000000-0000-0000-0000-000000000000",
          "caller info": {
            "member": "MemberName",
            "file": "FilePath",
            "line": 42
          },
          "start time": "12:00:00:000",
          "duration in milliseconds": 0
        },
        {
          "name": "Get Collection Cache",
          "id": "00000000-0000-0000-0000-000000000000",
          "caller info": {
            "member": "MemberName",
            "file": "FilePath",
            "line": 42
          },
          "start time": "12:00:00:000",
          "duration in milliseconds": 0
        },
        {
          "name": "POCO Materialization",
          "id": "00000000-0000-0000-0000-000000000000",
          "caller info": {
            "member": "MemberName",
            "file": "FilePath",
            "line": 42
          },
          "start time": "12:00:00:000",
          "duration in milliseconds": 0
        }
      ]
    },
    {
      "name": "Typed FeedIterator ReadNextAsync",
      "id": "00000000-0000-0000-0000-000000000000",
      "caller info": {
        "member": "MemberName",
        "file": "FilePath",
        "line": 42
      },
      "start time": "12:00:00:000",
      "duration in milliseconds": 0,
      "data": {
        "Client Configuration": "Redacted To Not Change The Baselines From Run To Run"
      },
      "children": [
        {
          "name": "ChangeFeed MoveNextAsync",
          "id": "00000000-0000-0000-0000-000000000000",
          "caller info": {
            "member": "MemberName",
            "file": "FilePath",
            "line": 42
          },
          "start time": "12:00:00:000",
          "duration in milliseconds": 0,
          "children": [
            {
              "name": "MoveNextAsync",
              "id": "00000000-0000-0000-0000-000000000000",
              "caller info": {
                "member": "MemberName",
                "file": "FilePath",
                "line": 42
              },
              "start time": "12:00:00:000",
              "duration in milliseconds": 0,
              "children": [
                {
                  "name": "[05C1CFFFFFFFF8,05C1DFFFFFFFF8) move next",
                  "id": "00000000-0000-0000-0000-000000000000",
                  "caller info": {
                    "member": "MemberName",
                    "file": "FilePath",
                    "line": 42
                  },
                  "start time": "12:00:00:000",
                  "duration in milliseconds": 0,
                  "children": [
                    {
                      "name": "Microsoft.Azure.Cosmos.Handlers.RequestInvokerHandler",
                      "id": "00000000-0000-0000-0000-000000000000",
                      "start time": "12:00:00:000",
                      "duration in milliseconds": 0,
                      "children": [
                        {
                          "name": "Get Collection Cache",
                          "id": "00000000-0000-0000-0000-000000000000",
                          "caller info": {
                            "member": "MemberName",
                            "file": "FilePath",
                            "line": 42
                          },
                          "start time": "12:00:00:000",
                          "duration in milliseconds": 0
                        },
                        {
                          "name": "Get Partition Key Range Cache",
                          "id": "00000000-0000-0000-0000-000000000000",
                          "caller info": {
                            "member": "MemberName",
                            "file": "FilePath",
                            "line": 42
                          },
                          "start time": "12:00:00:000",
                          "duration in milliseconds": 0
                        },
                        {
                          "name": "Try Get Overlapping Ranges",
                          "id": "00000000-0000-0000-0000-000000000000",
                          "caller info": {
                            "member": "MemberName",
                            "file": "FilePath",
                            "line": 42
                          },
                          "start time": "12:00:00:000",
                          "duration in milliseconds": 0
                        },
                        {
                          "name": "Microsoft.Azure.Cosmos.Handlers.DiagnosticsHandler",
                          "id": "00000000-0000-0000-0000-000000000000",
                          "start time": "12:00:00:000",
                          "duration in milliseconds": 0,
                          "children": [
                            {
                              "name": "Microsoft.Azure.Cosmos.Handlers.RetryHandler",
                              "id": "00000000-0000-0000-0000-000000000000",
                              "start time": "12:00:00:000",
                              "duration in milliseconds": 0,
                              "children": [
                                {
                                  "name": "Microsoft.Azure.Cosmos.Handlers.RouterHandler",
                                  "id": "00000000-0000-0000-0000-000000000000",
                                  "start time": "12:00:00:000",
                                  "duration in milliseconds": 0,
                                  "children": [
                                    {
                                      "name": "Microsoft.Azure.Cosmos.Handlers.TransportHandler",
                                      "id": "00000000-0000-0000-0000-000000000000",
                                      "start time": "12:00:00:000",
                                      "duration in milliseconds": 0,
                                      "children": [
                                        {
                                          "name": "Microsoft.Azure.Documents.ServerStoreModel Transport Request",
                                          "id": "00000000-0000-0000-0000-000000000000",
                                          "caller info": {
                                            "member": "MemberName",
                                            "file": "FilePath",
                                            "line": 42
                                          },
                                          "start time": "12:00:00:000",
                                          "duration in milliseconds": 0,
                                          "data": {
                                            "Client Side Request Stats": "Redacted To Not Change The Baselines From Run To Run"
                                          }
                                        }
                                      ]
                                    }
                                  ]
                                }
                              ]
                            }
                          ]
                        }
                      ]
                    }
                  ]
                }
              ]
            }
          ]
        },
        {
          "name": "Get RID",
          "id": "00000000-0000-0000-0000-000000000000",
          "caller info": {
            "member": "MemberName",
            "file": "FilePath",
            "line": 42
          },
          "start time": "12:00:00:000",
          "duration in milliseconds": 0
        },
        {
          "name": "Get Collection Cache",
          "id": "00000000-0000-0000-0000-000000000000",
          "caller info": {
            "member": "MemberName",
            "file": "FilePath",
            "line": 42
          },
          "start time": "12:00:00:000",
          "duration in milliseconds": 0
        },
        {
          "name": "POCO Materialization",
          "id": "00000000-0000-0000-0000-000000000000",
          "caller info": {
            "member": "MemberName",
            "file": "FilePath",
            "line": 42
          },
          "start time": "12:00:00:000",
          "duration in milliseconds": 0
        }
      ]
    },
    {
      "name": "Typed FeedIterator ReadNextAsync",
      "id": "00000000-0000-0000-0000-000000000000",
      "caller info": {
        "member": "MemberName",
        "file": "FilePath",
        "line": 42
      },
      "start time": "12:00:00:000",
      "duration in milliseconds": 0,
      "data": {
        "Client Configuration": "Redacted To Not Change The Baselines From Run To Run"
      },
      "children": [
        {
          "name": "ChangeFeed MoveNextAsync",
          "id": "00000000-0000-0000-0000-000000000000",
          "caller info": {
            "member": "MemberName",
            "file": "FilePath",
            "line": 42
          },
          "start time": "12:00:00:000",
          "duration in milliseconds": 0,
          "children": [
            {
              "name": "MoveNextAsync",
              "id": "00000000-0000-0000-0000-000000000000",
              "caller info": {
                "member": "MemberName",
                "file": "FilePath",
                "line": 42
              },
              "start time": "12:00:00:000",
              "duration in milliseconds": 0,
              "children": [
                {
                  "name": "[05C1DFFFFFFFF8,05C1E7FFFFFFFA) move next",
                  "id": "00000000-0000-0000-0000-000000000000",
                  "caller info": {
                    "member": "MemberName",
                    "file": "FilePath",
                    "line": 42
                  },
                  "start time": "12:00:00:000",
                  "duration in milliseconds": 0,
                  "children": [
                    {
                      "name": "Microsoft.Azure.Cosmos.Handlers.RequestInvokerHandler",
                      "id": "00000000-0000-0000-0000-000000000000",
                      "start time": "12:00:00:000",
                      "duration in milliseconds": 0,
                      "children": [
                        {
                          "name": "Get Collection Cache",
                          "id": "00000000-0000-0000-0000-000000000000",
                          "caller info": {
                            "member": "MemberName",
                            "file": "FilePath",
                            "line": 42
                          },
                          "start time": "12:00:00:000",
                          "duration in milliseconds": 0
                        },
                        {
                          "name": "Get Partition Key Range Cache",
                          "id": "00000000-0000-0000-0000-000000000000",
                          "caller info": {
                            "member": "MemberName",
                            "file": "FilePath",
                            "line": 42
                          },
                          "start time": "12:00:00:000",
                          "duration in milliseconds": 0
                        },
                        {
                          "name": "Try Get Overlapping Ranges",
                          "id": "00000000-0000-0000-0000-000000000000",
                          "caller info": {
                            "member": "MemberName",
                            "file": "FilePath",
                            "line": 42
                          },
                          "start time": "12:00:00:000",
                          "duration in milliseconds": 0
                        },
                        {
                          "name": "Microsoft.Azure.Cosmos.Handlers.DiagnosticsHandler",
                          "id": "00000000-0000-0000-0000-000000000000",
                          "start time": "12:00:00:000",
                          "duration in milliseconds": 0,
                          "children": [
                            {
                              "name": "Microsoft.Azure.Cosmos.Handlers.RetryHandler",
                              "id": "00000000-0000-0000-0000-000000000000",
                              "start time": "12:00:00:000",
                              "duration in milliseconds": 0,
                              "children": [
                                {
                                  "name": "Microsoft.Azure.Cosmos.Handlers.RouterHandler",
                                  "id": "00000000-0000-0000-0000-000000000000",
                                  "start time": "12:00:00:000",
                                  "duration in milliseconds": 0,
                                  "children": [
                                    {
                                      "name": "Microsoft.Azure.Cosmos.Handlers.TransportHandler",
                                      "id": "00000000-0000-0000-0000-000000000000",
                                      "start time": "12:00:00:000",
                                      "duration in milliseconds": 0,
                                      "children": [
                                        {
                                          "name": "Microsoft.Azure.Documents.ServerStoreModel Transport Request",
                                          "id": "00000000-0000-0000-0000-000000000000",
                                          "caller info": {
                                            "member": "MemberName",
                                            "file": "FilePath",
                                            "line": 42
                                          },
                                          "start time": "12:00:00:000",
                                          "duration in milliseconds": 0,
                                          "data": {
                                            "Client Side Request Stats": "Redacted To Not Change The Baselines From Run To Run"
                                          }
                                        }
                                      ]
                                    }
                                  ]
                                }
                              ]
                            }
                          ]
                        }
                      ]
                    }
                  ]
                }
              ]
            }
          ]
        },
        {
          "name": "Get RID",
          "id": "00000000-0000-0000-0000-000000000000",
          "caller info": {
            "member": "MemberName",
            "file": "FilePath",
            "line": 42
          },
          "start time": "12:00:00:000",
          "duration in milliseconds": 0
        },
        {
          "name": "Get Collection Cache",
          "id": "00000000-0000-0000-0000-000000000000",
          "caller info": {
            "member": "MemberName",
            "file": "FilePath",
            "line": 42
          },
          "start time": "12:00:00:000",
          "duration in milliseconds": 0
        },
        {
          "name": "POCO Materialization",
          "id": "00000000-0000-0000-0000-000000000000",
          "caller info": {
            "member": "MemberName",
            "file": "FilePath",
            "line": 42
          },
          "start time": "12:00:00:000",
          "duration in milliseconds": 0
        }
      ]
    },
    {
      "name": "Typed FeedIterator ReadNextAsync",
      "id": "00000000-0000-0000-0000-000000000000",
      "caller info": {
        "member": "MemberName",
        "file": "FilePath",
        "line": 42
      },
      "start time": "12:00:00:000",
      "duration in milliseconds": 0,
      "data": {
        "Client Configuration": "Redacted To Not Change The Baselines From Run To Run"
      },
      "children": [
        {
          "name": "ChangeFeed MoveNextAsync",
          "id": "00000000-0000-0000-0000-000000000000",
          "caller info": {
            "member": "MemberName",
            "file": "FilePath",
            "line": 42
          },
          "start time": "12:00:00:000",
          "duration in milliseconds": 0,
          "children": [
            {
              "name": "MoveNextAsync",
              "id": "00000000-0000-0000-0000-000000000000",
              "caller info": {
                "member": "MemberName",
                "file": "FilePath",
                "line": 42
              },
              "start time": "12:00:00:000",
              "duration in milliseconds": 0,
              "children": [
                {
                  "name": "[05C1E7FFFFFFFA,FF) move next",
                  "id": "00000000-0000-0000-0000-000000000000",
                  "caller info": {
                    "member": "MemberName",
                    "file": "FilePath",
                    "line": 42
                  },
                  "start time": "12:00:00:000",
                  "duration in milliseconds": 0,
                  "children": [
                    {
                      "name": "Microsoft.Azure.Cosmos.Handlers.RequestInvokerHandler",
                      "id": "00000000-0000-0000-0000-000000000000",
                      "start time": "12:00:00:000",
                      "duration in milliseconds": 0,
                      "children": [
                        {
                          "name": "Get Collection Cache",
                          "id": "00000000-0000-0000-0000-000000000000",
                          "caller info": {
                            "member": "MemberName",
                            "file": "FilePath",
                            "line": 42
                          },
                          "start time": "12:00:00:000",
                          "duration in milliseconds": 0
                        },
                        {
                          "name": "Get Partition Key Range Cache",
                          "id": "00000000-0000-0000-0000-000000000000",
                          "caller info": {
                            "member": "MemberName",
                            "file": "FilePath",
                            "line": 42
                          },
                          "start time": "12:00:00:000",
                          "duration in milliseconds": 0
                        },
                        {
                          "name": "Try Get Overlapping Ranges",
                          "id": "00000000-0000-0000-0000-000000000000",
                          "caller info": {
                            "member": "MemberName",
                            "file": "FilePath",
                            "line": 42
                          },
                          "start time": "12:00:00:000",
                          "duration in milliseconds": 0
                        },
                        {
                          "name": "Microsoft.Azure.Cosmos.Handlers.DiagnosticsHandler",
                          "id": "00000000-0000-0000-0000-000000000000",
                          "start time": "12:00:00:000",
                          "duration in milliseconds": 0,
                          "children": [
                            {
                              "name": "Microsoft.Azure.Cosmos.Handlers.RetryHandler",
                              "id": "00000000-0000-0000-0000-000000000000",
                              "start time": "12:00:00:000",
                              "duration in milliseconds": 0,
                              "children": [
                                {
                                  "name": "Microsoft.Azure.Cosmos.Handlers.RouterHandler",
                                  "id": "00000000-0000-0000-0000-000000000000",
                                  "start time": "12:00:00:000",
                                  "duration in milliseconds": 0,
                                  "children": [
                                    {
                                      "name": "Microsoft.Azure.Cosmos.Handlers.TransportHandler",
                                      "id": "00000000-0000-0000-0000-000000000000",
                                      "start time": "12:00:00:000",
                                      "duration in milliseconds": 0,
                                      "children": [
                                        {
                                          "name": "Microsoft.Azure.Documents.ServerStoreModel Transport Request",
                                          "id": "00000000-0000-0000-0000-000000000000",
                                          "caller info": {
                                            "member": "MemberName",
                                            "file": "FilePath",
                                            "line": 42
                                          },
                                          "start time": "12:00:00:000",
                                          "duration in milliseconds": 0,
                                          "data": {
                                            "Client Side Request Stats": "Redacted To Not Change The Baselines From Run To Run"
                                          }
                                        }
                                      ]
                                    }
                                  ]
                                }
                              ]
                            }
                          ]
                        }
                      ]
                    }
                  ]
                }
              ]
            }
          ]
        },
        {
          "name": "Get RID",
          "id": "00000000-0000-0000-0000-000000000000",
          "caller info": {
            "member": "MemberName",
            "file": "FilePath",
            "line": 42
          },
          "start time": "12:00:00:000",
          "duration in milliseconds": 0
        },
        {
          "name": "Get Collection Cache",
          "id": "00000000-0000-0000-0000-000000000000",
          "caller info": {
            "member": "MemberName",
            "file": "FilePath",
            "line": 42
          },
          "start time": "12:00:00:000",
          "duration in milliseconds": 0
        },
        {
          "name": "POCO Materialization",
          "id": "00000000-0000-0000-0000-000000000000",
          "caller info": {
            "member": "MemberName",
            "file": "FilePath",
            "line": 42
          },
          "start time": "12:00:00:000",
          "duration in milliseconds": 0
        }
      ]
    }
  ]
}]]></Json>
    </Output>
  </Result>
  <Result>
    <Input>
      <Description>ChangeFeed Public API</Description>
      <Setup><![CDATA[
    ContainerInternal containerInternal = (ContainerInternal)container;
    FeedIterator feedIterator = containerInternal.GetChangeFeedStreamIterator(
        ChangeFeedStartFrom.Beginning(),
        ChangeFeedMode.Incremental);

    List<ITrace> traces = new List<ITrace>();

    while (feedIterator.HasMoreResults)
    {
        ResponseMessage responseMessage = await feedIterator.ReadNextAsync(cancellationToken: default);
        if (responseMessage.StatusCode == System.Net.HttpStatusCode.NotModified)
        {
            break;
        }

        ITrace trace = ((CosmosTraceDiagnostics)responseMessage.Diagnostics).Value;
        traces.Add(trace);
    }

    ITrace traceForest = TraceJoiner.JoinTraces(traces);
]]></Setup>
    </Input>
    <Output>
      <Text><![CDATA[.
└── Trace Forest(00000000-0000-0000-0000-000000000000)  Unknown-Component  MemberName@FilePath:42  12:00:00:000  0.00 milliseconds  
    ├── Change Feed Iterator Read Next Async(00000000-0000-0000-0000-000000000000)  ChangeFeed-Component  MemberName@FilePath:42  12:00:00:000  0.00 milliseconds  
    │   │   (
    │   │       [Client Configuration]
    │   │       Redacted To Not Change The Baselines From Run To Run
    │   │   )
    │   ├── ChangeFeed MoveNextAsync(00000000-0000-0000-0000-000000000000)  ChangeFeed-Component  MemberName@FilePath:42  12:00:00:000  0.00 milliseconds  
    │   │   └── MoveNextAsync(00000000-0000-0000-0000-000000000000)  Pagination-Component  MemberName@FilePath:42  12:00:00:000  0.00 milliseconds  
    │   │       ├── [,FF) move next(00000000-0000-0000-0000-000000000000)  Pagination-Component  MemberName@FilePath:42  12:00:00:000  0.00 milliseconds  
    │   │       │   └── Prefetch(00000000-0000-0000-0000-000000000000)  Pagination-Component  MemberName@FilePath:42  12:00:00:000  0.00 milliseconds  
    │   │       │       └── [,FF) move next(00000000-0000-0000-0000-000000000000)  Pagination-Component  MemberName@FilePath:42  12:00:00:000  0.00 milliseconds  
    │   │       │           └── Microsoft.Azure.Cosmos.Handlers.RequestInvokerHandler(00000000-0000-0000-0000-000000000000)  RequestHandler-Component  MemberName@FilePath:42  12:00:00:000  0.00 milliseconds  
    │   │       │               ├── Get Collection Cache(00000000-0000-0000-0000-000000000000)  Routing-Component  MemberName@FilePath:42  12:00:00:000  0.00 milliseconds  
    │   │       │               ├── Get Partition Key Range Cache(00000000-0000-0000-0000-000000000000)  Routing-Component  MemberName@FilePath:42  12:00:00:000  0.00 milliseconds  
    │   │       │               └── Try Get Overlapping Ranges(00000000-0000-0000-0000-000000000000)  Routing-Component  MemberName@FilePath:42  12:00:00:000  0.00 milliseconds  
    │   │       ├── Get Container Properties(00000000-0000-0000-0000-000000000000)  Transport-Component  MemberName@FilePath:42  12:00:00:000  0.00 milliseconds  
    │   │       │   └── Get Collection Cache(00000000-0000-0000-0000-000000000000)  Routing-Component  MemberName@FilePath:42  12:00:00:000  0.00 milliseconds  
    │   │       ├── Get RID(00000000-0000-0000-0000-000000000000)  Routing-Component  MemberName@FilePath:42  12:00:00:000  0.00 milliseconds  
    │   │       ├── Get Collection Cache(00000000-0000-0000-0000-000000000000)  Routing-Component  MemberName@FilePath:42  12:00:00:000  0.00 milliseconds  
    │   │       ├── Get Overlapping Feed Ranges(00000000-0000-0000-0000-000000000000)  Routing-Component  MemberName@FilePath:42  12:00:00:000  0.00 milliseconds  
    │   │       │   └── Get Partition Key Ranges(00000000-0000-0000-0000-000000000000)  Routing-Component  MemberName@FilePath:42  12:00:00:000  0.00 milliseconds  
    │   │       │       └── Try Get Overlapping Ranges(00000000-0000-0000-0000-000000000000)  Routing-Component  MemberName@FilePath:42  12:00:00:000  0.00 milliseconds  
    │   │       └── MoveNextAsync(00000000-0000-0000-0000-000000000000)  Pagination-Component  MemberName@FilePath:42  12:00:00:000  0.00 milliseconds  
    │   │           └── [,05C1CFFFFFFFF8) move next(00000000-0000-0000-0000-000000000000)  Pagination-Component  MemberName@FilePath:42  12:00:00:000  0.00 milliseconds  
    │   │               └── Microsoft.Azure.Cosmos.Handlers.RequestInvokerHandler(00000000-0000-0000-0000-000000000000)  RequestHandler-Component  MemberName@FilePath:42  12:00:00:000  0.00 milliseconds  
    │   │                   ├── Get Collection Cache(00000000-0000-0000-0000-000000000000)  Routing-Component  MemberName@FilePath:42  12:00:00:000  0.00 milliseconds  
    │   │                   ├── Get Partition Key Range Cache(00000000-0000-0000-0000-000000000000)  Routing-Component  MemberName@FilePath:42  12:00:00:000  0.00 milliseconds  
    │   │                   ├── Try Get Overlapping Ranges(00000000-0000-0000-0000-000000000000)  Routing-Component  MemberName@FilePath:42  12:00:00:000  0.00 milliseconds  
    │   │                   └── Microsoft.Azure.Cosmos.Handlers.DiagnosticsHandler(00000000-0000-0000-0000-000000000000)  RequestHandler-Component  MemberName@FilePath:42  12:00:00:000  0.00 milliseconds  
    │   │                       └── Microsoft.Azure.Cosmos.Handlers.RetryHandler(00000000-0000-0000-0000-000000000000)  RequestHandler-Component  MemberName@FilePath:42  12:00:00:000  0.00 milliseconds  
    │   │                           └── Microsoft.Azure.Cosmos.Handlers.RouterHandler(00000000-0000-0000-0000-000000000000)  RequestHandler-Component  MemberName@FilePath:42  12:00:00:000  0.00 milliseconds  
    │   │                               └── Microsoft.Azure.Cosmos.Handlers.TransportHandler(00000000-0000-0000-0000-000000000000)  RequestHandler-Component  MemberName@FilePath:42  12:00:00:000  0.00 milliseconds  
    │   │                                   └── Microsoft.Azure.Documents.ServerStoreModel Transport Request(00000000-0000-0000-0000-000000000000)  Transport-Component  MemberName@FilePath:42  12:00:00:000  0.00 milliseconds  
    │   │                                           (
    │   │                                               [Client Side Request Stats]
    │   │                                               Redacted To Not Change The Baselines From Run To Run
    │   │                                           )
    │   ├── Get RID(00000000-0000-0000-0000-000000000000)  Routing-Component  MemberName@FilePath:42  12:00:00:000  0.00 milliseconds  
    │   └── Get Collection Cache(00000000-0000-0000-0000-000000000000)  Routing-Component  MemberName@FilePath:42  12:00:00:000  0.00 milliseconds  
    ├── Change Feed Iterator Read Next Async(00000000-0000-0000-0000-000000000000)  ChangeFeed-Component  MemberName@FilePath:42  12:00:00:000  0.00 milliseconds  
    │   │   (
    │   │       [Client Configuration]
    │   │       Redacted To Not Change The Baselines From Run To Run
    │   │   )
    │   ├── ChangeFeed MoveNextAsync(00000000-0000-0000-0000-000000000000)  ChangeFeed-Component  MemberName@FilePath:42  12:00:00:000  0.00 milliseconds  
    │   │   └── MoveNextAsync(00000000-0000-0000-0000-000000000000)  Pagination-Component  MemberName@FilePath:42  12:00:00:000  0.00 milliseconds  
    │   │       └── [05C1CFFFFFFFF8,05C1DFFFFFFFF8) move next(00000000-0000-0000-0000-000000000000)  Pagination-Component  MemberName@FilePath:42  12:00:00:000  0.00 milliseconds  
    │   │           └── Microsoft.Azure.Cosmos.Handlers.RequestInvokerHandler(00000000-0000-0000-0000-000000000000)  RequestHandler-Component  MemberName@FilePath:42  12:00:00:000  0.00 milliseconds  
    │   │               ├── Get Collection Cache(00000000-0000-0000-0000-000000000000)  Routing-Component  MemberName@FilePath:42  12:00:00:000  0.00 milliseconds  
    │   │               ├── Get Partition Key Range Cache(00000000-0000-0000-0000-000000000000)  Routing-Component  MemberName@FilePath:42  12:00:00:000  0.00 milliseconds  
    │   │               ├── Try Get Overlapping Ranges(00000000-0000-0000-0000-000000000000)  Routing-Component  MemberName@FilePath:42  12:00:00:000  0.00 milliseconds  
    │   │               └── Microsoft.Azure.Cosmos.Handlers.DiagnosticsHandler(00000000-0000-0000-0000-000000000000)  RequestHandler-Component  MemberName@FilePath:42  12:00:00:000  0.00 milliseconds  
    │   │                   └── Microsoft.Azure.Cosmos.Handlers.RetryHandler(00000000-0000-0000-0000-000000000000)  RequestHandler-Component  MemberName@FilePath:42  12:00:00:000  0.00 milliseconds  
    │   │                       └── Microsoft.Azure.Cosmos.Handlers.RouterHandler(00000000-0000-0000-0000-000000000000)  RequestHandler-Component  MemberName@FilePath:42  12:00:00:000  0.00 milliseconds  
    │   │                           └── Microsoft.Azure.Cosmos.Handlers.TransportHandler(00000000-0000-0000-0000-000000000000)  RequestHandler-Component  MemberName@FilePath:42  12:00:00:000  0.00 milliseconds  
    │   │                               └── Microsoft.Azure.Documents.ServerStoreModel Transport Request(00000000-0000-0000-0000-000000000000)  Transport-Component  MemberName@FilePath:42  12:00:00:000  0.00 milliseconds  
    │   │                                       (
    │   │                                           [Client Side Request Stats]
    │   │                                           Redacted To Not Change The Baselines From Run To Run
    │   │                                       )
    │   ├── Get RID(00000000-0000-0000-0000-000000000000)  Routing-Component  MemberName@FilePath:42  12:00:00:000  0.00 milliseconds  
    │   └── Get Collection Cache(00000000-0000-0000-0000-000000000000)  Routing-Component  MemberName@FilePath:42  12:00:00:000  0.00 milliseconds  
    ├── Change Feed Iterator Read Next Async(00000000-0000-0000-0000-000000000000)  ChangeFeed-Component  MemberName@FilePath:42  12:00:00:000  0.00 milliseconds  
    │   │   (
    │   │       [Client Configuration]
    │   │       Redacted To Not Change The Baselines From Run To Run
    │   │   )
    │   ├── ChangeFeed MoveNextAsync(00000000-0000-0000-0000-000000000000)  ChangeFeed-Component  MemberName@FilePath:42  12:00:00:000  0.00 milliseconds  
    │   │   └── MoveNextAsync(00000000-0000-0000-0000-000000000000)  Pagination-Component  MemberName@FilePath:42  12:00:00:000  0.00 milliseconds  
    │   │       └── [05C1DFFFFFFFF8,05C1E7FFFFFFFA) move next(00000000-0000-0000-0000-000000000000)  Pagination-Component  MemberName@FilePath:42  12:00:00:000  0.00 milliseconds  
    │   │           └── Microsoft.Azure.Cosmos.Handlers.RequestInvokerHandler(00000000-0000-0000-0000-000000000000)  RequestHandler-Component  MemberName@FilePath:42  12:00:00:000  0.00 milliseconds  
    │   │               ├── Get Collection Cache(00000000-0000-0000-0000-000000000000)  Routing-Component  MemberName@FilePath:42  12:00:00:000  0.00 milliseconds  
    │   │               ├── Get Partition Key Range Cache(00000000-0000-0000-0000-000000000000)  Routing-Component  MemberName@FilePath:42  12:00:00:000  0.00 milliseconds  
    │   │               ├── Try Get Overlapping Ranges(00000000-0000-0000-0000-000000000000)  Routing-Component  MemberName@FilePath:42  12:00:00:000  0.00 milliseconds  
    │   │               └── Microsoft.Azure.Cosmos.Handlers.DiagnosticsHandler(00000000-0000-0000-0000-000000000000)  RequestHandler-Component  MemberName@FilePath:42  12:00:00:000  0.00 milliseconds  
    │   │                   └── Microsoft.Azure.Cosmos.Handlers.RetryHandler(00000000-0000-0000-0000-000000000000)  RequestHandler-Component  MemberName@FilePath:42  12:00:00:000  0.00 milliseconds  
    │   │                       └── Microsoft.Azure.Cosmos.Handlers.RouterHandler(00000000-0000-0000-0000-000000000000)  RequestHandler-Component  MemberName@FilePath:42  12:00:00:000  0.00 milliseconds  
    │   │                           └── Microsoft.Azure.Cosmos.Handlers.TransportHandler(00000000-0000-0000-0000-000000000000)  RequestHandler-Component  MemberName@FilePath:42  12:00:00:000  0.00 milliseconds  
    │   │                               └── Microsoft.Azure.Documents.ServerStoreModel Transport Request(00000000-0000-0000-0000-000000000000)  Transport-Component  MemberName@FilePath:42  12:00:00:000  0.00 milliseconds  
    │   │                                       (
    │   │                                           [Client Side Request Stats]
    │   │                                           Redacted To Not Change The Baselines From Run To Run
    │   │                                       )
    │   ├── Get RID(00000000-0000-0000-0000-000000000000)  Routing-Component  MemberName@FilePath:42  12:00:00:000  0.00 milliseconds  
    │   └── Get Collection Cache(00000000-0000-0000-0000-000000000000)  Routing-Component  MemberName@FilePath:42  12:00:00:000  0.00 milliseconds  
    └── Change Feed Iterator Read Next Async(00000000-0000-0000-0000-000000000000)  ChangeFeed-Component  MemberName@FilePath:42  12:00:00:000  0.00 milliseconds  
        │   (
        │       [Client Configuration]
        │       Redacted To Not Change The Baselines From Run To Run
        │   )
        ├── ChangeFeed MoveNextAsync(00000000-0000-0000-0000-000000000000)  ChangeFeed-Component  MemberName@FilePath:42  12:00:00:000  0.00 milliseconds  
        │   └── MoveNextAsync(00000000-0000-0000-0000-000000000000)  Pagination-Component  MemberName@FilePath:42  12:00:00:000  0.00 milliseconds  
        │       └── [05C1E7FFFFFFFA,FF) move next(00000000-0000-0000-0000-000000000000)  Pagination-Component  MemberName@FilePath:42  12:00:00:000  0.00 milliseconds  
        │           └── Microsoft.Azure.Cosmos.Handlers.RequestInvokerHandler(00000000-0000-0000-0000-000000000000)  RequestHandler-Component  MemberName@FilePath:42  12:00:00:000  0.00 milliseconds  
        │               ├── Get Collection Cache(00000000-0000-0000-0000-000000000000)  Routing-Component  MemberName@FilePath:42  12:00:00:000  0.00 milliseconds  
        │               ├── Get Partition Key Range Cache(00000000-0000-0000-0000-000000000000)  Routing-Component  MemberName@FilePath:42  12:00:00:000  0.00 milliseconds  
        │               ├── Try Get Overlapping Ranges(00000000-0000-0000-0000-000000000000)  Routing-Component  MemberName@FilePath:42  12:00:00:000  0.00 milliseconds  
        │               └── Microsoft.Azure.Cosmos.Handlers.DiagnosticsHandler(00000000-0000-0000-0000-000000000000)  RequestHandler-Component  MemberName@FilePath:42  12:00:00:000  0.00 milliseconds  
        │                   └── Microsoft.Azure.Cosmos.Handlers.RetryHandler(00000000-0000-0000-0000-000000000000)  RequestHandler-Component  MemberName@FilePath:42  12:00:00:000  0.00 milliseconds  
        │                       └── Microsoft.Azure.Cosmos.Handlers.RouterHandler(00000000-0000-0000-0000-000000000000)  RequestHandler-Component  MemberName@FilePath:42  12:00:00:000  0.00 milliseconds  
        │                           └── Microsoft.Azure.Cosmos.Handlers.TransportHandler(00000000-0000-0000-0000-000000000000)  RequestHandler-Component  MemberName@FilePath:42  12:00:00:000  0.00 milliseconds  
        │                               └── Microsoft.Azure.Documents.ServerStoreModel Transport Request(00000000-0000-0000-0000-000000000000)  Transport-Component  MemberName@FilePath:42  12:00:00:000  0.00 milliseconds  
        │                                       (
        │                                           [Client Side Request Stats]
        │                                           Redacted To Not Change The Baselines From Run To Run
        │                                       )
        ├── Get RID(00000000-0000-0000-0000-000000000000)  Routing-Component  MemberName@FilePath:42  12:00:00:000  0.00 milliseconds  
        └── Get Collection Cache(00000000-0000-0000-0000-000000000000)  Routing-Component  MemberName@FilePath:42  12:00:00:000  0.00 milliseconds  
]]></Text>
      <Json><![CDATA[{
  "name": "Trace Forest",
  "id": "00000000-0000-0000-0000-000000000000",
  "caller info": {
    "member": "MemberName",
    "file": "FilePath",
    "line": 42
  },
  "start time": "12:00:00:000",
  "duration in milliseconds": 0,
  "children": [
    {
      "name": "Change Feed Iterator Read Next Async",
      "id": "00000000-0000-0000-0000-000000000000",
      "caller info": {
        "member": "MemberName",
        "file": "FilePath",
        "line": 42
      },
      "start time": "12:00:00:000",
      "duration in milliseconds": 0,
      "data": {
        "Client Configuration": "Redacted To Not Change The Baselines From Run To Run"
      },
      "children": [
        {
          "name": "ChangeFeed MoveNextAsync",
          "id": "00000000-0000-0000-0000-000000000000",
          "caller info": {
            "member": "MemberName",
            "file": "FilePath",
            "line": 42
          },
          "start time": "12:00:00:000",
          "duration in milliseconds": 0,
          "children": [
            {
              "name": "MoveNextAsync",
              "id": "00000000-0000-0000-0000-000000000000",
              "caller info": {
                "member": "MemberName",
                "file": "FilePath",
                "line": 42
              },
              "start time": "12:00:00:000",
              "duration in milliseconds": 0,
              "children": [
                {
                  "name": "[,FF) move next",
                  "id": "00000000-0000-0000-0000-000000000000",
                  "caller info": {
                    "member": "MemberName",
                    "file": "FilePath",
                    "line": 42
                  },
                  "start time": "12:00:00:000",
                  "duration in milliseconds": 0,
                  "children": [
                    {
                      "name": "Prefetch",
                      "id": "00000000-0000-0000-0000-000000000000",
                      "caller info": {
                        "member": "MemberName",
                        "file": "FilePath",
                        "line": 42
                      },
                      "start time": "12:00:00:000",
                      "duration in milliseconds": 0,
                      "children": [
                        {
                          "name": "[,FF) move next",
                          "id": "00000000-0000-0000-0000-000000000000",
                          "caller info": {
                            "member": "MemberName",
                            "file": "FilePath",
                            "line": 42
                          },
                          "start time": "12:00:00:000",
                          "duration in milliseconds": 0,
                          "children": [
                            {
                              "name": "Microsoft.Azure.Cosmos.Handlers.RequestInvokerHandler",
                              "id": "00000000-0000-0000-0000-000000000000",
                              "start time": "12:00:00:000",
                              "duration in milliseconds": 0,
                              "children": [
                                {
                                  "name": "Get Collection Cache",
                                  "id": "00000000-0000-0000-0000-000000000000",
                                  "caller info": {
                                    "member": "MemberName",
                                    "file": "FilePath",
                                    "line": 42
                                  },
                                  "start time": "12:00:00:000",
                                  "duration in milliseconds": 0
                                },
                                {
                                  "name": "Get Partition Key Range Cache",
                                  "id": "00000000-0000-0000-0000-000000000000",
                                  "caller info": {
                                    "member": "MemberName",
                                    "file": "FilePath",
                                    "line": 42
                                  },
                                  "start time": "12:00:00:000",
                                  "duration in milliseconds": 0
                                },
                                {
                                  "name": "Try Get Overlapping Ranges",
                                  "id": "00000000-0000-0000-0000-000000000000",
                                  "caller info": {
                                    "member": "MemberName",
                                    "file": "FilePath",
                                    "line": 42
                                  },
                                  "start time": "12:00:00:000",
                                  "duration in milliseconds": 0
                                }
                              ]
                            }
                          ]
                        }
                      ]
                    }
                  ]
                },
                {
                  "name": "Get Container Properties",
                  "id": "00000000-0000-0000-0000-000000000000",
                  "caller info": {
                    "member": "MemberName",
                    "file": "FilePath",
                    "line": 42
                  },
                  "start time": "12:00:00:000",
                  "duration in milliseconds": 0,
                  "children": [
                    {
                      "name": "Get Collection Cache",
                      "id": "00000000-0000-0000-0000-000000000000",
                      "caller info": {
                        "member": "MemberName",
                        "file": "FilePath",
                        "line": 42
                      },
                      "start time": "12:00:00:000",
                      "duration in milliseconds": 0
                    }
                  ]
                },
                {
                  "name": "Get RID",
                  "id": "00000000-0000-0000-0000-000000000000",
                  "caller info": {
                    "member": "MemberName",
                    "file": "FilePath",
                    "line": 42
                  },
                  "start time": "12:00:00:000",
                  "duration in milliseconds": 0
                },
                {
                  "name": "Get Collection Cache",
                  "id": "00000000-0000-0000-0000-000000000000",
                  "caller info": {
                    "member": "MemberName",
                    "file": "FilePath",
                    "line": 42
                  },
                  "start time": "12:00:00:000",
                  "duration in milliseconds": 0
                },
                {
                  "name": "Get Overlapping Feed Ranges",
                  "id": "00000000-0000-0000-0000-000000000000",
                  "caller info": {
                    "member": "MemberName",
                    "file": "FilePath",
                    "line": 42
                  },
                  "start time": "12:00:00:000",
                  "duration in milliseconds": 0,
                  "children": [
                    {
                      "name": "Get Partition Key Ranges",
                      "id": "00000000-0000-0000-0000-000000000000",
                      "caller info": {
                        "member": "MemberName",
                        "file": "FilePath",
                        "line": 42
                      },
                      "start time": "12:00:00:000",
                      "duration in milliseconds": 0,
                      "children": [
                        {
                          "name": "Try Get Overlapping Ranges",
                          "id": "00000000-0000-0000-0000-000000000000",
                          "caller info": {
                            "member": "MemberName",
                            "file": "FilePath",
                            "line": 42
                          },
                          "start time": "12:00:00:000",
                          "duration in milliseconds": 0
                        }
                      ]
                    }
                  ]
                },
                {
                  "name": "MoveNextAsync",
                  "id": "00000000-0000-0000-0000-000000000000",
                  "caller info": {
                    "member": "MemberName",
                    "file": "FilePath",
                    "line": 42
                  },
                  "start time": "12:00:00:000",
                  "duration in milliseconds": 0,
                  "children": [
                    {
                      "name": "[,05C1CFFFFFFFF8) move next",
                      "id": "00000000-0000-0000-0000-000000000000",
                      "caller info": {
                        "member": "MemberName",
                        "file": "FilePath",
                        "line": 42
                      },
                      "start time": "12:00:00:000",
                      "duration in milliseconds": 0,
                      "children": [
                        {
                          "name": "Microsoft.Azure.Cosmos.Handlers.RequestInvokerHandler",
                          "id": "00000000-0000-0000-0000-000000000000",
                          "start time": "12:00:00:000",
                          "duration in milliseconds": 0,
                          "children": [
                            {
                              "name": "Get Collection Cache",
                              "id": "00000000-0000-0000-0000-000000000000",
                              "caller info": {
                                "member": "MemberName",
                                "file": "FilePath",
                                "line": 42
                              },
                              "start time": "12:00:00:000",
                              "duration in milliseconds": 0
                            },
                            {
                              "name": "Get Partition Key Range Cache",
                              "id": "00000000-0000-0000-0000-000000000000",
                              "caller info": {
                                "member": "MemberName",
                                "file": "FilePath",
                                "line": 42
                              },
                              "start time": "12:00:00:000",
                              "duration in milliseconds": 0
                            },
                            {
                              "name": "Try Get Overlapping Ranges",
                              "id": "00000000-0000-0000-0000-000000000000",
                              "caller info": {
                                "member": "MemberName",
                                "file": "FilePath",
                                "line": 42
                              },
                              "start time": "12:00:00:000",
                              "duration in milliseconds": 0
                            },
                            {
                              "name": "Microsoft.Azure.Cosmos.Handlers.DiagnosticsHandler",
                              "id": "00000000-0000-0000-0000-000000000000",
                              "start time": "12:00:00:000",
                              "duration in milliseconds": 0,
                              "children": [
                                {
                                  "name": "Microsoft.Azure.Cosmos.Handlers.RetryHandler",
                                  "id": "00000000-0000-0000-0000-000000000000",
                                  "start time": "12:00:00:000",
                                  "duration in milliseconds": 0,
                                  "children": [
                                    {
                                      "name": "Microsoft.Azure.Cosmos.Handlers.RouterHandler",
                                      "id": "00000000-0000-0000-0000-000000000000",
                                      "start time": "12:00:00:000",
                                      "duration in milliseconds": 0,
                                      "children": [
                                        {
                                          "name": "Microsoft.Azure.Cosmos.Handlers.TransportHandler",
                                          "id": "00000000-0000-0000-0000-000000000000",
                                          "start time": "12:00:00:000",
                                          "duration in milliseconds": 0,
                                          "children": [
                                            {
                                              "name": "Microsoft.Azure.Documents.ServerStoreModel Transport Request",
                                              "id": "00000000-0000-0000-0000-000000000000",
                                              "caller info": {
                                                "member": "MemberName",
                                                "file": "FilePath",
                                                "line": 42
                                              },
                                              "start time": "12:00:00:000",
                                              "duration in milliseconds": 0,
                                              "data": {
                                                "Client Side Request Stats": "Redacted To Not Change The Baselines From Run To Run"
                                              }
                                            }
                                          ]
                                        }
                                      ]
                                    }
                                  ]
                                }
                              ]
                            }
                          ]
                        }
                      ]
                    }
                  ]
                }
              ]
            }
          ]
        },
        {
          "name": "Get RID",
          "id": "00000000-0000-0000-0000-000000000000",
          "caller info": {
            "member": "MemberName",
            "file": "FilePath",
            "line": 42
          },
          "start time": "12:00:00:000",
          "duration in milliseconds": 0
        },
        {
          "name": "Get Collection Cache",
          "id": "00000000-0000-0000-0000-000000000000",
          "caller info": {
            "member": "MemberName",
            "file": "FilePath",
            "line": 42
          },
          "start time": "12:00:00:000",
          "duration in milliseconds": 0
        }
      ]
    },
    {
      "name": "Change Feed Iterator Read Next Async",
      "id": "00000000-0000-0000-0000-000000000000",
      "caller info": {
        "member": "MemberName",
        "file": "FilePath",
        "line": 42
      },
      "start time": "12:00:00:000",
      "duration in milliseconds": 0,
      "data": {
        "Client Configuration": "Redacted To Not Change The Baselines From Run To Run"
      },
      "children": [
        {
          "name": "ChangeFeed MoveNextAsync",
          "id": "00000000-0000-0000-0000-000000000000",
          "caller info": {
            "member": "MemberName",
            "file": "FilePath",
            "line": 42
          },
          "start time": "12:00:00:000",
          "duration in milliseconds": 0,
          "children": [
            {
              "name": "MoveNextAsync",
              "id": "00000000-0000-0000-0000-000000000000",
              "caller info": {
                "member": "MemberName",
                "file": "FilePath",
                "line": 42
              },
              "start time": "12:00:00:000",
              "duration in milliseconds": 0,
              "children": [
                {
                  "name": "[05C1CFFFFFFFF8,05C1DFFFFFFFF8) move next",
                  "id": "00000000-0000-0000-0000-000000000000",
                  "caller info": {
                    "member": "MemberName",
                    "file": "FilePath",
                    "line": 42
                  },
                  "start time": "12:00:00:000",
                  "duration in milliseconds": 0,
                  "children": [
                    {
                      "name": "Microsoft.Azure.Cosmos.Handlers.RequestInvokerHandler",
                      "id": "00000000-0000-0000-0000-000000000000",
                      "start time": "12:00:00:000",
                      "duration in milliseconds": 0,
                      "children": [
                        {
                          "name": "Get Collection Cache",
                          "id": "00000000-0000-0000-0000-000000000000",
                          "caller info": {
                            "member": "MemberName",
                            "file": "FilePath",
                            "line": 42
                          },
                          "start time": "12:00:00:000",
                          "duration in milliseconds": 0
                        },
                        {
                          "name": "Get Partition Key Range Cache",
                          "id": "00000000-0000-0000-0000-000000000000",
                          "caller info": {
                            "member": "MemberName",
                            "file": "FilePath",
                            "line": 42
                          },
                          "start time": "12:00:00:000",
                          "duration in milliseconds": 0
                        },
                        {
                          "name": "Try Get Overlapping Ranges",
                          "id": "00000000-0000-0000-0000-000000000000",
                          "caller info": {
                            "member": "MemberName",
                            "file": "FilePath",
                            "line": 42
                          },
                          "start time": "12:00:00:000",
                          "duration in milliseconds": 0
                        },
                        {
                          "name": "Microsoft.Azure.Cosmos.Handlers.DiagnosticsHandler",
                          "id": "00000000-0000-0000-0000-000000000000",
                          "start time": "12:00:00:000",
                          "duration in milliseconds": 0,
                          "children": [
                            {
                              "name": "Microsoft.Azure.Cosmos.Handlers.RetryHandler",
                              "id": "00000000-0000-0000-0000-000000000000",
                              "start time": "12:00:00:000",
                              "duration in milliseconds": 0,
                              "children": [
                                {
                                  "name": "Microsoft.Azure.Cosmos.Handlers.RouterHandler",
                                  "id": "00000000-0000-0000-0000-000000000000",
                                  "start time": "12:00:00:000",
                                  "duration in milliseconds": 0,
                                  "children": [
                                    {
                                      "name": "Microsoft.Azure.Cosmos.Handlers.TransportHandler",
                                      "id": "00000000-0000-0000-0000-000000000000",
                                      "start time": "12:00:00:000",
                                      "duration in milliseconds": 0,
                                      "children": [
                                        {
                                          "name": "Microsoft.Azure.Documents.ServerStoreModel Transport Request",
                                          "id": "00000000-0000-0000-0000-000000000000",
                                          "caller info": {
                                            "member": "MemberName",
                                            "file": "FilePath",
                                            "line": 42
                                          },
                                          "start time": "12:00:00:000",
                                          "duration in milliseconds": 0,
                                          "data": {
                                            "Client Side Request Stats": "Redacted To Not Change The Baselines From Run To Run"
                                          }
                                        }
                                      ]
                                    }
                                  ]
                                }
                              ]
                            }
                          ]
                        }
                      ]
                    }
                  ]
                }
              ]
            }
          ]
        },
        {
          "name": "Get RID",
          "id": "00000000-0000-0000-0000-000000000000",
          "caller info": {
            "member": "MemberName",
            "file": "FilePath",
            "line": 42
          },
          "start time": "12:00:00:000",
          "duration in milliseconds": 0
        },
        {
          "name": "Get Collection Cache",
          "id": "00000000-0000-0000-0000-000000000000",
          "caller info": {
            "member": "MemberName",
            "file": "FilePath",
            "line": 42
          },
          "start time": "12:00:00:000",
          "duration in milliseconds": 0
        }
      ]
    },
    {
      "name": "Change Feed Iterator Read Next Async",
      "id": "00000000-0000-0000-0000-000000000000",
      "caller info": {
        "member": "MemberName",
        "file": "FilePath",
        "line": 42
      },
      "start time": "12:00:00:000",
      "duration in milliseconds": 0,
      "data": {
        "Client Configuration": "Redacted To Not Change The Baselines From Run To Run"
      },
      "children": [
        {
          "name": "ChangeFeed MoveNextAsync",
          "id": "00000000-0000-0000-0000-000000000000",
          "caller info": {
            "member": "MemberName",
            "file": "FilePath",
            "line": 42
          },
          "start time": "12:00:00:000",
          "duration in milliseconds": 0,
          "children": [
            {
              "name": "MoveNextAsync",
              "id": "00000000-0000-0000-0000-000000000000",
              "caller info": {
                "member": "MemberName",
                "file": "FilePath",
                "line": 42
              },
              "start time": "12:00:00:000",
              "duration in milliseconds": 0,
              "children": [
                {
                  "name": "[05C1DFFFFFFFF8,05C1E7FFFFFFFA) move next",
                  "id": "00000000-0000-0000-0000-000000000000",
                  "caller info": {
                    "member": "MemberName",
                    "file": "FilePath",
                    "line": 42
                  },
                  "start time": "12:00:00:000",
                  "duration in milliseconds": 0,
                  "children": [
                    {
                      "name": "Microsoft.Azure.Cosmos.Handlers.RequestInvokerHandler",
                      "id": "00000000-0000-0000-0000-000000000000",
                      "start time": "12:00:00:000",
                      "duration in milliseconds": 0,
                      "children": [
                        {
                          "name": "Get Collection Cache",
                          "id": "00000000-0000-0000-0000-000000000000",
                          "caller info": {
                            "member": "MemberName",
                            "file": "FilePath",
                            "line": 42
                          },
                          "start time": "12:00:00:000",
                          "duration in milliseconds": 0
                        },
                        {
                          "name": "Get Partition Key Range Cache",
                          "id": "00000000-0000-0000-0000-000000000000",
                          "caller info": {
                            "member": "MemberName",
                            "file": "FilePath",
                            "line": 42
                          },
                          "start time": "12:00:00:000",
                          "duration in milliseconds": 0
                        },
                        {
                          "name": "Try Get Overlapping Ranges",
                          "id": "00000000-0000-0000-0000-000000000000",
                          "caller info": {
                            "member": "MemberName",
                            "file": "FilePath",
                            "line": 42
                          },
                          "start time": "12:00:00:000",
                          "duration in milliseconds": 0
                        },
                        {
                          "name": "Microsoft.Azure.Cosmos.Handlers.DiagnosticsHandler",
                          "id": "00000000-0000-0000-0000-000000000000",
                          "start time": "12:00:00:000",
                          "duration in milliseconds": 0,
                          "children": [
                            {
                              "name": "Microsoft.Azure.Cosmos.Handlers.RetryHandler",
                              "id": "00000000-0000-0000-0000-000000000000",
                              "start time": "12:00:00:000",
                              "duration in milliseconds": 0,
                              "children": [
                                {
                                  "name": "Microsoft.Azure.Cosmos.Handlers.RouterHandler",
                                  "id": "00000000-0000-0000-0000-000000000000",
                                  "start time": "12:00:00:000",
                                  "duration in milliseconds": 0,
                                  "children": [
                                    {
                                      "name": "Microsoft.Azure.Cosmos.Handlers.TransportHandler",
                                      "id": "00000000-0000-0000-0000-000000000000",
                                      "start time": "12:00:00:000",
                                      "duration in milliseconds": 0,
                                      "children": [
                                        {
                                          "name": "Microsoft.Azure.Documents.ServerStoreModel Transport Request",
                                          "id": "00000000-0000-0000-0000-000000000000",
                                          "caller info": {
                                            "member": "MemberName",
                                            "file": "FilePath",
                                            "line": 42
                                          },
                                          "start time": "12:00:00:000",
                                          "duration in milliseconds": 0,
                                          "data": {
                                            "Client Side Request Stats": "Redacted To Not Change The Baselines From Run To Run"
                                          }
                                        }
                                      ]
                                    }
                                  ]
                                }
                              ]
                            }
                          ]
                        }
                      ]
                    }
                  ]
                }
              ]
            }
          ]
        },
        {
          "name": "Get RID",
          "id": "00000000-0000-0000-0000-000000000000",
          "caller info": {
            "member": "MemberName",
            "file": "FilePath",
            "line": 42
          },
          "start time": "12:00:00:000",
          "duration in milliseconds": 0
        },
        {
          "name": "Get Collection Cache",
          "id": "00000000-0000-0000-0000-000000000000",
          "caller info": {
            "member": "MemberName",
            "file": "FilePath",
            "line": 42
          },
          "start time": "12:00:00:000",
          "duration in milliseconds": 0
        }
      ]
    },
    {
      "name": "Change Feed Iterator Read Next Async",
      "id": "00000000-0000-0000-0000-000000000000",
      "caller info": {
        "member": "MemberName",
        "file": "FilePath",
        "line": 42
      },
      "start time": "12:00:00:000",
      "duration in milliseconds": 0,
      "data": {
        "Client Configuration": "Redacted To Not Change The Baselines From Run To Run"
      },
      "children": [
        {
          "name": "ChangeFeed MoveNextAsync",
          "id": "00000000-0000-0000-0000-000000000000",
          "caller info": {
            "member": "MemberName",
            "file": "FilePath",
            "line": 42
          },
          "start time": "12:00:00:000",
          "duration in milliseconds": 0,
          "children": [
            {
              "name": "MoveNextAsync",
              "id": "00000000-0000-0000-0000-000000000000",
              "caller info": {
                "member": "MemberName",
                "file": "FilePath",
                "line": 42
              },
              "start time": "12:00:00:000",
              "duration in milliseconds": 0,
              "children": [
                {
                  "name": "[05C1E7FFFFFFFA,FF) move next",
                  "id": "00000000-0000-0000-0000-000000000000",
                  "caller info": {
                    "member": "MemberName",
                    "file": "FilePath",
                    "line": 42
                  },
                  "start time": "12:00:00:000",
                  "duration in milliseconds": 0,
                  "children": [
                    {
                      "name": "Microsoft.Azure.Cosmos.Handlers.RequestInvokerHandler",
                      "id": "00000000-0000-0000-0000-000000000000",
                      "start time": "12:00:00:000",
                      "duration in milliseconds": 0,
                      "children": [
                        {
                          "name": "Get Collection Cache",
                          "id": "00000000-0000-0000-0000-000000000000",
                          "caller info": {
                            "member": "MemberName",
                            "file": "FilePath",
                            "line": 42
                          },
                          "start time": "12:00:00:000",
                          "duration in milliseconds": 0
                        },
                        {
                          "name": "Get Partition Key Range Cache",
                          "id": "00000000-0000-0000-0000-000000000000",
                          "caller info": {
                            "member": "MemberName",
                            "file": "FilePath",
                            "line": 42
                          },
                          "start time": "12:00:00:000",
                          "duration in milliseconds": 0
                        },
                        {
                          "name": "Try Get Overlapping Ranges",
                          "id": "00000000-0000-0000-0000-000000000000",
                          "caller info": {
                            "member": "MemberName",
                            "file": "FilePath",
                            "line": 42
                          },
                          "start time": "12:00:00:000",
                          "duration in milliseconds": 0
                        },
                        {
                          "name": "Microsoft.Azure.Cosmos.Handlers.DiagnosticsHandler",
                          "id": "00000000-0000-0000-0000-000000000000",
                          "start time": "12:00:00:000",
                          "duration in milliseconds": 0,
                          "children": [
                            {
                              "name": "Microsoft.Azure.Cosmos.Handlers.RetryHandler",
                              "id": "00000000-0000-0000-0000-000000000000",
                              "start time": "12:00:00:000",
                              "duration in milliseconds": 0,
                              "children": [
                                {
                                  "name": "Microsoft.Azure.Cosmos.Handlers.RouterHandler",
                                  "id": "00000000-0000-0000-0000-000000000000",
                                  "start time": "12:00:00:000",
                                  "duration in milliseconds": 0,
                                  "children": [
                                    {
                                      "name": "Microsoft.Azure.Cosmos.Handlers.TransportHandler",
                                      "id": "00000000-0000-0000-0000-000000000000",
                                      "start time": "12:00:00:000",
                                      "duration in milliseconds": 0,
                                      "children": [
                                        {
                                          "name": "Microsoft.Azure.Documents.ServerStoreModel Transport Request",
                                          "id": "00000000-0000-0000-0000-000000000000",
                                          "caller info": {
                                            "member": "MemberName",
                                            "file": "FilePath",
                                            "line": 42
                                          },
                                          "start time": "12:00:00:000",
                                          "duration in milliseconds": 0,
                                          "data": {
                                            "Client Side Request Stats": "Redacted To Not Change The Baselines From Run To Run"
                                          }
                                        }
                                      ]
                                    }
                                  ]
                                }
                              ]
                            }
                          ]
                        }
                      ]
                    }
                  ]
                }
              ]
            }
          ]
        },
        {
          "name": "Get RID",
          "id": "00000000-0000-0000-0000-000000000000",
          "caller info": {
            "member": "MemberName",
            "file": "FilePath",
            "line": 42
          },
          "start time": "12:00:00:000",
          "duration in milliseconds": 0
        },
        {
          "name": "Get Collection Cache",
          "id": "00000000-0000-0000-0000-000000000000",
          "caller info": {
            "member": "MemberName",
            "file": "FilePath",
            "line": 42
          },
          "start time": "12:00:00:000",
          "duration in milliseconds": 0
        }
      ]
    }
  ]
}]]></Json>
    </Output>
  </Result>
  <Result>
    <Input>
      <Description>ChangeFeed Public API Typed</Description>
      <Setup><![CDATA[
    ContainerInternal containerInternal = (ContainerInternal)container;
    FeedIterator<JToken> feedIterator = containerInternal.GetChangeFeedIterator<JToken>(
        ChangeFeedStartFrom.Beginning(),
        ChangeFeedMode.Incremental);

    List<ITrace> traces = new List<ITrace>();

    while (feedIterator.HasMoreResults)
    {
        try
        {
            FeedResponse<JToken> responseMessage = await feedIterator.ReadNextAsync(cancellationToken: default);
            ITrace trace = ((CosmosTraceDiagnostics)responseMessage.Diagnostics).Value;
            traces.Add(trace);
        }
        catch (CosmosException ce) when (ce.StatusCode == System.Net.HttpStatusCode.NotModified)
        {
            break;
        }
    }

    ITrace traceForest = TraceJoiner.JoinTraces(traces);
]]></Setup>
    </Input>
    <Output>
      <Text><![CDATA[.
└── Trace Forest(00000000-0000-0000-0000-000000000000)  Unknown-Component  MemberName@FilePath:42  12:00:00:000  0.00 milliseconds  
    ├── Typed FeedIterator ReadNextAsync(00000000-0000-0000-0000-000000000000)  Transport-Component  MemberName@FilePath:42  12:00:00:000  0.00 milliseconds  
    │   │   (
    │   │       [Client Configuration]
    │   │       Redacted To Not Change The Baselines From Run To Run
    │   │   )
    │   ├── ChangeFeed MoveNextAsync(00000000-0000-0000-0000-000000000000)  ChangeFeed-Component  MemberName@FilePath:42  12:00:00:000  0.00 milliseconds  
    │   │   └── MoveNextAsync(00000000-0000-0000-0000-000000000000)  Pagination-Component  MemberName@FilePath:42  12:00:00:000  0.00 milliseconds  
    │   │       ├── [,FF) move next(00000000-0000-0000-0000-000000000000)  Pagination-Component  MemberName@FilePath:42  12:00:00:000  0.00 milliseconds  
    │   │       │   └── Prefetch(00000000-0000-0000-0000-000000000000)  Pagination-Component  MemberName@FilePath:42  12:00:00:000  0.00 milliseconds  
    │   │       │       └── [,FF) move next(00000000-0000-0000-0000-000000000000)  Pagination-Component  MemberName@FilePath:42  12:00:00:000  0.00 milliseconds  
    │   │       │           └── Microsoft.Azure.Cosmos.Handlers.RequestInvokerHandler(00000000-0000-0000-0000-000000000000)  RequestHandler-Component  MemberName@FilePath:42  12:00:00:000  0.00 milliseconds  
    │   │       │               ├── Get Collection Cache(00000000-0000-0000-0000-000000000000)  Routing-Component  MemberName@FilePath:42  12:00:00:000  0.00 milliseconds  
    │   │       │               ├── Get Partition Key Range Cache(00000000-0000-0000-0000-000000000000)  Routing-Component  MemberName@FilePath:42  12:00:00:000  0.00 milliseconds  
    │   │       │               └── Try Get Overlapping Ranges(00000000-0000-0000-0000-000000000000)  Routing-Component  MemberName@FilePath:42  12:00:00:000  0.00 milliseconds  
    │   │       ├── Get Container Properties(00000000-0000-0000-0000-000000000000)  Transport-Component  MemberName@FilePath:42  12:00:00:000  0.00 milliseconds  
    │   │       │   └── Get Collection Cache(00000000-0000-0000-0000-000000000000)  Routing-Component  MemberName@FilePath:42  12:00:00:000  0.00 milliseconds  
    │   │       ├── Get RID(00000000-0000-0000-0000-000000000000)  Routing-Component  MemberName@FilePath:42  12:00:00:000  0.00 milliseconds  
    │   │       ├── Get Collection Cache(00000000-0000-0000-0000-000000000000)  Routing-Component  MemberName@FilePath:42  12:00:00:000  0.00 milliseconds  
    │   │       ├── Get Overlapping Feed Ranges(00000000-0000-0000-0000-000000000000)  Routing-Component  MemberName@FilePath:42  12:00:00:000  0.00 milliseconds  
    │   │       │   └── Get Partition Key Ranges(00000000-0000-0000-0000-000000000000)  Routing-Component  MemberName@FilePath:42  12:00:00:000  0.00 milliseconds  
    │   │       │       └── Try Get Overlapping Ranges(00000000-0000-0000-0000-000000000000)  Routing-Component  MemberName@FilePath:42  12:00:00:000  0.00 milliseconds  
    │   │       └── MoveNextAsync(00000000-0000-0000-0000-000000000000)  Pagination-Component  MemberName@FilePath:42  12:00:00:000  0.00 milliseconds  
    │   │           └── [,05C1CFFFFFFFF8) move next(00000000-0000-0000-0000-000000000000)  Pagination-Component  MemberName@FilePath:42  12:00:00:000  0.00 milliseconds  
    │   │               └── Microsoft.Azure.Cosmos.Handlers.RequestInvokerHandler(00000000-0000-0000-0000-000000000000)  RequestHandler-Component  MemberName@FilePath:42  12:00:00:000  0.00 milliseconds  
    │   │                   ├── Get Collection Cache(00000000-0000-0000-0000-000000000000)  Routing-Component  MemberName@FilePath:42  12:00:00:000  0.00 milliseconds  
    │   │                   ├── Get Partition Key Range Cache(00000000-0000-0000-0000-000000000000)  Routing-Component  MemberName@FilePath:42  12:00:00:000  0.00 milliseconds  
    │   │                   ├── Try Get Overlapping Ranges(00000000-0000-0000-0000-000000000000)  Routing-Component  MemberName@FilePath:42  12:00:00:000  0.00 milliseconds  
    │   │                   └── Microsoft.Azure.Cosmos.Handlers.DiagnosticsHandler(00000000-0000-0000-0000-000000000000)  RequestHandler-Component  MemberName@FilePath:42  12:00:00:000  0.00 milliseconds  
    │   │                       └── Microsoft.Azure.Cosmos.Handlers.RetryHandler(00000000-0000-0000-0000-000000000000)  RequestHandler-Component  MemberName@FilePath:42  12:00:00:000  0.00 milliseconds  
    │   │                           └── Microsoft.Azure.Cosmos.Handlers.RouterHandler(00000000-0000-0000-0000-000000000000)  RequestHandler-Component  MemberName@FilePath:42  12:00:00:000  0.00 milliseconds  
    │   │                               └── Microsoft.Azure.Cosmos.Handlers.TransportHandler(00000000-0000-0000-0000-000000000000)  RequestHandler-Component  MemberName@FilePath:42  12:00:00:000  0.00 milliseconds  
    │   │                                   └── Microsoft.Azure.Documents.ServerStoreModel Transport Request(00000000-0000-0000-0000-000000000000)  Transport-Component  MemberName@FilePath:42  12:00:00:000  0.00 milliseconds  
    │   │                                           (
    │   │                                               [Client Side Request Stats]
    │   │                                               Redacted To Not Change The Baselines From Run To Run
    │   │                                           )
    │   ├── Get RID(00000000-0000-0000-0000-000000000000)  Routing-Component  MemberName@FilePath:42  12:00:00:000  0.00 milliseconds  
    │   ├── Get Collection Cache(00000000-0000-0000-0000-000000000000)  Routing-Component  MemberName@FilePath:42  12:00:00:000  0.00 milliseconds  
    │   └── POCO Materialization(00000000-0000-0000-0000-000000000000)  Poco-Component  MemberName@FilePath:42  12:00:00:000  0.00 milliseconds  
    ├── Typed FeedIterator ReadNextAsync(00000000-0000-0000-0000-000000000000)  Transport-Component  MemberName@FilePath:42  12:00:00:000  0.00 milliseconds  
    │   │   (
    │   │       [Client Configuration]
    │   │       Redacted To Not Change The Baselines From Run To Run
    │   │   )
    │   ├── ChangeFeed MoveNextAsync(00000000-0000-0000-0000-000000000000)  ChangeFeed-Component  MemberName@FilePath:42  12:00:00:000  0.00 milliseconds  
    │   │   └── MoveNextAsync(00000000-0000-0000-0000-000000000000)  Pagination-Component  MemberName@FilePath:42  12:00:00:000  0.00 milliseconds  
    │   │       └── [05C1CFFFFFFFF8,05C1DFFFFFFFF8) move next(00000000-0000-0000-0000-000000000000)  Pagination-Component  MemberName@FilePath:42  12:00:00:000  0.00 milliseconds  
    │   │           └── Microsoft.Azure.Cosmos.Handlers.RequestInvokerHandler(00000000-0000-0000-0000-000000000000)  RequestHandler-Component  MemberName@FilePath:42  12:00:00:000  0.00 milliseconds  
    │   │               ├── Get Collection Cache(00000000-0000-0000-0000-000000000000)  Routing-Component  MemberName@FilePath:42  12:00:00:000  0.00 milliseconds  
    │   │               ├── Get Partition Key Range Cache(00000000-0000-0000-0000-000000000000)  Routing-Component  MemberName@FilePath:42  12:00:00:000  0.00 milliseconds  
    │   │               ├── Try Get Overlapping Ranges(00000000-0000-0000-0000-000000000000)  Routing-Component  MemberName@FilePath:42  12:00:00:000  0.00 milliseconds  
    │   │               └── Microsoft.Azure.Cosmos.Handlers.DiagnosticsHandler(00000000-0000-0000-0000-000000000000)  RequestHandler-Component  MemberName@FilePath:42  12:00:00:000  0.00 milliseconds  
    │   │                   └── Microsoft.Azure.Cosmos.Handlers.RetryHandler(00000000-0000-0000-0000-000000000000)  RequestHandler-Component  MemberName@FilePath:42  12:00:00:000  0.00 milliseconds  
    │   │                       └── Microsoft.Azure.Cosmos.Handlers.RouterHandler(00000000-0000-0000-0000-000000000000)  RequestHandler-Component  MemberName@FilePath:42  12:00:00:000  0.00 milliseconds  
    │   │                           └── Microsoft.Azure.Cosmos.Handlers.TransportHandler(00000000-0000-0000-0000-000000000000)  RequestHandler-Component  MemberName@FilePath:42  12:00:00:000  0.00 milliseconds  
    │   │                               └── Microsoft.Azure.Documents.ServerStoreModel Transport Request(00000000-0000-0000-0000-000000000000)  Transport-Component  MemberName@FilePath:42  12:00:00:000  0.00 milliseconds  
    │   │                                       (
    │   │                                           [Client Side Request Stats]
    │   │                                           Redacted To Not Change The Baselines From Run To Run
    │   │                                       )
    │   ├── Get RID(00000000-0000-0000-0000-000000000000)  Routing-Component  MemberName@FilePath:42  12:00:00:000  0.00 milliseconds  
    │   ├── Get Collection Cache(00000000-0000-0000-0000-000000000000)  Routing-Component  MemberName@FilePath:42  12:00:00:000  0.00 milliseconds  
    │   └── POCO Materialization(00000000-0000-0000-0000-000000000000)  Poco-Component  MemberName@FilePath:42  12:00:00:000  0.00 milliseconds  
    ├── Typed FeedIterator ReadNextAsync(00000000-0000-0000-0000-000000000000)  Transport-Component  MemberName@FilePath:42  12:00:00:000  0.00 milliseconds  
    │   │   (
    │   │       [Client Configuration]
    │   │       Redacted To Not Change The Baselines From Run To Run
    │   │   )
    │   ├── ChangeFeed MoveNextAsync(00000000-0000-0000-0000-000000000000)  ChangeFeed-Component  MemberName@FilePath:42  12:00:00:000  0.00 milliseconds  
    │   │   └── MoveNextAsync(00000000-0000-0000-0000-000000000000)  Pagination-Component  MemberName@FilePath:42  12:00:00:000  0.00 milliseconds  
    │   │       └── [05C1DFFFFFFFF8,05C1E7FFFFFFFA) move next(00000000-0000-0000-0000-000000000000)  Pagination-Component  MemberName@FilePath:42  12:00:00:000  0.00 milliseconds  
    │   │           └── Microsoft.Azure.Cosmos.Handlers.RequestInvokerHandler(00000000-0000-0000-0000-000000000000)  RequestHandler-Component  MemberName@FilePath:42  12:00:00:000  0.00 milliseconds  
    │   │               ├── Get Collection Cache(00000000-0000-0000-0000-000000000000)  Routing-Component  MemberName@FilePath:42  12:00:00:000  0.00 milliseconds  
    │   │               ├── Get Partition Key Range Cache(00000000-0000-0000-0000-000000000000)  Routing-Component  MemberName@FilePath:42  12:00:00:000  0.00 milliseconds  
    │   │               ├── Try Get Overlapping Ranges(00000000-0000-0000-0000-000000000000)  Routing-Component  MemberName@FilePath:42  12:00:00:000  0.00 milliseconds  
    │   │               └── Microsoft.Azure.Cosmos.Handlers.DiagnosticsHandler(00000000-0000-0000-0000-000000000000)  RequestHandler-Component  MemberName@FilePath:42  12:00:00:000  0.00 milliseconds  
    │   │                   └── Microsoft.Azure.Cosmos.Handlers.RetryHandler(00000000-0000-0000-0000-000000000000)  RequestHandler-Component  MemberName@FilePath:42  12:00:00:000  0.00 milliseconds  
    │   │                       └── Microsoft.Azure.Cosmos.Handlers.RouterHandler(00000000-0000-0000-0000-000000000000)  RequestHandler-Component  MemberName@FilePath:42  12:00:00:000  0.00 milliseconds  
    │   │                           └── Microsoft.Azure.Cosmos.Handlers.TransportHandler(00000000-0000-0000-0000-000000000000)  RequestHandler-Component  MemberName@FilePath:42  12:00:00:000  0.00 milliseconds  
    │   │                               └── Microsoft.Azure.Documents.ServerStoreModel Transport Request(00000000-0000-0000-0000-000000000000)  Transport-Component  MemberName@FilePath:42  12:00:00:000  0.00 milliseconds  
    │   │                                       (
    │   │                                           [Client Side Request Stats]
    │   │                                           Redacted To Not Change The Baselines From Run To Run
    │   │                                       )
    │   ├── Get RID(00000000-0000-0000-0000-000000000000)  Routing-Component  MemberName@FilePath:42  12:00:00:000  0.00 milliseconds  
    │   ├── Get Collection Cache(00000000-0000-0000-0000-000000000000)  Routing-Component  MemberName@FilePath:42  12:00:00:000  0.00 milliseconds  
    │   └── POCO Materialization(00000000-0000-0000-0000-000000000000)  Poco-Component  MemberName@FilePath:42  12:00:00:000  0.00 milliseconds  
    └── Typed FeedIterator ReadNextAsync(00000000-0000-0000-0000-000000000000)  Transport-Component  MemberName@FilePath:42  12:00:00:000  0.00 milliseconds  
        │   (
        │       [Client Configuration]
        │       Redacted To Not Change The Baselines From Run To Run
        │   )
        ├── ChangeFeed MoveNextAsync(00000000-0000-0000-0000-000000000000)  ChangeFeed-Component  MemberName@FilePath:42  12:00:00:000  0.00 milliseconds  
        │   └── MoveNextAsync(00000000-0000-0000-0000-000000000000)  Pagination-Component  MemberName@FilePath:42  12:00:00:000  0.00 milliseconds  
        │       └── [05C1E7FFFFFFFA,FF) move next(00000000-0000-0000-0000-000000000000)  Pagination-Component  MemberName@FilePath:42  12:00:00:000  0.00 milliseconds  
        │           └── Microsoft.Azure.Cosmos.Handlers.RequestInvokerHandler(00000000-0000-0000-0000-000000000000)  RequestHandler-Component  MemberName@FilePath:42  12:00:00:000  0.00 milliseconds  
        │               ├── Get Collection Cache(00000000-0000-0000-0000-000000000000)  Routing-Component  MemberName@FilePath:42  12:00:00:000  0.00 milliseconds  
        │               ├── Get Partition Key Range Cache(00000000-0000-0000-0000-000000000000)  Routing-Component  MemberName@FilePath:42  12:00:00:000  0.00 milliseconds  
        │               ├── Try Get Overlapping Ranges(00000000-0000-0000-0000-000000000000)  Routing-Component  MemberName@FilePath:42  12:00:00:000  0.00 milliseconds  
        │               └── Microsoft.Azure.Cosmos.Handlers.DiagnosticsHandler(00000000-0000-0000-0000-000000000000)  RequestHandler-Component  MemberName@FilePath:42  12:00:00:000  0.00 milliseconds  
        │                   └── Microsoft.Azure.Cosmos.Handlers.RetryHandler(00000000-0000-0000-0000-000000000000)  RequestHandler-Component  MemberName@FilePath:42  12:00:00:000  0.00 milliseconds  
        │                       └── Microsoft.Azure.Cosmos.Handlers.RouterHandler(00000000-0000-0000-0000-000000000000)  RequestHandler-Component  MemberName@FilePath:42  12:00:00:000  0.00 milliseconds  
        │                           └── Microsoft.Azure.Cosmos.Handlers.TransportHandler(00000000-0000-0000-0000-000000000000)  RequestHandler-Component  MemberName@FilePath:42  12:00:00:000  0.00 milliseconds  
        │                               └── Microsoft.Azure.Documents.ServerStoreModel Transport Request(00000000-0000-0000-0000-000000000000)  Transport-Component  MemberName@FilePath:42  12:00:00:000  0.00 milliseconds  
        │                                       (
        │                                           [Client Side Request Stats]
        │                                           Redacted To Not Change The Baselines From Run To Run
        │                                       )
        ├── Get RID(00000000-0000-0000-0000-000000000000)  Routing-Component  MemberName@FilePath:42  12:00:00:000  0.00 milliseconds  
        ├── Get Collection Cache(00000000-0000-0000-0000-000000000000)  Routing-Component  MemberName@FilePath:42  12:00:00:000  0.00 milliseconds  
        └── POCO Materialization(00000000-0000-0000-0000-000000000000)  Poco-Component  MemberName@FilePath:42  12:00:00:000  0.00 milliseconds  
]]></Text>
      <Json><![CDATA[{
  "name": "Trace Forest",
  "id": "00000000-0000-0000-0000-000000000000",
  "caller info": {
    "member": "MemberName",
    "file": "FilePath",
    "line": 42
  },
  "start time": "12:00:00:000",
  "duration in milliseconds": 0,
  "children": [
    {
      "name": "Typed FeedIterator ReadNextAsync",
      "id": "00000000-0000-0000-0000-000000000000",
      "caller info": {
        "member": "MemberName",
        "file": "FilePath",
        "line": 42
      },
      "start time": "12:00:00:000",
      "duration in milliseconds": 0,
      "data": {
        "Client Configuration": "Redacted To Not Change The Baselines From Run To Run"
      },
      "children": [
        {
          "name": "ChangeFeed MoveNextAsync",
          "id": "00000000-0000-0000-0000-000000000000",
          "caller info": {
            "member": "MemberName",
            "file": "FilePath",
            "line": 42
          },
          "start time": "12:00:00:000",
          "duration in milliseconds": 0,
          "children": [
            {
              "name": "MoveNextAsync",
              "id": "00000000-0000-0000-0000-000000000000",
              "caller info": {
                "member": "MemberName",
                "file": "FilePath",
                "line": 42
              },
              "start time": "12:00:00:000",
              "duration in milliseconds": 0,
              "children": [
                {
                  "name": "[,FF) move next",
                  "id": "00000000-0000-0000-0000-000000000000",
                  "caller info": {
                    "member": "MemberName",
                    "file": "FilePath",
                    "line": 42
                  },
                  "start time": "12:00:00:000",
                  "duration in milliseconds": 0,
                  "children": [
                    {
                      "name": "Prefetch",
                      "id": "00000000-0000-0000-0000-000000000000",
                      "caller info": {
                        "member": "MemberName",
                        "file": "FilePath",
                        "line": 42
                      },
                      "start time": "12:00:00:000",
                      "duration in milliseconds": 0,
                      "children": [
                        {
                          "name": "[,FF) move next",
                          "id": "00000000-0000-0000-0000-000000000000",
                          "caller info": {
                            "member": "MemberName",
                            "file": "FilePath",
                            "line": 42
                          },
                          "start time": "12:00:00:000",
                          "duration in milliseconds": 0,
                          "children": [
                            {
                              "name": "Microsoft.Azure.Cosmos.Handlers.RequestInvokerHandler",
                              "id": "00000000-0000-0000-0000-000000000000",
                              "start time": "12:00:00:000",
                              "duration in milliseconds": 0,
                              "children": [
                                {
                                  "name": "Get Collection Cache",
                                  "id": "00000000-0000-0000-0000-000000000000",
                                  "caller info": {
                                    "member": "MemberName",
                                    "file": "FilePath",
                                    "line": 42
                                  },
                                  "start time": "12:00:00:000",
                                  "duration in milliseconds": 0
                                },
                                {
                                  "name": "Get Partition Key Range Cache",
                                  "id": "00000000-0000-0000-0000-000000000000",
                                  "caller info": {
                                    "member": "MemberName",
                                    "file": "FilePath",
                                    "line": 42
                                  },
                                  "start time": "12:00:00:000",
                                  "duration in milliseconds": 0
                                },
                                {
                                  "name": "Try Get Overlapping Ranges",
                                  "id": "00000000-0000-0000-0000-000000000000",
                                  "caller info": {
                                    "member": "MemberName",
                                    "file": "FilePath",
                                    "line": 42
                                  },
                                  "start time": "12:00:00:000",
                                  "duration in milliseconds": 0
                                }
                              ]
                            }
                          ]
                        }
                      ]
                    }
                  ]
                },
                {
                  "name": "Get Container Properties",
                  "id": "00000000-0000-0000-0000-000000000000",
                  "caller info": {
                    "member": "MemberName",
                    "file": "FilePath",
                    "line": 42
                  },
                  "start time": "12:00:00:000",
                  "duration in milliseconds": 0,
                  "children": [
                    {
                      "name": "Get Collection Cache",
                      "id": "00000000-0000-0000-0000-000000000000",
                      "caller info": {
                        "member": "MemberName",
                        "file": "FilePath",
                        "line": 42
                      },
                      "start time": "12:00:00:000",
                      "duration in milliseconds": 0
                    }
                  ]
                },
                {
                  "name": "Get RID",
                  "id": "00000000-0000-0000-0000-000000000000",
                  "caller info": {
                    "member": "MemberName",
                    "file": "FilePath",
                    "line": 42
                  },
                  "start time": "12:00:00:000",
                  "duration in milliseconds": 0
                },
                {
                  "name": "Get Collection Cache",
                  "id": "00000000-0000-0000-0000-000000000000",
                  "caller info": {
                    "member": "MemberName",
                    "file": "FilePath",
                    "line": 42
                  },
                  "start time": "12:00:00:000",
                  "duration in milliseconds": 0
                },
                {
                  "name": "Get Overlapping Feed Ranges",
                  "id": "00000000-0000-0000-0000-000000000000",
                  "caller info": {
                    "member": "MemberName",
                    "file": "FilePath",
                    "line": 42
                  },
                  "start time": "12:00:00:000",
                  "duration in milliseconds": 0,
                  "children": [
                    {
                      "name": "Get Partition Key Ranges",
                      "id": "00000000-0000-0000-0000-000000000000",
                      "caller info": {
                        "member": "MemberName",
                        "file": "FilePath",
                        "line": 42
                      },
                      "start time": "12:00:00:000",
                      "duration in milliseconds": 0,
                      "children": [
                        {
                          "name": "Try Get Overlapping Ranges",
                          "id": "00000000-0000-0000-0000-000000000000",
                          "caller info": {
                            "member": "MemberName",
                            "file": "FilePath",
                            "line": 42
                          },
                          "start time": "12:00:00:000",
                          "duration in milliseconds": 0
                        }
                      ]
                    }
                  ]
                },
                {
                  "name": "MoveNextAsync",
                  "id": "00000000-0000-0000-0000-000000000000",
                  "caller info": {
                    "member": "MemberName",
                    "file": "FilePath",
                    "line": 42
                  },
                  "start time": "12:00:00:000",
                  "duration in milliseconds": 0,
                  "children": [
                    {
                      "name": "[,05C1CFFFFFFFF8) move next",
                      "id": "00000000-0000-0000-0000-000000000000",
                      "caller info": {
                        "member": "MemberName",
                        "file": "FilePath",
                        "line": 42
                      },
                      "start time": "12:00:00:000",
                      "duration in milliseconds": 0,
                      "children": [
                        {
                          "name": "Microsoft.Azure.Cosmos.Handlers.RequestInvokerHandler",
                          "id": "00000000-0000-0000-0000-000000000000",
                          "start time": "12:00:00:000",
                          "duration in milliseconds": 0,
                          "children": [
                            {
                              "name": "Get Collection Cache",
                              "id": "00000000-0000-0000-0000-000000000000",
                              "caller info": {
                                "member": "MemberName",
                                "file": "FilePath",
                                "line": 42
                              },
                              "start time": "12:00:00:000",
                              "duration in milliseconds": 0
                            },
                            {
                              "name": "Get Partition Key Range Cache",
                              "id": "00000000-0000-0000-0000-000000000000",
                              "caller info": {
                                "member": "MemberName",
                                "file": "FilePath",
                                "line": 42
                              },
                              "start time": "12:00:00:000",
                              "duration in milliseconds": 0
                            },
                            {
                              "name": "Try Get Overlapping Ranges",
                              "id": "00000000-0000-0000-0000-000000000000",
                              "caller info": {
                                "member": "MemberName",
                                "file": "FilePath",
                                "line": 42
                              },
                              "start time": "12:00:00:000",
                              "duration in milliseconds": 0
                            },
                            {
                              "name": "Microsoft.Azure.Cosmos.Handlers.DiagnosticsHandler",
                              "id": "00000000-0000-0000-0000-000000000000",
                              "start time": "12:00:00:000",
                              "duration in milliseconds": 0,
                              "children": [
                                {
                                  "name": "Microsoft.Azure.Cosmos.Handlers.RetryHandler",
                                  "id": "00000000-0000-0000-0000-000000000000",
                                  "start time": "12:00:00:000",
                                  "duration in milliseconds": 0,
                                  "children": [
                                    {
                                      "name": "Microsoft.Azure.Cosmos.Handlers.RouterHandler",
                                      "id": "00000000-0000-0000-0000-000000000000",
                                      "start time": "12:00:00:000",
                                      "duration in milliseconds": 0,
                                      "children": [
                                        {
                                          "name": "Microsoft.Azure.Cosmos.Handlers.TransportHandler",
                                          "id": "00000000-0000-0000-0000-000000000000",
                                          "start time": "12:00:00:000",
                                          "duration in milliseconds": 0,
                                          "children": [
                                            {
                                              "name": "Microsoft.Azure.Documents.ServerStoreModel Transport Request",
                                              "id": "00000000-0000-0000-0000-000000000000",
                                              "caller info": {
                                                "member": "MemberName",
                                                "file": "FilePath",
                                                "line": 42
                                              },
                                              "start time": "12:00:00:000",
                                              "duration in milliseconds": 0,
                                              "data": {
                                                "Client Side Request Stats": "Redacted To Not Change The Baselines From Run To Run"
                                              }
                                            }
                                          ]
                                        }
                                      ]
                                    }
                                  ]
                                }
                              ]
                            }
                          ]
                        }
                      ]
                    }
                  ]
                }
              ]
            }
          ]
        },
        {
          "name": "Get RID",
          "id": "00000000-0000-0000-0000-000000000000",
          "caller info": {
            "member": "MemberName",
            "file": "FilePath",
            "line": 42
          },
          "start time": "12:00:00:000",
          "duration in milliseconds": 0
        },
        {
          "name": "Get Collection Cache",
          "id": "00000000-0000-0000-0000-000000000000",
          "caller info": {
            "member": "MemberName",
            "file": "FilePath",
            "line": 42
          },
          "start time": "12:00:00:000",
          "duration in milliseconds": 0
        },
        {
          "name": "POCO Materialization",
          "id": "00000000-0000-0000-0000-000000000000",
          "caller info": {
            "member": "MemberName",
            "file": "FilePath",
            "line": 42
          },
          "start time": "12:00:00:000",
          "duration in milliseconds": 0
        }
      ]
    },
    {
      "name": "Typed FeedIterator ReadNextAsync",
      "id": "00000000-0000-0000-0000-000000000000",
      "caller info": {
        "member": "MemberName",
        "file": "FilePath",
        "line": 42
      },
      "start time": "12:00:00:000",
      "duration in milliseconds": 0,
      "data": {
        "Client Configuration": "Redacted To Not Change The Baselines From Run To Run"
      },
      "children": [
        {
          "name": "ChangeFeed MoveNextAsync",
          "id": "00000000-0000-0000-0000-000000000000",
          "caller info": {
            "member": "MemberName",
            "file": "FilePath",
            "line": 42
          },
          "start time": "12:00:00:000",
          "duration in milliseconds": 0,
          "children": [
            {
              "name": "MoveNextAsync",
              "id": "00000000-0000-0000-0000-000000000000",
              "caller info": {
                "member": "MemberName",
                "file": "FilePath",
                "line": 42
              },
              "start time": "12:00:00:000",
              "duration in milliseconds": 0,
              "children": [
                {
                  "name": "[05C1CFFFFFFFF8,05C1DFFFFFFFF8) move next",
                  "id": "00000000-0000-0000-0000-000000000000",
                  "caller info": {
                    "member": "MemberName",
                    "file": "FilePath",
                    "line": 42
                  },
                  "start time": "12:00:00:000",
                  "duration in milliseconds": 0,
                  "children": [
                    {
                      "name": "Microsoft.Azure.Cosmos.Handlers.RequestInvokerHandler",
                      "id": "00000000-0000-0000-0000-000000000000",
                      "start time": "12:00:00:000",
                      "duration in milliseconds": 0,
                      "children": [
                        {
                          "name": "Get Collection Cache",
                          "id": "00000000-0000-0000-0000-000000000000",
                          "caller info": {
                            "member": "MemberName",
                            "file": "FilePath",
                            "line": 42
                          },
                          "start time": "12:00:00:000",
                          "duration in milliseconds": 0
                        },
                        {
                          "name": "Get Partition Key Range Cache",
                          "id": "00000000-0000-0000-0000-000000000000",
                          "caller info": {
                            "member": "MemberName",
                            "file": "FilePath",
                            "line": 42
                          },
                          "start time": "12:00:00:000",
                          "duration in milliseconds": 0
                        },
                        {
                          "name": "Try Get Overlapping Ranges",
                          "id": "00000000-0000-0000-0000-000000000000",
                          "caller info": {
                            "member": "MemberName",
                            "file": "FilePath",
                            "line": 42
                          },
                          "start time": "12:00:00:000",
                          "duration in milliseconds": 0
                        },
                        {
                          "name": "Microsoft.Azure.Cosmos.Handlers.DiagnosticsHandler",
                          "id": "00000000-0000-0000-0000-000000000000",
                          "start time": "12:00:00:000",
                          "duration in milliseconds": 0,
                          "children": [
                            {
                              "name": "Microsoft.Azure.Cosmos.Handlers.RetryHandler",
                              "id": "00000000-0000-0000-0000-000000000000",
                              "start time": "12:00:00:000",
                              "duration in milliseconds": 0,
                              "children": [
                                {
                                  "name": "Microsoft.Azure.Cosmos.Handlers.RouterHandler",
                                  "id": "00000000-0000-0000-0000-000000000000",
                                  "start time": "12:00:00:000",
                                  "duration in milliseconds": 0,
                                  "children": [
                                    {
                                      "name": "Microsoft.Azure.Cosmos.Handlers.TransportHandler",
                                      "id": "00000000-0000-0000-0000-000000000000",
                                      "start time": "12:00:00:000",
                                      "duration in milliseconds": 0,
                                      "children": [
                                        {
                                          "name": "Microsoft.Azure.Documents.ServerStoreModel Transport Request",
                                          "id": "00000000-0000-0000-0000-000000000000",
                                          "caller info": {
                                            "member": "MemberName",
                                            "file": "FilePath",
                                            "line": 42
                                          },
                                          "start time": "12:00:00:000",
                                          "duration in milliseconds": 0,
                                          "data": {
                                            "Client Side Request Stats": "Redacted To Not Change The Baselines From Run To Run"
                                          }
                                        }
                                      ]
                                    }
                                  ]
                                }
                              ]
                            }
                          ]
                        }
                      ]
                    }
                  ]
                }
              ]
            }
          ]
        },
        {
          "name": "Get RID",
          "id": "00000000-0000-0000-0000-000000000000",
          "caller info": {
            "member": "MemberName",
            "file": "FilePath",
            "line": 42
          },
          "start time": "12:00:00:000",
          "duration in milliseconds": 0
        },
        {
          "name": "Get Collection Cache",
          "id": "00000000-0000-0000-0000-000000000000",
          "caller info": {
            "member": "MemberName",
            "file": "FilePath",
            "line": 42
          },
          "start time": "12:00:00:000",
          "duration in milliseconds": 0
        },
        {
          "name": "POCO Materialization",
          "id": "00000000-0000-0000-0000-000000000000",
          "caller info": {
            "member": "MemberName",
            "file": "FilePath",
            "line": 42
          },
          "start time": "12:00:00:000",
          "duration in milliseconds": 0
        }
      ]
    },
    {
      "name": "Typed FeedIterator ReadNextAsync",
      "id": "00000000-0000-0000-0000-000000000000",
      "caller info": {
        "member": "MemberName",
        "file": "FilePath",
        "line": 42
      },
      "start time": "12:00:00:000",
      "duration in milliseconds": 0,
      "data": {
        "Client Configuration": "Redacted To Not Change The Baselines From Run To Run"
      },
      "children": [
        {
          "name": "ChangeFeed MoveNextAsync",
          "id": "00000000-0000-0000-0000-000000000000",
          "caller info": {
            "member": "MemberName",
            "file": "FilePath",
            "line": 42
          },
          "start time": "12:00:00:000",
          "duration in milliseconds": 0,
          "children": [
            {
              "name": "MoveNextAsync",
              "id": "00000000-0000-0000-0000-000000000000",
              "caller info": {
                "member": "MemberName",
                "file": "FilePath",
                "line": 42
              },
              "start time": "12:00:00:000",
              "duration in milliseconds": 0,
              "children": [
                {
                  "name": "[05C1DFFFFFFFF8,05C1E7FFFFFFFA) move next",
                  "id": "00000000-0000-0000-0000-000000000000",
                  "caller info": {
                    "member": "MemberName",
                    "file": "FilePath",
                    "line": 42
                  },
                  "start time": "12:00:00:000",
                  "duration in milliseconds": 0,
                  "children": [
                    {
                      "name": "Microsoft.Azure.Cosmos.Handlers.RequestInvokerHandler",
                      "id": "00000000-0000-0000-0000-000000000000",
                      "start time": "12:00:00:000",
                      "duration in milliseconds": 0,
                      "children": [
                        {
                          "name": "Get Collection Cache",
                          "id": "00000000-0000-0000-0000-000000000000",
                          "caller info": {
                            "member": "MemberName",
                            "file": "FilePath",
                            "line": 42
                          },
                          "start time": "12:00:00:000",
                          "duration in milliseconds": 0
                        },
                        {
                          "name": "Get Partition Key Range Cache",
                          "id": "00000000-0000-0000-0000-000000000000",
                          "caller info": {
                            "member": "MemberName",
                            "file": "FilePath",
                            "line": 42
                          },
                          "start time": "12:00:00:000",
                          "duration in milliseconds": 0
                        },
                        {
                          "name": "Try Get Overlapping Ranges",
                          "id": "00000000-0000-0000-0000-000000000000",
                          "caller info": {
                            "member": "MemberName",
                            "file": "FilePath",
                            "line": 42
                          },
                          "start time": "12:00:00:000",
                          "duration in milliseconds": 0
                        },
                        {
                          "name": "Microsoft.Azure.Cosmos.Handlers.DiagnosticsHandler",
                          "id": "00000000-0000-0000-0000-000000000000",
                          "start time": "12:00:00:000",
                          "duration in milliseconds": 0,
                          "children": [
                            {
                              "name": "Microsoft.Azure.Cosmos.Handlers.RetryHandler",
                              "id": "00000000-0000-0000-0000-000000000000",
                              "start time": "12:00:00:000",
                              "duration in milliseconds": 0,
                              "children": [
                                {
                                  "name": "Microsoft.Azure.Cosmos.Handlers.RouterHandler",
                                  "id": "00000000-0000-0000-0000-000000000000",
                                  "start time": "12:00:00:000",
                                  "duration in milliseconds": 0,
                                  "children": [
                                    {
                                      "name": "Microsoft.Azure.Cosmos.Handlers.TransportHandler",
                                      "id": "00000000-0000-0000-0000-000000000000",
                                      "start time": "12:00:00:000",
                                      "duration in milliseconds": 0,
                                      "children": [
                                        {
                                          "name": "Microsoft.Azure.Documents.ServerStoreModel Transport Request",
                                          "id": "00000000-0000-0000-0000-000000000000",
                                          "caller info": {
                                            "member": "MemberName",
                                            "file": "FilePath",
                                            "line": 42
                                          },
                                          "start time": "12:00:00:000",
                                          "duration in milliseconds": 0,
                                          "data": {
                                            "Client Side Request Stats": "Redacted To Not Change The Baselines From Run To Run"
                                          }
                                        }
                                      ]
                                    }
                                  ]
                                }
                              ]
                            }
                          ]
                        }
                      ]
                    }
                  ]
                }
              ]
            }
          ]
        },
        {
          "name": "Get RID",
          "id": "00000000-0000-0000-0000-000000000000",
          "caller info": {
            "member": "MemberName",
            "file": "FilePath",
            "line": 42
          },
          "start time": "12:00:00:000",
          "duration in milliseconds": 0
        },
        {
          "name": "Get Collection Cache",
          "id": "00000000-0000-0000-0000-000000000000",
          "caller info": {
            "member": "MemberName",
            "file": "FilePath",
            "line": 42
          },
          "start time": "12:00:00:000",
          "duration in milliseconds": 0
        },
        {
          "name": "POCO Materialization",
          "id": "00000000-0000-0000-0000-000000000000",
          "caller info": {
            "member": "MemberName",
            "file": "FilePath",
            "line": 42
          },
          "start time": "12:00:00:000",
          "duration in milliseconds": 0
        }
      ]
    },
    {
      "name": "Typed FeedIterator ReadNextAsync",
      "id": "00000000-0000-0000-0000-000000000000",
      "caller info": {
        "member": "MemberName",
        "file": "FilePath",
        "line": 42
      },
      "start time": "12:00:00:000",
      "duration in milliseconds": 0,
      "data": {
        "Client Configuration": "Redacted To Not Change The Baselines From Run To Run"
      },
      "children": [
        {
          "name": "ChangeFeed MoveNextAsync",
          "id": "00000000-0000-0000-0000-000000000000",
          "caller info": {
            "member": "MemberName",
            "file": "FilePath",
            "line": 42
          },
          "start time": "12:00:00:000",
          "duration in milliseconds": 0,
          "children": [
            {
              "name": "MoveNextAsync",
              "id": "00000000-0000-0000-0000-000000000000",
              "caller info": {
                "member": "MemberName",
                "file": "FilePath",
                "line": 42
              },
              "start time": "12:00:00:000",
              "duration in milliseconds": 0,
              "children": [
                {
                  "name": "[05C1E7FFFFFFFA,FF) move next",
                  "id": "00000000-0000-0000-0000-000000000000",
                  "caller info": {
                    "member": "MemberName",
                    "file": "FilePath",
                    "line": 42
                  },
                  "start time": "12:00:00:000",
                  "duration in milliseconds": 0,
                  "children": [
                    {
                      "name": "Microsoft.Azure.Cosmos.Handlers.RequestInvokerHandler",
                      "id": "00000000-0000-0000-0000-000000000000",
                      "start time": "12:00:00:000",
                      "duration in milliseconds": 0,
                      "children": [
                        {
                          "name": "Get Collection Cache",
                          "id": "00000000-0000-0000-0000-000000000000",
                          "caller info": {
                            "member": "MemberName",
                            "file": "FilePath",
                            "line": 42
                          },
                          "start time": "12:00:00:000",
                          "duration in milliseconds": 0
                        },
                        {
                          "name": "Get Partition Key Range Cache",
                          "id": "00000000-0000-0000-0000-000000000000",
                          "caller info": {
                            "member": "MemberName",
                            "file": "FilePath",
                            "line": 42
                          },
                          "start time": "12:00:00:000",
                          "duration in milliseconds": 0
                        },
                        {
                          "name": "Try Get Overlapping Ranges",
                          "id": "00000000-0000-0000-0000-000000000000",
                          "caller info": {
                            "member": "MemberName",
                            "file": "FilePath",
                            "line": 42
                          },
                          "start time": "12:00:00:000",
                          "duration in milliseconds": 0
                        },
                        {
                          "name": "Microsoft.Azure.Cosmos.Handlers.DiagnosticsHandler",
                          "id": "00000000-0000-0000-0000-000000000000",
                          "start time": "12:00:00:000",
                          "duration in milliseconds": 0,
                          "children": [
                            {
                              "name": "Microsoft.Azure.Cosmos.Handlers.RetryHandler",
                              "id": "00000000-0000-0000-0000-000000000000",
                              "start time": "12:00:00:000",
                              "duration in milliseconds": 0,
                              "children": [
                                {
                                  "name": "Microsoft.Azure.Cosmos.Handlers.RouterHandler",
                                  "id": "00000000-0000-0000-0000-000000000000",
                                  "start time": "12:00:00:000",
                                  "duration in milliseconds": 0,
                                  "children": [
                                    {
                                      "name": "Microsoft.Azure.Cosmos.Handlers.TransportHandler",
                                      "id": "00000000-0000-0000-0000-000000000000",
                                      "start time": "12:00:00:000",
                                      "duration in milliseconds": 0,
                                      "children": [
                                        {
                                          "name": "Microsoft.Azure.Documents.ServerStoreModel Transport Request",
                                          "id": "00000000-0000-0000-0000-000000000000",
                                          "caller info": {
                                            "member": "MemberName",
                                            "file": "FilePath",
                                            "line": 42
                                          },
                                          "start time": "12:00:00:000",
                                          "duration in milliseconds": 0,
                                          "data": {
                                            "Client Side Request Stats": "Redacted To Not Change The Baselines From Run To Run"
                                          }
                                        }
                                      ]
                                    }
                                  ]
                                }
                              ]
                            }
                          ]
                        }
                      ]
                    }
                  ]
                }
              ]
            }
          ]
        },
        {
          "name": "Get RID",
          "id": "00000000-0000-0000-0000-000000000000",
          "caller info": {
            "member": "MemberName",
            "file": "FilePath",
            "line": 42
          },
          "start time": "12:00:00:000",
          "duration in milliseconds": 0
        },
        {
          "name": "Get Collection Cache",
          "id": "00000000-0000-0000-0000-000000000000",
          "caller info": {
            "member": "MemberName",
            "file": "FilePath",
            "line": 42
          },
          "start time": "12:00:00:000",
          "duration in milliseconds": 0
        },
        {
          "name": "POCO Materialization",
          "id": "00000000-0000-0000-0000-000000000000",
          "caller info": {
            "member": "MemberName",
            "file": "FilePath",
            "line": 42
          },
          "start time": "12:00:00:000",
          "duration in milliseconds": 0
        }
      ]
    }
  ]
}]]></Json>
    </Output>
  </Result>
</Results><|MERGE_RESOLUTION|>--- conflicted
+++ resolved
@@ -185,24 +185,6 @@
         │       │                                       [Client Side Request Stats]
         │       │                                       Redacted To Not Change The Baselines From Run To Run
         │       │                                   )
-<<<<<<< HEAD
-        │       ├── MoveNextAsync(00000000-0000-0000-0000-000000000000)  Pagination-Component  MemberName@FilePath:42  12:00:00:000  0.00 milliseconds  
-        │       │   └── [05C1E7FFFFFFFA,FF) move next(00000000-0000-0000-0000-000000000000)  Pagination-Component  MemberName@FilePath:42  12:00:00:000  0.00 milliseconds  
-        │       │       └── Microsoft.Azure.Cosmos.Handlers.RequestInvokerHandler(00000000-0000-0000-0000-000000000000)  RequestHandler-Component  MemberName@FilePath:42  12:00:00:000  0.00 milliseconds  
-        │       │           ├── Get Collection Cache(00000000-0000-0000-0000-000000000000)  Routing-Component  MemberName@FilePath:42  12:00:00:000  0.00 milliseconds  
-        │       │           ├── Get Partition Key Range Cache(00000000-0000-0000-0000-000000000000)  Routing-Component  MemberName@FilePath:42  12:00:00:000  0.00 milliseconds  
-        │       │           ├── Try Get Overlapping Ranges(00000000-0000-0000-0000-000000000000)  Routing-Component  MemberName@FilePath:42  12:00:00:000  0.00 milliseconds  
-        │       │           └── Microsoft.Azure.Cosmos.Handlers.DiagnosticsHandler(00000000-0000-0000-0000-000000000000)  RequestHandler-Component  MemberName@FilePath:42  12:00:00:000  0.00 milliseconds  
-        │       │               └── Microsoft.Azure.Cosmos.Handlers.RetryHandler(00000000-0000-0000-0000-000000000000)  RequestHandler-Component  MemberName@FilePath:42  12:00:00:000  0.00 milliseconds  
-        │       │                   └── Microsoft.Azure.Cosmos.Handlers.RouterHandler(00000000-0000-0000-0000-000000000000)  RequestHandler-Component  MemberName@FilePath:42  12:00:00:000  0.00 milliseconds  
-        │       │                       └── Microsoft.Azure.Cosmos.Handlers.TransportHandler(00000000-0000-0000-0000-000000000000)  RequestHandler-Component  MemberName@FilePath:42  12:00:00:000  0.00 milliseconds  
-        │       │                           └── Microsoft.Azure.Documents.ServerStoreModel Transport Request(00000000-0000-0000-0000-000000000000)  Transport-Component  MemberName@FilePath:42  12:00:00:000  0.00 milliseconds  
-        │       │                                   (
-        │       │                                       [Client Side Request Stats]
-        │       │                                       Redacted To Not Change The Baselines From Run To Run
-        │       │                                   )
-=======
->>>>>>> ecf90d65
         │       └── MoveNextAsync(00000000-0000-0000-0000-000000000000)  Pagination-Component  MemberName@FilePath:42  12:00:00:000  0.00 milliseconds  
         │           └── [05C1E7FFFFFFFA,FF) move next(00000000-0000-0000-0000-000000000000)  Pagination-Component  MemberName@FilePath:42  12:00:00:000  0.00 milliseconds  
         │               └── Microsoft.Azure.Cosmos.Handlers.RequestInvokerHandler(00000000-0000-0000-0000-000000000000)  RequestHandler-Component  MemberName@FilePath:42  12:00:00:000  0.00 milliseconds  
@@ -1551,122 +1533,6 @@
                       ]
                     }
                   ]
-<<<<<<< HEAD
-                },
-                {
-                  "name": "MoveNextAsync",
-                  "id": "00000000-0000-0000-0000-000000000000",
-                  "caller info": {
-                    "member": "MemberName",
-                    "file": "FilePath",
-                    "line": 42
-                  },
-                  "start time": "12:00:00:000",
-                  "duration in milliseconds": 0,
-                  "children": [
-                    {
-                      "name": "[,05C1CFFFFFFFF8) move next",
-                      "id": "00000000-0000-0000-0000-000000000000",
-                      "caller info": {
-                        "member": "MemberName",
-                        "file": "FilePath",
-                        "line": 42
-                      },
-                      "start time": "12:00:00:000",
-                      "duration in milliseconds": 0,
-                      "children": [
-                        {
-                          "name": "Microsoft.Azure.Cosmos.Handlers.RequestInvokerHandler",
-                          "id": "00000000-0000-0000-0000-000000000000",
-                          "start time": "12:00:00:000",
-                          "duration in milliseconds": 0,
-                          "children": [
-                            {
-                              "name": "Get Collection Cache",
-                              "id": "00000000-0000-0000-0000-000000000000",
-                              "caller info": {
-                                "member": "MemberName",
-                                "file": "FilePath",
-                                "line": 42
-                              },
-                              "start time": "12:00:00:000",
-                              "duration in milliseconds": 0
-                            },
-                            {
-                              "name": "Get Partition Key Range Cache",
-                              "id": "00000000-0000-0000-0000-000000000000",
-                              "caller info": {
-                                "member": "MemberName",
-                                "file": "FilePath",
-                                "line": 42
-                              },
-                              "start time": "12:00:00:000",
-                              "duration in milliseconds": 0
-                            },
-                            {
-                              "name": "Try Get Overlapping Ranges",
-                              "id": "00000000-0000-0000-0000-000000000000",
-                              "caller info": {
-                                "member": "MemberName",
-                                "file": "FilePath",
-                                "line": 42
-                              },
-                              "start time": "12:00:00:000",
-                              "duration in milliseconds": 0
-                            },
-                            {
-                              "name": "Microsoft.Azure.Cosmos.Handlers.DiagnosticsHandler",
-                              "id": "00000000-0000-0000-0000-000000000000",
-                              "start time": "12:00:00:000",
-                              "duration in milliseconds": 0,
-                              "children": [
-                                {
-                                  "name": "Microsoft.Azure.Cosmos.Handlers.RetryHandler",
-                                  "id": "00000000-0000-0000-0000-000000000000",
-                                  "start time": "12:00:00:000",
-                                  "duration in milliseconds": 0,
-                                  "children": [
-                                    {
-                                      "name": "Microsoft.Azure.Cosmos.Handlers.RouterHandler",
-                                      "id": "00000000-0000-0000-0000-000000000000",
-                                      "start time": "12:00:00:000",
-                                      "duration in milliseconds": 0,
-                                      "children": [
-                                        {
-                                          "name": "Microsoft.Azure.Cosmos.Handlers.TransportHandler",
-                                          "id": "00000000-0000-0000-0000-000000000000",
-                                          "start time": "12:00:00:000",
-                                          "duration in milliseconds": 0,
-                                          "children": [
-                                            {
-                                              "name": "Microsoft.Azure.Documents.ServerStoreModel Transport Request",
-                                              "id": "00000000-0000-0000-0000-000000000000",
-                                              "caller info": {
-                                                "member": "MemberName",
-                                                "file": "FilePath",
-                                                "line": 42
-                                              },
-                                              "start time": "12:00:00:000",
-                                              "duration in milliseconds": 0,
-                                              "data": {
-                                                "Client Side Request Stats": "Redacted To Not Change The Baselines From Run To Run"
-                                              }
-                                            }
-                                          ]
-                                        }
-                                      ]
-                                    }
-                                  ]
-                                }
-                              ]
-                            }
-                          ]
-                        }
-                      ]
-                    }
-                  ]
-=======
->>>>>>> ecf90d65
                 }
               ]
             }
