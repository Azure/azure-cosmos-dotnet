﻿<Results>
  <Result>
    <Input>
      <Description>Batch Operation</Description>
      <Setup><![CDATA[
    string pkValue = "DiagnosticTestPk";
    TransactionalBatch batch = container.CreateTransactionalBatch(new PartitionKey(pkValue));
    BatchCore batchCore = (BatchCore)batch;
    List<PatchOperation> patch = new List<PatchOperation>()
    {
        PatchOperation.Remove("/cost")
    };

    List<ToDoActivity> createItems = new List<ToDoActivity>();
    for (int i = 0; i < 50; i++)
    {
        ToDoActivity item = ToDoActivity.CreateRandomToDoActivity(pk: pkValue);
        createItems.Add(item);
        batch.CreateItem<ToDoActivity>(item);
    }

    for (int i = 0; i < 20; i++)
    {
        batch.ReadItem(createItems[i].id);
        batchCore.PatchItem(createItems[i].id, patch);
    }

    TransactionalBatchRequestOptions requestOptions = null;
    TransactionalBatchResponse response = await batch.ExecuteAsync(requestOptions);

    Assert.IsNotNull(response);
    ITrace trace = ((CosmosTraceDiagnostics)response.Diagnostics).Value;
]]></Setup>
    </Input>
    <Output>
      <Text><![CDATA[.
<<<<<<< HEAD
└── ExecuteAsync(00000000-0000-0000-0000-000000000000)  Transport-Component  12:00:00:000  0.00 milliseconds  
    │   (
    │       [Client Configuration]
    │       Redacted To Not Change The Baselines From Run To Run
    │   )
    └── Execute Next Batch(00000000-0000-0000-0000-000000000000)  Batch-Component  12:00:00:000  0.00 milliseconds  
        ├── Create Batch Request(00000000-0000-0000-0000-000000000000)  Batch-Component  12:00:00:000  0.00 milliseconds  
        └── Execute Batch Request(00000000-0000-0000-0000-000000000000)  Batch-Component  12:00:00:000  0.00 milliseconds  
            ├── Microsoft.Azure.Cosmos.Handlers.RequestInvokerHandler(00000000-0000-0000-0000-000000000000)  RequestHandler-Component  12:00:00:000  0.00 milliseconds  
            │   └── Microsoft.Azure.Cosmos.Handlers.RequestInvokerHandler(00000000-0000-0000-0000-000000000000)  RequestHandler-Component  12:00:00:000  0.00 milliseconds  
            │       └── Send Async(00000000-0000-0000-0000-000000000000)  RequestHandler-Component  12:00:00:000  0.00 milliseconds  
            │           └── Send Async(00000000-0000-0000-0000-000000000000)  RequestHandler-Component  12:00:00:000  0.00 milliseconds  
            │               └── Send Async(00000000-0000-0000-0000-000000000000)  RequestHandler-Component  12:00:00:000  0.00 milliseconds  
            │                   └── Send Async(00000000-0000-0000-0000-000000000000)  RequestHandler-Component  12:00:00:000  0.00 milliseconds  
            │                       └── Microsoft.Azure.Documents.ServerStoreModel Transport Request(00000000-0000-0000-0000-000000000000)  Transport-Component  12:00:00:000  0.00 milliseconds  
=======
└── ExecuteAsync(00000000-0000-0000-0000-000000000000)  Transport-Component  MemberName@FilePath:42  12:00:00:000  0.00 milliseconds  
    └── Execute Next Batch(00000000-0000-0000-0000-000000000000)  Batch-Component  MemberName@FilePath:42  12:00:00:000  0.00 milliseconds  
        ├── Create Batch Request(00000000-0000-0000-0000-000000000000)  Batch-Component  MemberName@FilePath:42  12:00:00:000  0.00 milliseconds  
        └── Execute Batch Request(00000000-0000-0000-0000-000000000000)  Batch-Component  MemberName@FilePath:42  12:00:00:000  0.00 milliseconds  
            ├── Microsoft.Azure.Cosmos.Handlers.RequestInvokerHandler(00000000-0000-0000-0000-000000000000)  RequestHandler-Component  MemberName@FilePath:42  12:00:00:000  0.00 milliseconds  
            │   └── Microsoft.Azure.Cosmos.Handlers.RequestInvokerHandler(00000000-0000-0000-0000-000000000000)  RequestHandler-Component  MemberName@FilePath:42  12:00:00:000  0.00 milliseconds  
            │       └── Send Async(00000000-0000-0000-0000-000000000000)  RequestHandler-Component  MemberName@FilePath:42  12:00:00:000  0.00 milliseconds  
            │           └── Send Async(00000000-0000-0000-0000-000000000000)  RequestHandler-Component  MemberName@FilePath:42  12:00:00:000  0.00 milliseconds  
            │               └── Send Async(00000000-0000-0000-0000-000000000000)  RequestHandler-Component  MemberName@FilePath:42  12:00:00:000  0.00 milliseconds  
            │                   └── Send Async(00000000-0000-0000-0000-000000000000)  RequestHandler-Component  MemberName@FilePath:42  12:00:00:000  0.00 milliseconds  
            │                       └── Microsoft.Azure.Documents.ServerStoreModel Transport Request(00000000-0000-0000-0000-000000000000)  Transport-Component  MemberName@FilePath:42  12:00:00:000  0.00 milliseconds  
>>>>>>> 73b5da22
            │                               (
            │                                   [Client Side Request Stats]
            │                                   Redacted To Not Change The Baselines From Run To Run
            │                               )
            └── Create Trace(00000000-0000-0000-0000-000000000000)  Batch-Component  MemberName@FilePath:42  12:00:00:000  0.00 milliseconds  
]]></Text>
      <Json><![CDATA[{
  "name": "ExecuteAsync",
  "id": "00000000-0000-0000-0000-000000000000",
  "component": "Transport",
  "caller info": {
    "member": "MemberName",
    "file": "FilePath",
    "line": 42
  },
  "start time": "12:00:00:000",
  "duration in milliseconds": 0,
  "data": {
    "Client Configuration": "Redacted To Not Change The Baselines From Run To Run"
  },
  "children": [
    {
      "name": "Execute Next Batch",
      "id": "00000000-0000-0000-0000-000000000000",
      "component": "Batch",
      "caller info": {
        "member": "MemberName",
        "file": "FilePath",
        "line": 42
      },
      "start time": "12:00:00:000",
      "duration in milliseconds": 0,
      "data": {},
      "children": [
        {
          "name": "Create Batch Request",
          "id": "00000000-0000-0000-0000-000000000000",
          "component": "Batch",
          "caller info": {
            "member": "MemberName",
            "file": "FilePath",
            "line": 42
          },
          "start time": "12:00:00:000",
          "duration in milliseconds": 0,
          "data": {},
          "children": []
        },
        {
          "name": "Execute Batch Request",
          "id": "00000000-0000-0000-0000-000000000000",
          "component": "Batch",
          "caller info": {
            "member": "MemberName",
            "file": "FilePath",
            "line": 42
          },
          "start time": "12:00:00:000",
          "duration in milliseconds": 0,
          "data": {},
          "children": [
            {
              "name": "Microsoft.Azure.Cosmos.Handlers.RequestInvokerHandler",
              "id": "00000000-0000-0000-0000-000000000000",
              "component": "RequestHandler",
              "caller info": {
                "member": "MemberName",
                "file": "FilePath",
                "line": 42
              },
              "start time": "12:00:00:000",
              "duration in milliseconds": 0,
              "data": {},
              "children": [
                {
                  "name": "Microsoft.Azure.Cosmos.Handlers.RequestInvokerHandler",
                  "id": "00000000-0000-0000-0000-000000000000",
                  "component": "RequestHandler",
                  "caller info": {
                    "member": "MemberName",
                    "file": "FilePath",
                    "line": 42
                  },
                  "start time": "12:00:00:000",
                  "duration in milliseconds": 0,
                  "data": {},
                  "children": [
                    {
                      "name": "Send Async",
                      "id": "00000000-0000-0000-0000-000000000000",
                      "component": "RequestHandler",
                      "caller info": {
                        "member": "MemberName",
                        "file": "FilePath",
                        "line": 42
                      },
                      "start time": "12:00:00:000",
                      "duration in milliseconds": 0,
                      "data": {},
                      "children": [
                        {
                          "name": "Send Async",
                          "id": "00000000-0000-0000-0000-000000000000",
                          "component": "RequestHandler",
                          "caller info": {
                            "member": "MemberName",
                            "file": "FilePath",
                            "line": 42
                          },
                          "start time": "12:00:00:000",
                          "duration in milliseconds": 0,
                          "data": {},
                          "children": [
                            {
                              "name": "Send Async",
                              "id": "00000000-0000-0000-0000-000000000000",
                              "component": "RequestHandler",
                              "caller info": {
                                "member": "MemberName",
                                "file": "FilePath",
                                "line": 42
                              },
                              "start time": "12:00:00:000",
                              "duration in milliseconds": 0,
                              "data": {},
                              "children": [
                                {
                                  "name": "Send Async",
                                  "id": "00000000-0000-0000-0000-000000000000",
                                  "component": "RequestHandler",
                                  "caller info": {
                                    "member": "MemberName",
                                    "file": "FilePath",
                                    "line": 42
                                  },
                                  "start time": "12:00:00:000",
                                  "duration in milliseconds": 0,
                                  "data": {},
                                  "children": [
                                    {
                                      "name": "Microsoft.Azure.Documents.ServerStoreModel Transport Request",
                                      "id": "00000000-0000-0000-0000-000000000000",
                                      "component": "Transport",
                                      "caller info": {
                                        "member": "MemberName",
                                        "file": "FilePath",
                                        "line": 42
                                      },
                                      "start time": "12:00:00:000",
                                      "duration in milliseconds": 0,
                                      "data": {
                                        "Client Side Request Stats": "Redacted To Not Change The Baselines From Run To Run"
                                      },
                                      "children": []
                                    }
                                  ]
                                }
                              ]
                            }
                          ]
                        }
                      ]
                    }
                  ]
                }
              ]
            },
            {
              "name": "Create Trace",
              "id": "00000000-0000-0000-0000-000000000000",
              "component": "Batch",
              "caller info": {
                "member": "MemberName",
                "file": "FilePath",
                "line": 42
              },
              "start time": "12:00:00:000",
              "duration in milliseconds": 0,
              "data": {},
              "children": []
            }
          ]
        }
      ]
    }
  ]
}]]></Json>
    </Output>
  </Result>
</Results><|MERGE_RESOLUTION|>--- conflicted
+++ resolved
@@ -34,23 +34,6 @@
     </Input>
     <Output>
       <Text><![CDATA[.
-<<<<<<< HEAD
-└── ExecuteAsync(00000000-0000-0000-0000-000000000000)  Transport-Component  12:00:00:000  0.00 milliseconds  
-    │   (
-    │       [Client Configuration]
-    │       Redacted To Not Change The Baselines From Run To Run
-    │   )
-    └── Execute Next Batch(00000000-0000-0000-0000-000000000000)  Batch-Component  12:00:00:000  0.00 milliseconds  
-        ├── Create Batch Request(00000000-0000-0000-0000-000000000000)  Batch-Component  12:00:00:000  0.00 milliseconds  
-        └── Execute Batch Request(00000000-0000-0000-0000-000000000000)  Batch-Component  12:00:00:000  0.00 milliseconds  
-            ├── Microsoft.Azure.Cosmos.Handlers.RequestInvokerHandler(00000000-0000-0000-0000-000000000000)  RequestHandler-Component  12:00:00:000  0.00 milliseconds  
-            │   └── Microsoft.Azure.Cosmos.Handlers.RequestInvokerHandler(00000000-0000-0000-0000-000000000000)  RequestHandler-Component  12:00:00:000  0.00 milliseconds  
-            │       └── Send Async(00000000-0000-0000-0000-000000000000)  RequestHandler-Component  12:00:00:000  0.00 milliseconds  
-            │           └── Send Async(00000000-0000-0000-0000-000000000000)  RequestHandler-Component  12:00:00:000  0.00 milliseconds  
-            │               └── Send Async(00000000-0000-0000-0000-000000000000)  RequestHandler-Component  12:00:00:000  0.00 milliseconds  
-            │                   └── Send Async(00000000-0000-0000-0000-000000000000)  RequestHandler-Component  12:00:00:000  0.00 milliseconds  
-            │                       └── Microsoft.Azure.Documents.ServerStoreModel Transport Request(00000000-0000-0000-0000-000000000000)  Transport-Component  12:00:00:000  0.00 milliseconds  
-=======
 └── ExecuteAsync(00000000-0000-0000-0000-000000000000)  Transport-Component  MemberName@FilePath:42  12:00:00:000  0.00 milliseconds  
     └── Execute Next Batch(00000000-0000-0000-0000-000000000000)  Batch-Component  MemberName@FilePath:42  12:00:00:000  0.00 milliseconds  
         ├── Create Batch Request(00000000-0000-0000-0000-000000000000)  Batch-Component  MemberName@FilePath:42  12:00:00:000  0.00 milliseconds  
@@ -62,8 +45,9 @@
             │               └── Send Async(00000000-0000-0000-0000-000000000000)  RequestHandler-Component  MemberName@FilePath:42  12:00:00:000  0.00 milliseconds  
             │                   └── Send Async(00000000-0000-0000-0000-000000000000)  RequestHandler-Component  MemberName@FilePath:42  12:00:00:000  0.00 milliseconds  
             │                       └── Microsoft.Azure.Documents.ServerStoreModel Transport Request(00000000-0000-0000-0000-000000000000)  Transport-Component  MemberName@FilePath:42  12:00:00:000  0.00 milliseconds  
->>>>>>> 73b5da22
             │                               (
+            │                                   [User Agent]
+            │                                   Redacted To Not Change The Baselines From Run To Run
             │                                   [Client Side Request Stats]
             │                                   Redacted To Not Change The Baselines From Run To Run
             │                               )
@@ -80,9 +64,7 @@
   },
   "start time": "12:00:00:000",
   "duration in milliseconds": 0,
-  "data": {
-    "Client Configuration": "Redacted To Not Change The Baselines From Run To Run"
-  },
+  "data": {},
   "children": [
     {
       "name": "Execute Next Batch",
@@ -214,6 +196,7 @@
                                       "start time": "12:00:00:000",
                                       "duration in milliseconds": 0,
                                       "data": {
+                                        "User Agent": "Redacted To Not Change The Baselines From Run To Run",
                                         "Client Side Request Stats": "Redacted To Not Change The Baselines From Run To Run"
                                       },
                                       "children": []
