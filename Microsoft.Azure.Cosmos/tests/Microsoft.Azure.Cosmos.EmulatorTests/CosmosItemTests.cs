﻿//------------------------------------------------------------
// Copyright (c) Microsoft Corporation.  All rights reserved.
//------------------------------------------------------------

namespace Microsoft.Azure.Cosmos.SDK.EmulatorTests
{
    using System;
    using System.Collections.Generic;
    using System.Collections.ObjectModel;
    using System.Diagnostics;
    using System.Globalization;
    using System.IO;
    using System.Linq;
    using System.Net;
    using System.Text;
    using System.Threading;
    using System.Threading.Tasks;
    using Microsoft.Azure.Cosmos.Json;
    using Microsoft.Azure.Cosmos.Query;
    using Microsoft.Azure.Cosmos.Query.Core.ExecutionContext;
    using Microsoft.Azure.Cosmos.Routing;
    using Microsoft.Azure.Documents;
    using Microsoft.VisualStudio.TestTools.UnitTesting;
    using Newtonsoft.Json;
    using Newtonsoft.Json.Linq;
    using JsonReader = Json.JsonReader;
    using JsonWriter = Json.JsonWriter;

    [TestClass]
    public class CosmosItemTests : BaseCosmosClientHelper
    {
        private Container Container = null;
        private ContainerProperties containerSettings = null;

        private static readonly string nonPartitionItemId = "fixed-Container-Item";
        private static readonly string undefinedPartitionItemId = "undefined-partition-Item";

        [TestInitialize]
        public async Task TestInitialize()
        {
            await base.TestInit();
            string PartitionKey = "/status";
            this.containerSettings = new ContainerProperties(id: Guid.NewGuid().ToString(), partitionKeyPath: PartitionKey);
            ContainerResponse response = await this.database.CreateContainerAsync(
                this.containerSettings,
                cancellationToken: this.cancellationToken);
            Assert.IsNotNull(response);
            Assert.IsNotNull(response.Container);
            Assert.IsNotNull(response.Resource);
            this.Container = response;
        }

        [TestCleanup]
        public async Task Cleanup()
        {
            await base.TestCleanup();
        }

        [TestMethod]
        public async Task CreateDropItemTest()
        {
            ToDoActivity testItem = ToDoActivity.CreateRandomToDoActivity();
            ItemResponse<ToDoActivity> response = await this.Container.CreateItemAsync<ToDoActivity>(item: testItem);
            Assert.IsNotNull(response);
            Assert.IsNotNull(response.Headers.GetHeaderValue<string>(Documents.HttpConstants.HttpHeaders.MaxResourceQuota));
            Assert.IsNotNull(response.Headers.GetHeaderValue<string>(Documents.HttpConstants.HttpHeaders.CurrentResourceQuotaUsage));
            ItemResponse<ToDoActivity> deleteResponse = await this.Container.DeleteItemAsync<ToDoActivity>(partitionKey: new Cosmos.PartitionKey(testItem.status), id: testItem.id);
            Assert.IsNotNull(deleteResponse);
        }

        [TestMethod]
        public async Task NegativeCreateDropItemTest()
        {
            ToDoActivity testItem = ToDoActivity.CreateRandomToDoActivity();
<<<<<<< HEAD
            ResponseMessage response = await this.Container.CreateItemStreamAsync(TestCommon.Serializer.ToStream(testItem), new Cosmos.PartitionKey("BadKey"));
=======
            ResponseMessage response = await this.Container.CreateItemStreamAsync(streamPayload: TestCommon.Serializer.ToStream(testItem), partitionKey: new Cosmos.PartitionKey("BadKey"));
>>>>>>> 45039493
            Assert.IsNotNull(response);
            Assert.IsNull(response.Content);
            Assert.AreEqual(HttpStatusCode.BadRequest, response.StatusCode);
        }

        [TestMethod]
        public async Task CustomSerilizerTest()
        {
            string id1 = "MyCustomSerilizerTestId1";
            string id2 = "MyCustomSerilizerTestId2";
            string pk = "MyTestPk";

            // Delete the item to prevent create conflicts if test is run multiple times
            using (await this.Container.DeleteItemStreamAsync(id1, new Cosmos.PartitionKey(pk)))
            { }
            using (await this.Container.DeleteItemStreamAsync(id2, new Cosmos.PartitionKey(pk)))
            { }

            // Both items have null description
            dynamic testItem = new { id = id1, status = pk, description = (string)null };
            dynamic testItem2 = new { id = id2, status = pk, description = (string)null };

            // Create a client that ignore null
            CosmosClientOptions clientOptions = new CosmosClientOptions()
            {
                Serializer = new CosmosJsonDotNetSerializer(
                    new JsonSerializerSettings()
                    {
                        NullValueHandling = NullValueHandling.Ignore
                    })
            };

            CosmosClient ignoreNullClient = TestCommon.CreateCosmosClient(clientOptions);
            Container ignoreContainer = ignoreNullClient.GetContainer(this.database.Id, this.Container.Id);

            ItemResponse<dynamic> ignoreNullResponse = await ignoreContainer.CreateItemAsync<dynamic>(item: testItem);
            Assert.IsNotNull(ignoreNullResponse);
            Assert.IsNotNull(ignoreNullResponse.Resource);
            Assert.IsNull(ignoreNullResponse.Resource["description"]);

            ItemResponse<dynamic> keepNullResponse = await this.Container.CreateItemAsync<dynamic>(item: testItem2);
            Assert.IsNotNull(keepNullResponse);
            Assert.IsNotNull(keepNullResponse.Resource);
            Assert.IsNotNull(keepNullResponse.Resource["description"]);

            using (await this.Container.DeleteItemStreamAsync(id1, new Cosmos.PartitionKey(pk)))
            { }
            using (await this.Container.DeleteItemStreamAsync(id2, new Cosmos.PartitionKey(pk)))
            { }
        }

        [TestMethod]
        public async Task CreateDropItemUndefinedPartitionKeyTest()
        {
            dynamic testItem = new
            {
                id = Guid.NewGuid().ToString()
            };

            ItemResponse<dynamic> response = await this.Container.CreateItemAsync<dynamic>(item: testItem, partitionKey: new Cosmos.PartitionKey(Undefined.Value));
            Assert.IsNotNull(response);
            Assert.AreEqual(HttpStatusCode.Created, response.StatusCode);
            Assert.IsNotNull(response.Headers.GetHeaderValue<string>(Documents.HttpConstants.HttpHeaders.MaxResourceQuota));
            Assert.IsNotNull(response.Headers.GetHeaderValue<string>(Documents.HttpConstants.HttpHeaders.CurrentResourceQuotaUsage));

            ItemResponse<dynamic> deleteResponse = await this.Container.DeleteItemAsync<dynamic>(id: testItem.id, partitionKey: new Cosmos.PartitionKey(Undefined.Value));
            Assert.IsNotNull(deleteResponse);
            Assert.AreEqual(HttpStatusCode.NoContent, deleteResponse.StatusCode);
        }

        [TestMethod]
        public async Task CreateDropItemPartitionKeyNotInTypeTest()
        {
            dynamic testItem = new
            {
                id = Guid.NewGuid().ToString()
            };

            ItemResponse<dynamic> response = await this.Container.CreateItemAsync<dynamic>(item: testItem);
            Assert.IsNotNull(response);
            Assert.AreEqual(HttpStatusCode.Created, response.StatusCode);
            Assert.IsNotNull(response.Headers.GetHeaderValue<string>(Documents.HttpConstants.HttpHeaders.MaxResourceQuota));
            Assert.IsNotNull(response.Headers.GetHeaderValue<string>(Documents.HttpConstants.HttpHeaders.CurrentResourceQuotaUsage));

            ItemResponse<dynamic> readResponse = await this.Container.ReadItemAsync<dynamic>(id: testItem.id, partitionKey: Cosmos.PartitionKey.None);
            Assert.IsNotNull(readResponse);
            Assert.AreEqual(HttpStatusCode.OK, readResponse.StatusCode);

            ItemResponse<dynamic> deleteResponse = await this.Container.DeleteItemAsync<dynamic>(id: testItem.id, partitionKey: Cosmos.PartitionKey.None);
            Assert.IsNotNull(deleteResponse);
            Assert.AreEqual(HttpStatusCode.NoContent, deleteResponse.StatusCode);

            try
            {
                readResponse = await this.Container.ReadItemAsync<dynamic>(id: testItem.id, partitionKey: Cosmos.PartitionKey.None);
                Assert.Fail("Should throw exception.");
            }
            catch (CosmosException ex)
            {
                Assert.AreEqual(HttpStatusCode.NotFound, ex.StatusCode);
            }
        }

        [TestMethod]
        public async Task CreateDropItemMultiPartPartitionKeyTest()
        {
            Container multiPartPkContainer = await this.database.CreateContainerAsync(Guid.NewGuid().ToString(), "/a/b/c");

            dynamic testItem = new
            {
                id = Guid.NewGuid().ToString(),
                a = new
                {
                    b = new
                    {
                        c = "pk1",
                    }
                }
            };

            ItemResponse<dynamic> response = await multiPartPkContainer.CreateItemAsync<dynamic>(item: testItem);
            Assert.IsNotNull(response);
            Assert.AreEqual(HttpStatusCode.Created, response.StatusCode);

            ItemResponse<dynamic> readResponse = await multiPartPkContainer.ReadItemAsync<dynamic>(id: testItem.id, partitionKey: new Cosmos.PartitionKey("pk1"));
            Assert.IsNotNull(readResponse);
            Assert.AreEqual(HttpStatusCode.OK, readResponse.StatusCode);

            ItemResponse<dynamic> deleteResponse = await multiPartPkContainer.DeleteItemAsync<dynamic>(id: testItem.id, partitionKey: new Cosmos.PartitionKey("pk1"));
            Assert.IsNotNull(deleteResponse);
            Assert.AreEqual(HttpStatusCode.NoContent, deleteResponse.StatusCode);

            try
            {
                readResponse = await multiPartPkContainer.ReadItemAsync<dynamic>(id: testItem.id, partitionKey: new Cosmos.PartitionKey("pk1"));
                Assert.Fail("Should throw exception.");
            }
            catch (CosmosException ex)
            {
                Assert.AreEqual(HttpStatusCode.NotFound, ex.StatusCode);
            }
        }

        [TestMethod]
        public async Task ReadCollectionNotExists()
        {
            string collectionName = Guid.NewGuid().ToString();
            Container testContainer = this.database.GetContainer(collectionName);
            await CosmosItemTests.TestNonePKForNonExistingContainer(testContainer);

            // Item -> Container -> Database contract 
            string dbName = Guid.NewGuid().ToString();
            testContainer = this.cosmosClient.GetDatabase(dbName).GetContainer(collectionName);
            await CosmosItemTests.TestNonePKForNonExistingContainer(testContainer);
        }

        [TestMethod]
        public async Task NonPartitionKeyLookupCacheTest()
        {
            int count = 0;
            CosmosClient client = TestCommon.CreateCosmosClient(builder =>
            {
                builder.WithConnectionModeDirect();
                builder.WithSendingRequestEventArgs((sender, e) =>
                {
                    if (e.DocumentServiceRequest != null)
                    {
                        Trace.TraceInformation($"{e.DocumentServiceRequest.ToString()}");
                    }

                    if (e.HttpRequest != null)
                    {
                        Trace.TraceInformation($"{e.HttpRequest.ToString()}");
                    }

                    if (e.IsHttpRequest()
                        && e.HttpRequest.RequestUri.AbsolutePath.Contains("/colls/"))
                    {
                        count++;
                    }

                    if (e.IsHttpRequest()
                        && e.HttpRequest.RequestUri.AbsolutePath.Contains("/pkranges"))
                    {
                        Debugger.Break();
                    }
                });
            });

            string dbName = Guid.NewGuid().ToString();
            string containerName = Guid.NewGuid().ToString();
            ContainerCore testContainer = (ContainerCore)client.GetContainer(dbName, containerName);

            int loopCount = 2;
            for (int i = 0; i < loopCount; i++)
            {
                try
                {
                    await testContainer.GetNonePartitionKeyValueAsync();
                    Assert.Fail();
                }
                catch (CosmosException dce) when (dce.StatusCode == HttpStatusCode.NotFound)
                {
                }
            }

            Assert.AreEqual(loopCount, count);

            // Create real container and address 
            Cosmos.Database db = await client.CreateDatabaseAsync(dbName);
            Container container = await db.CreateContainerAsync(containerName, "/id");

            // reset counter
            count = 0;
            for (int i = 0; i < loopCount; i++)
            {
                await testContainer.GetNonePartitionKeyValueAsync();
            }

            // expected once post create 
            Assert.AreEqual(1, count);

            // reset counter
            count = 0;
            for (int i = 0; i < loopCount; i++)
            {
                await testContainer.GetRIDAsync(default(CancellationToken));
            }

            // Already cached by GetNonePartitionKeyValueAsync before
            Assert.AreEqual(0, count);

            // reset counter
            count = 0;
            int expected = 0;
            for (int i = 0; i < loopCount; i++)
            {
                await testContainer.GetRoutingMapAsync(default(CancellationToken));
                expected = count;
            }

            // OkRagnes should be fetched only once. 
            // Possible to make multiple calls for ranges
            Assert.AreEqual(expected, count);
        }

        [TestMethod]
        public async Task CreateDropItemStreamTest()
        {
            ToDoActivity testItem = ToDoActivity.CreateRandomToDoActivity();
            using (Stream stream = TestCommon.Serializer.ToStream<ToDoActivity>(testItem))
            {
                using (ResponseMessage response = await this.Container.CreateItemStreamAsync(partitionKey: new Cosmos.PartitionKey(testItem.status), streamPayload: stream))
                {
                    Assert.IsNotNull(response);
                    Assert.AreEqual(HttpStatusCode.Created, response.StatusCode);
                    Assert.IsTrue(response.Headers.RequestCharge > 0);
                    Assert.IsNotNull(response.Headers.ActivityId);
                    Assert.IsNotNull(response.Headers.ETag);
                }
            }

            using (ResponseMessage deleteResponse = await this.Container.DeleteItemStreamAsync(partitionKey: new Cosmos.PartitionKey(testItem.status), id: testItem.id))
            {
                Assert.IsNotNull(deleteResponse);
                Assert.AreEqual(HttpStatusCode.NoContent, deleteResponse.StatusCode);
                Assert.IsTrue(deleteResponse.Headers.RequestCharge > 0);
                Assert.IsNotNull(deleteResponse.Headers.ActivityId);
            }
        }

        [TestMethod]
        public async Task UpsertItemStreamTest()
        {
            ToDoActivity testItem = ToDoActivity.CreateRandomToDoActivity();
            using (Stream stream = TestCommon.Serializer.ToStream<ToDoActivity>(testItem))
            {
                //Create the object
                using (ResponseMessage response = await this.Container.UpsertItemStreamAsync(partitionKey: new Cosmos.PartitionKey(testItem.status), streamPayload: stream))
                {
                    Assert.IsNotNull(response);
                    Assert.AreEqual(HttpStatusCode.Created, response.StatusCode);
                    using (StreamReader str = new StreamReader(response.Content))
                    {
                        string responseContentAsString = await str.ReadToEndAsync();
                    }
                }
            }

            //Updated the taskNum field
            testItem.taskNum = 9001;
            using (Stream stream = TestCommon.Serializer.ToStream<ToDoActivity>(testItem))
            {
                using (ResponseMessage response = await this.Container.UpsertItemStreamAsync(partitionKey: new Cosmos.PartitionKey(testItem.status), streamPayload: stream))
                {
                    Assert.IsNotNull(response);
                    Assert.AreEqual(HttpStatusCode.OK, response.StatusCode);
                }
            }
            using (ResponseMessage deleteResponse = await this.Container.DeleteItemStreamAsync(partitionKey: new Cosmos.PartitionKey(testItem.status), id: testItem.id))
            {
                Assert.IsNotNull(deleteResponse);
                Assert.AreEqual(deleteResponse.StatusCode, HttpStatusCode.NoContent);
            }
        }

        [TestMethod]
        public async Task ReplaceItemStreamTest()
        {
            ToDoActivity testItem = ToDoActivity.CreateRandomToDoActivity();
            using (Stream stream = TestCommon.Serializer.ToStream<ToDoActivity>(testItem))
            {
                //Replace a non-existing item. It should fail, and not throw an exception.
                using (ResponseMessage response = await this.Container.ReplaceItemStreamAsync(
                    partitionKey: new Cosmos.PartitionKey(testItem.status),
                    id: testItem.id,
                    streamPayload: stream))
                {
                    Assert.IsFalse(response.IsSuccessStatusCode);
                    Assert.IsNotNull(response);
                    Assert.AreEqual(HttpStatusCode.NotFound, response.StatusCode, response.ErrorMessage);
                }
            }

            using (Stream stream = TestCommon.Serializer.ToStream<ToDoActivity>(testItem))
            {
                //Create the item
                using (ResponseMessage response = await this.Container.CreateItemStreamAsync(partitionKey: new Cosmos.PartitionKey(testItem.status), streamPayload: stream))
                {
                    Assert.IsNotNull(response);
                    Assert.AreEqual(HttpStatusCode.Created, response.StatusCode);
                }
            }

            //Updated the taskNum field
            testItem.taskNum = 9001;
            using (Stream stream = TestCommon.Serializer.ToStream<ToDoActivity>(testItem))
            {
                using (ResponseMessage response = await this.Container.ReplaceItemStreamAsync(partitionKey: new Cosmos.PartitionKey(testItem.status), id: testItem.id, streamPayload: stream))
                {
                    Assert.IsNotNull(response);
                    Assert.AreEqual(HttpStatusCode.OK, response.StatusCode);
                }

                using (ResponseMessage deleteResponse = await this.Container.DeleteItemStreamAsync(partitionKey: new Cosmos.PartitionKey(testItem.status), id: testItem.id))
                {
                    Assert.IsNotNull(deleteResponse);
                    Assert.AreEqual(deleteResponse.StatusCode, HttpStatusCode.NoContent);
                }
            }
        }

        [DataRow(false)]
        [DataRow(true)]
        [DataTestMethod]
        public async Task ItemStreamIterator(bool useStatelessIterator)
        {
            IList<ToDoActivity> deleteList = await ToDoActivity.CreateRandomItems(this.Container, 3, randomPartitionKey: true);
            HashSet<string> itemIds = deleteList.Select(x => x.id).ToHashSet<string>();

            string lastContinuationToken = null;
            QueryRequestOptions requestOptions = new QueryRequestOptions()
            {
                MaxItemCount = 1
            };

            FeedIterator feedIterator = this.Container.GetItemQueryStreamIterator(
                continuationToken: lastContinuationToken,
                requestOptions: requestOptions);

            while (feedIterator.HasMoreResults)
            {
                if (useStatelessIterator)
                {
                    feedIterator = this.Container.GetItemQueryStreamIterator(
                        continuationToken: lastContinuationToken,
                        requestOptions: requestOptions);
                }

                using (ResponseMessage responseMessage =
                    await feedIterator.ReadNextAsync(this.cancellationToken))
                {
                    lastContinuationToken = responseMessage.Headers.ContinuationToken;
                    Assert.AreEqual(responseMessage.ContinuationToken, responseMessage.Headers.ContinuationToken);
                    Collection<ToDoActivity> response = TestCommon.Serializer.FromStream<CosmosFeedResponseUtil<ToDoActivity>>(responseMessage.Content).Data;
                    foreach (ToDoActivity toDoActivity in response)
                    {
                        if (itemIds.Contains(toDoActivity.id))
                        {
                            itemIds.Remove(toDoActivity.id);
                        }
                    }

                }

            }

            Assert.IsNull(lastContinuationToken);
            Assert.AreEqual(itemIds.Count, 0);
        }

        [TestMethod]
        public async Task ItemCustomSerialzierTest()
        {
            DateTime createDateTime = DateTime.UtcNow;
            Dictionary<string, int> keyValuePairs = new Dictionary<string, int>()
            {
                {"test1", 42 },
                {"test42", 9001 }
            };

            dynamic testItem1 = new
            {
                id = "ItemCustomSerialzierTest1",
                cost = (double?)null,
                totalCost = 98.2789,
                status = "MyCustomStatus",
                taskNum = 4909,
                createdDateTime = createDateTime,
                statusCode = HttpStatusCode.Accepted,
                itemIds = new int[] { 1, 5, 10 },
                dictionary = keyValuePairs
            };

            dynamic testItem2 = new
            {
                id = "ItemCustomSerialzierTest2",
                cost = (double?)null,
                totalCost = 98.2789,
                status = "MyCustomStatus",
                taskNum = 4909,
                createdDateTime = createDateTime,
                statusCode = HttpStatusCode.Accepted,
                itemIds = new int[] { 1, 5, 10 },
                dictionary = keyValuePairs
            };

            JsonSerializerSettings jsonSerializerSettings = new JsonSerializerSettings()
            {
                Converters = new List<JsonConverter>() { new CosmosSerializerHelper.FormatNumbersAsTextConverter() }
            };

            List<QueryDefinition> queryDefinitions = new List<QueryDefinition>()
            {
                new QueryDefinition("select * from t where t.status = @status" ).WithParameter("@status", testItem1.status),
                new QueryDefinition("select * from t where t.cost = @cost" ).WithParameter("@cost", testItem1.cost),
                new QueryDefinition("select * from t where t.taskNum = @taskNum" ).WithParameter("@taskNum", testItem1.taskNum),
                new QueryDefinition("select * from t where t.totalCost = @totalCost" ).WithParameter("@totalCost", testItem1.totalCost),
                new QueryDefinition("select * from t where t.createdDateTime = @createdDateTime" ).WithParameter("@createdDateTime", testItem1.createdDateTime),
                new QueryDefinition("select * from t where t.statusCode = @statusCode" ).WithParameter("@statusCode", testItem1.statusCode),
                new QueryDefinition("select * from t where t.itemIds = @itemIds" ).WithParameter("@itemIds", testItem1.itemIds),
                new QueryDefinition("select * from t where t.dictionary = @dictionary" ).WithParameter("@dictionary", testItem1.dictionary),
                new QueryDefinition("select * from t where t.status = @status and t.cost = @cost" )
                    .WithParameter("@status", testItem1.status)
                    .WithParameter("@cost", testItem1.cost),
            };

            int toStreamCount = 0;
            int fromStreamCount = 0;
            CosmosSerializerHelper cosmosSerializerHelper = new CosmosSerializerHelper(
                jsonSerializerSettings,
                toStreamCallBack: (itemValue) =>
                {
                    Type itemType = itemValue != null ? itemValue.GetType() : null;
                    if (itemValue == null
                        || itemType == typeof(int)
                        || itemType == typeof(double)
                        || itemType == typeof(string)
                        || itemType == typeof(DateTime)
                        || itemType == typeof(HttpStatusCode)
                        || itemType == typeof(int[])
                        || itemType == typeof(Dictionary<string, int>))
                    {
                        toStreamCount++;
                    }
                },
                fromStreamCallback: (item) => fromStreamCount++);

            CosmosClientOptions options = new CosmosClientOptions()
            {
                Serializer = cosmosSerializerHelper
            };

            CosmosClient clientSerializer = TestCommon.CreateCosmosClient(options);
            Container containerSerializer = clientSerializer.GetContainer(this.database.Id, this.Container.Id);

            try
            {
                await containerSerializer.CreateItemAsync<dynamic>(testItem1);
                await containerSerializer.CreateItemAsync<dynamic>(testItem2);
            }
            catch (CosmosException ex) when (ex.StatusCode == HttpStatusCode.Conflict)
            {
                // Ignore conflicts since the object already exists
            }

            foreach (QueryDefinition queryDefinition in queryDefinitions)
            {
                toStreamCount = 0;
                fromStreamCount = 0;

                FeedIterator<dynamic> feedIterator = containerSerializer.GetItemQueryIterator<dynamic>(
                    queryDefinition: queryDefinition);

                List<dynamic> allItems = new List<dynamic>();

                while (feedIterator.HasMoreResults)
                {
                    // Only need once to verify correct serialization of the query definition
                    FeedResponse<dynamic> response = await feedIterator.ReadNextAsync(this.cancellationToken);
                    Assert.AreEqual(response.Count, response.Count());
                    allItems.AddRange(response);
                }


                Assert.AreEqual(2, allItems.Count, $"missing query results. Only found: {allItems.Count} items for query:{queryDefinition.ToSqlQuerySpec().QueryText}");
                foreach (dynamic item in allItems)
                {
                    Assert.IsFalse(string.Equals(testItem1.id, item.id) || string.Equals(testItem2.id, item.id));
                    Assert.IsTrue(((JObject)item)["totalCost"].Type == JTokenType.String);
                    Assert.IsTrue(((JObject)item)["taskNum"].Type == JTokenType.String);
                }

                // Each parameter in query spec should be a call to the custom serializer
                int parameterCount = queryDefinition.ToSqlQuerySpec().Parameters.Count;
                Assert.AreEqual(parameterCount, toStreamCount, $"missing to stream call. Expected: {parameterCount}, Actual: {toStreamCount} for query:{queryDefinition.ToSqlQuerySpec().QueryText}");
                Assert.AreEqual(1, fromStreamCount);
            }
        }

        [TestMethod]
        public async Task ItemIterator()
        {
            IList<ToDoActivity> deleteList = await ToDoActivity.CreateRandomItems(this.Container, 3, randomPartitionKey: true);
            HashSet<string> itemIds = deleteList.Select(x => x.id).ToHashSet<string>();
            FeedIterator<ToDoActivity> feedIterator =
                this.Container.GetItemQueryIterator<ToDoActivity>();
            while (feedIterator.HasMoreResults)
            {
                foreach (ToDoActivity toDoActivity in await feedIterator.ReadNextAsync(this.cancellationToken))
                {
                    if (itemIds.Contains(toDoActivity.id))
                    {
                        itemIds.Remove(toDoActivity.id);
                    }
                }
            }

            Assert.AreEqual(itemIds.Count, 0);
        }


        [TestMethod]
        public async Task ItemStreamContractVerifier()
        {
            int totalCount = 4;
            Dictionary<string, ToDoActivity> toDoActivities = new Dictionary<string, ToDoActivity>();
            // Create 3 constant items;
            for (int i = 0; i < totalCount; i++)
            {
                ToDoActivity toDoActivity = new ToDoActivity()
                {
                    id = "toDoActivity" + i,
                    status = "InProgress",
                    cost = 9000 + i,
                    description = "Constant to do activity",
                    taskNum = i
                };

                toDoActivities.Add(toDoActivity.id, toDoActivity);

                await this.Container.CreateItemAsync<ToDoActivity>(toDoActivity);
            }

            List<FeedIterator> FeedIterators = new List<FeedIterator>();

            // The stream contract should return the same contract as read feed.
            // {
            //    "_rid": "containerRid",
            //    "Documents": [{
            //        "id": "03230",
            //        "_rid": "qHVdAImeKAQBAAAAAAAAAA==",
            //        "_self": "dbs\/qHVdAA==\/colls\/qHVdAImeKAQ=\/docs\/qHVdAImeKAQBAAAAAAAAAA==\/",
            //        "_etag": "\"410000b0-0000-0000-0000-597916b00000\"",
            //        "_attachments": "attachments\/",
            //        "_ts": 1501107886
            //    }],
            //    "_count": 1
            // }

            FeedIterator setIterator =
                this.Container.GetItemQueryStreamIterator();
            FeedIterators.Add(setIterator);

            QueryRequestOptions options = new QueryRequestOptions()
            {
                MaxItemCount = 4,
                MaxConcurrency = 1,
            };

            FeedIterator queryIterator = this.Container.GetItemQueryStreamIterator(
                    queryText: @"select * from t where t.id != """" ",
                    requestOptions: options);

            FeedIterators.Add(queryIterator);
            foreach (FeedIterator iterator in FeedIterators)
            {
                int count = 0;
                while (iterator.HasMoreResults)
                {
                    ResponseMessage response = await iterator.ReadNextAsync(this.cancellationToken);
                    response.EnsureSuccessStatusCode();

                    using (StreamReader sr = new StreamReader(response.Content))
                    {
                        string jsonString = await sr.ReadToEndAsync();
                        Assert.IsNotNull(jsonString);
                        JObject jObject = JsonConvert.DeserializeObject<JObject>(jsonString);
                        Assert.IsNotNull(jObject["Documents"]);
                        Assert.IsNotNull(jObject["_rid"]);
                        Assert.IsNotNull(jObject["_count"]);
                        Assert.IsTrue(jObject["_count"].ToObject<int>() >= 0);
                        foreach (JObject item in jObject["Documents"])
                        {
                            count++;
                            Assert.IsNotNull(item["id"]);
                            ToDoActivity createdItem = toDoActivities[item["id"].ToString()];

                            Assert.AreEqual(createdItem.taskNum, item["taskNum"].ToObject<int>());
                            Assert.AreEqual(createdItem.cost, item["cost"].ToObject<double>());
                            Assert.AreEqual(createdItem.description, item["description"].ToString());
                            Assert.AreEqual(createdItem.status, item["status"].ToString());
                            Assert.IsNotNull(item["_rid"]);
                            Assert.IsNotNull(item["_self"]);
                            Assert.IsNotNull(item["_etag"]);
                            Assert.IsNotNull(item["_attachments"]);
                            Assert.IsNotNull(item["_ts"]);
                        }
                    }
                }

                Assert.AreEqual(totalCount, count);
            }
        }


        [DataRow(1, 1)]
        [DataRow(5, 5)]
        [DataRow(6, 2)]
        [DataTestMethod]
        public async Task QuerySinglePartitionItemStreamTest(int perPKItemCount, int maxItemCount)
        {
            IList<ToDoActivity> deleteList = deleteList = await ToDoActivity.CreateRandomItems(this.Container, pkCount: 3, perPKItemCount: perPKItemCount, randomPartitionKey: true);
            ToDoActivity find = deleteList.First();

            QueryDefinition sql = new QueryDefinition("select * from r where r.status = @status").WithParameter("@status", find.status);

            int iterationCount = 0;
            int totalReadItem = 0;
            int expectedIterationCount = perPKItemCount / maxItemCount;
            string lastContinuationToken = null;

            do
            {
                iterationCount++;
                FeedIterator feedIterator = this.Container.GetItemQueryStreamIterator(
                    sql,
                    continuationToken: lastContinuationToken,
                    requestOptions: new QueryRequestOptions()
                    {
                        MaxItemCount = maxItemCount,
                        MaxConcurrency = 1,
                        PartitionKey = new Cosmos.PartitionKey(find.status),
                    });

                ResponseMessage response = await feedIterator.ReadNextAsync();
                lastContinuationToken = response.Headers.ContinuationToken;
                Assert.AreEqual(response.ContinuationToken, response.Headers.ContinuationToken);

                Trace.TraceInformation($"ContinuationToken: {lastContinuationToken}");
                JsonSerializer serializer = new JsonSerializer();

                using (StreamReader sr = new StreamReader(response.Content))
                using (JsonTextReader jtr = new JsonTextReader(sr))
                {
                    ToDoActivity[] results = serializer.Deserialize<CosmosFeedResponseUtil<ToDoActivity>>(jtr).Data.ToArray();
                    ToDoActivity[] readTodoActivities = results.OrderBy(e => e.id)
                        .ToArray();

                    ToDoActivity[] expectedTodoActivities = deleteList
                            .Where(e => e.status == find.status)
                            .Where(e => readTodoActivities.Any(e1 => e1.id == e.id))
                            .OrderBy(e => e.id)
                            .ToArray();

                    totalReadItem += expectedTodoActivities.Length;
                    string expectedSerialized = JsonConvert.SerializeObject(expectedTodoActivities);
                    string readSerialized = JsonConvert.SerializeObject(readTodoActivities);
                    Trace.TraceInformation($"Expected: {Environment.NewLine} {expectedSerialized}");
                    Trace.TraceInformation($"Read: {Environment.NewLine} {readSerialized}");

                    int count = results.Length;
                    Assert.AreEqual(maxItemCount, count);

                    Assert.AreEqual(expectedSerialized, readSerialized);

                    Assert.AreEqual(maxItemCount, expectedTodoActivities.Length);
                }
            }
            while (lastContinuationToken != null);

            Assert.AreEqual(expectedIterationCount, iterationCount);
            Assert.AreEqual(perPKItemCount, totalReadItem);
        }

        /// <summary>
        /// Validate multiple partition query
        /// </summary>
        [TestMethod]
        public async Task ItemMultiplePartitionQuery()
        {
            IList<ToDoActivity> deleteList = await ToDoActivity.CreateRandomItems(this.Container, 3, randomPartitionKey: true);

            ToDoActivity find = deleteList.First();
            QueryDefinition sql = new QueryDefinition("select * from toDoActivity t where t.id = '" + find.id + "'");

            QueryRequestOptions requestOptions = new QueryRequestOptions()
            {
                MaxBufferedItemCount = 10,
                ResponseContinuationTokenLimitInKb = 500,
                MaxItemCount = 1,
                MaxConcurrency = 1,
            };

            FeedIterator<ToDoActivity> feedIterator = this.Container.GetItemQueryIterator<ToDoActivity>(
                    sql,
                    requestOptions: requestOptions);

            while (feedIterator.HasMoreResults)
            {
                FeedResponse<ToDoActivity> iter = await feedIterator.ReadNextAsync();
                Assert.AreEqual(1, iter.Count());
                ToDoActivity response = iter.First();
                Assert.AreEqual(find.id, response.id);
            }
        }

        /// <summary>
        /// Validate multiple partition query
        /// </summary>
        [TestMethod]
        public async Task ItemMultiplePartitionOrderByQueryStream()
        {
            CultureInfo defaultCultureInfo = System.Threading.Thread.CurrentThread.CurrentCulture;

            CultureInfo[] cultureInfoList = new CultureInfo[]
            {
                defaultCultureInfo,
                System.Globalization.CultureInfo.GetCultureInfo("fr-FR")
            };

            IList<ToDoActivity> deleteList = await ToDoActivity.CreateRandomItems(this.Container, 300, randomPartitionKey: true);

            try
            {
                foreach (CultureInfo cultureInfo in cultureInfoList)
                {
                    System.Threading.Thread.CurrentThread.CurrentCulture = cultureInfo;

                    QueryDefinition sql = new QueryDefinition("SELECT * FROM toDoActivity t ORDER BY t.taskNum ");

                    QueryRequestOptions requestOptions = new QueryRequestOptions()
                    {
                        MaxBufferedItemCount = 10,
                        ResponseContinuationTokenLimitInKb = 500,
                        MaxConcurrency = 5,
                        MaxItemCount = 1,
                    };

                    List<ToDoActivity> resultList = new List<ToDoActivity>();
                    double totalRequstCharge = 0;
                    FeedIterator feedIterator = this.Container.GetItemQueryStreamIterator(
                        sql,
                        requestOptions: requestOptions);

                    while (feedIterator.HasMoreResults)
                    {
                        ResponseMessage iter = await feedIterator.ReadNextAsync();
                        Assert.IsTrue(iter.IsSuccessStatusCode);
                        Assert.IsNull(iter.ErrorMessage);
                        totalRequstCharge += iter.Headers.RequestCharge;

                        ToDoActivity[] activities = TestCommon.Serializer.FromStream<CosmosFeedResponseUtil<ToDoActivity>>(iter.Content).Data.ToArray();
                        Assert.AreEqual(1, activities.Length);
                        ToDoActivity response = activities.First();
                        resultList.Add(response);
                    }

                    Assert.AreEqual(deleteList.Count, resultList.Count);
                    Assert.IsTrue(totalRequstCharge > 0);

                    List<ToDoActivity> verifiedOrderBy = deleteList.OrderBy(x => x.taskNum).ToList();
                    for (int i = 0; i < verifiedOrderBy.Count(); i++)
                    {
                        Assert.AreEqual(verifiedOrderBy[i].taskNum, resultList[i].taskNum);
                        Assert.AreEqual(verifiedOrderBy[i].id, resultList[i].id);
                    }
                }
            }
            finally
            {
                System.Threading.Thread.CurrentThread.CurrentCulture = defaultCultureInfo;
            }
        }

        /// <summary>
        /// Validate multiple partition query
        /// </summary>
        [TestMethod]
        public async Task ItemMultiplePartitionQueryStream()
        {
            IList<ToDoActivity> deleteList = await ToDoActivity.CreateRandomItems(this.Container, 101, randomPartitionKey: true);
            QueryDefinition sql = new QueryDefinition("SELECT * FROM toDoActivity t");

            QueryRequestOptions requestOptions = new QueryRequestOptions()
            {
                MaxConcurrency = 5,
                MaxItemCount = 5,
            };

            List<ToDoActivity> resultList = new List<ToDoActivity>();
            double totalRequstCharge = 0;
            FeedIterator feedIterator = this.Container.GetItemQueryStreamIterator(sql, requestOptions: requestOptions);
            while (feedIterator.HasMoreResults)
            {
                ResponseMessage iter = await feedIterator.ReadNextAsync();
                Assert.IsTrue(iter.IsSuccessStatusCode);
                Assert.IsNull(iter.ErrorMessage);
                totalRequstCharge += iter.Headers.RequestCharge;
                ToDoActivity[] response = TestCommon.Serializer.FromStream<CosmosFeedResponseUtil<ToDoActivity>>(iter.Content).Data.ToArray();
                Assert.IsTrue(response.Length <= 5);
                resultList.AddRange(response);
            }

            Assert.AreEqual(deleteList.Count, resultList.Count);
            Assert.IsTrue(totalRequstCharge > 0);

            List<ToDoActivity> verifiedOrderBy = deleteList.OrderBy(x => x.taskNum).ToList();
            resultList = resultList.OrderBy(x => x.taskNum).ToList();
            for (int i = 0; i < verifiedOrderBy.Count(); i++)
            {
                Assert.AreEqual(verifiedOrderBy[i].taskNum, resultList[i].taskNum);
                Assert.AreEqual(verifiedOrderBy[i].id, resultList[i].id);
            }
        }

        /// <summary>
        /// Validate multiple partition query
        /// </summary>
        [TestMethod]
        public async Task ItemSinglePartitionQueryStream()
        {
            //Create a 101 random items with random guid PK values
            IList<ToDoActivity> deleteList = await ToDoActivity.CreateRandomItems(this.Container, pkCount: 101, perPKItemCount: 1, randomPartitionKey: true);

            // Create 10 items with same pk value
            IList<ToDoActivity> findItems = await ToDoActivity.CreateRandomItems(this.Container, pkCount: 1, perPKItemCount: 10, randomPartitionKey: false);

            string findPkValue = findItems.First().status;
            QueryDefinition sql = new QueryDefinition("SELECT * FROM toDoActivity t where t.status = @pkValue").WithParameter("@pkValue", findPkValue);


            double totalRequstCharge = 0;
            FeedIterator setIterator = this.Container.GetItemQueryStreamIterator(
                sql,
                requestOptions: new QueryRequestOptions()
                {
                    MaxConcurrency = 1,
                    PartitionKey = new Cosmos.PartitionKey(findPkValue),
                });

            List<ToDoActivity> foundItems = new List<ToDoActivity>();
            while (setIterator.HasMoreResults)
            {
                ResponseMessage iter = await setIterator.ReadNextAsync();
                Assert.IsTrue(iter.IsSuccessStatusCode);
                Assert.IsNull(iter.ErrorMessage);
                totalRequstCharge += iter.Headers.RequestCharge;
                Collection<ToDoActivity> response = TestCommon.Serializer.FromStream<CosmosFeedResponseUtil<ToDoActivity>>(iter.Content).Data;
                foundItems.AddRange(response);
            }

            Assert.AreEqual(findItems.Count, foundItems.Count);
            Assert.IsFalse(foundItems.Any(x => !string.Equals(x.status, findPkValue)), "All the found items should have the same PK value");
            Assert.IsTrue(totalRequstCharge > 0);
        }

        [TestMethod]
        public async Task EpkPointReadTest()
        {
            string pk = Guid.NewGuid().ToString();
            string epk = new PartitionKey(pk)
                            .InternalKey
                            .GetEffectivePartitionKeyString(this.containerSettings.PartitionKey);

            ItemRequestOptions itemRequestOptions = new ItemRequestOptions
            {
                IsEffectivePartitionKeyRouting = true,
                Properties = new Dictionary<string, object>()
            };
            itemRequestOptions.Properties.Add(WFConstants.BackendHeaders.EffectivePartitionKeyString, epk);

            ResponseMessage response = await this.Container.ReadItemStreamAsync(
                Guid.NewGuid().ToString(),
                Cosmos.PartitionKey.Null,
                itemRequestOptions);

            // Ideally it should be NotFound
            // BadReqeust bcoz collection is regular and not binary 
            Assert.AreEqual(HttpStatusCode.BadRequest, response.StatusCode);

            await this.Container.CreateItemAsync<dynamic>(new { id = Guid.NewGuid().ToString(), status = "test" });
            epk = new PartitionKey("test")
                           .InternalKey
                           .GetEffectivePartitionKeyString(this.containerSettings.PartitionKey);

            QueryRequestOptions queryRequestOptions = new QueryRequestOptions
            {
                IsEffectivePartitionKeyRouting = true,
                Properties = new Dictionary<string, object>()
            };
            queryRequestOptions.Properties.Add(WFConstants.BackendHeaders.EffectivePartitionKeyString, epk);

            FeedIterator<dynamic> resultSet = this.Container.GetItemQueryIterator<dynamic>(
                    queryText: "SELECT * FROM root",
                    requestOptions: queryRequestOptions);
            FeedResponse<dynamic> feedresponse = await resultSet.ReadNextAsync();
            Assert.IsNotNull(feedresponse.Resource);
            Assert.AreEqual(1, feedresponse.Count());

        }

        /// <summary>
        /// Validate that if the EPK is set in the options that only a single range is selected.
        /// </summary>
        [TestMethod]
        public async Task ItemEpkQuerySingleKeyRangeValidation()
        {
            IList<ToDoActivity> deleteList = new List<ToDoActivity>();
            ContainerCore container = null;
            try
            {
                // Create a container large enough to have at least 2 partitions
                ContainerResponse containerResponse = await this.database.CreateContainerAsync(
                    id: Guid.NewGuid().ToString(),
                    partitionKeyPath: "/pk",
                    throughput: 15000);
                container = (ContainerCore)containerResponse;

                // Get all the partition key ranges to verify there is more than one partition
                IRoutingMapProvider routingMapProvider = await this.cosmosClient.DocumentClient.GetPartitionKeyRangeCacheAsync();
                IReadOnlyList<PartitionKeyRange> ranges = await routingMapProvider.TryGetOverlappingRangesAsync(
                    containerResponse.Resource.ResourceId,
                    new Documents.Routing.Range<string>("00", "FF", isMaxInclusive: true, isMinInclusive: true));

                // If this fails the RUs of the container needs to be increased to ensure at least 2 partitions.
                Assert.IsTrue(ranges.Count > 1, " RUs of the container needs to be increased to ensure at least 2 partitions.");

                ContainerQueryProperties containerQueryProperties = new ContainerQueryProperties(
                    containerResponse.Resource.ResourceId,
                    null,
                    containerResponse.Resource.PartitionKey);

                // There should only be one range since the EPK option is set.
                List<PartitionKeyRange> partitionKeyRanges = await CosmosQueryExecutionContextFactory.GetTargetPartitionKeyRangesAsync(
                    queryClient: new CosmosQueryClientCore(container.ClientContext, container),
                    resourceLink: container.LinkUri.OriginalString,
                    partitionedQueryExecutionInfo: null,
                    containerQueryProperties: containerQueryProperties,
                    properties: new Dictionary<string, object>()
                    {
                        {"x-ms-effective-partition-key-string", "AA" }
                    });

                Assert.IsTrue(partitionKeyRanges.Count == 1, "Only 1 partition key range should be selected since the EPK option is set.");
            }
            finally
            {
                if (container != null)
                {
                    await container.DeleteContainerAsync();
                }
            }
        }

        /// <summary>
        /// Validate multiple partition query
        /// </summary>
        [TestMethod]
        public async Task ItemQueryStreamSerializationSetting()
        {
            IList<ToDoActivity> deleteList = await ToDoActivity.CreateRandomItems(this.Container, 101, randomPartitionKey: true);

            QueryDefinition sql = new QueryDefinition("SELECT * FROM toDoActivity t ORDER BY t.taskNum");

            CosmosSerializationFormatOptions options = new CosmosSerializationFormatOptions(
                ContentSerializationFormat.CosmosBinary.ToString(),
                (content) => JsonNavigator.Create(content),
                () => JsonWriter.Create(JsonSerializationFormat.Binary));

            QueryRequestOptions requestOptions = new QueryRequestOptions()
            {
                CosmosSerializationFormatOptions = options,
                MaxConcurrency = 5,
                MaxItemCount = 5,
            };

            List<ToDoActivity> resultList = new List<ToDoActivity>();
            double totalRequstCharge = 0;
            FeedIterator feedIterator = this.Container.GetItemQueryStreamIterator(
                sql,
                requestOptions: requestOptions);

            while (feedIterator.HasMoreResults)
            {
                ResponseMessage response = await feedIterator.ReadNextAsync();
                Assert.IsTrue(response.IsSuccessStatusCode);
                Assert.IsNull(response.ErrorMessage);
                totalRequstCharge += response.Headers.RequestCharge;

                //Copy the stream and check that the first byte is the correct value
                MemoryStream memoryStream = new MemoryStream();
                response.Content.CopyTo(memoryStream);
                byte[] content = memoryStream.ToArray();
                response.Content.Position = 0;

                // Examine the first buffer byte to determine the serialization format
                byte firstByte = content[0];
                Assert.AreEqual(128, firstByte);
                Assert.AreEqual(JsonSerializationFormat.Binary, (JsonSerializationFormat)firstByte);

                IJsonReader reader = JsonReader.Create(content);
                IJsonWriter textWriter = JsonWriter.Create(JsonSerializationFormat.Text);
                textWriter.WriteAll(reader);
                string json = Encoding.UTF8.GetString(textWriter.GetResult().ToArray());
                Assert.IsNotNull(json);
                ToDoActivity[] responseActivities = JsonConvert.DeserializeObject<CosmosFeedResponseUtil<ToDoActivity>>(json).Data.ToArray();
                Assert.IsTrue(responseActivities.Length <= 5);
                resultList.AddRange(responseActivities);
            }

            Assert.AreEqual(deleteList.Count, resultList.Count);
            Assert.IsTrue(totalRequstCharge > 0);

            List<ToDoActivity> verifiedOrderBy = deleteList.OrderBy(x => x.taskNum).ToList();
            for (int i = 0; i < verifiedOrderBy.Count(); i++)
            {
                Assert.AreEqual(verifiedOrderBy[i].taskNum, resultList[i].taskNum);
                Assert.AreEqual(verifiedOrderBy[i].id, resultList[i].id);
            }
        }

        /// <summary>
        /// Validate that the max item count works correctly.
        /// </summary>
        /// <returns></returns>
        [TestMethod]
        public async Task ValidateMaxItemCountOnItemQuery()
        {
            IList<ToDoActivity> deleteList = await ToDoActivity.CreateRandomItems(container: this.Container, pkCount: 1, perPKItemCount: 6, randomPartitionKey: false);

            ToDoActivity toDoActivity = deleteList.First();
            QueryDefinition sql = new QueryDefinition(
                "select * from toDoActivity t where t.status = @status")
                .WithParameter("@status", toDoActivity.status);

            // Test max size at 1
            FeedIterator<ToDoActivity> feedIterator = this.Container.GetItemQueryIterator<ToDoActivity>(
                sql,
                requestOptions: new QueryRequestOptions()
                {
                    MaxItemCount = 1,
                    PartitionKey = new Cosmos.PartitionKey(toDoActivity.status),
                });

            while (feedIterator.HasMoreResults)
            {
                FeedResponse<ToDoActivity> iter = await feedIterator.ReadNextAsync();
                Assert.AreEqual(1, iter.Count());
            }

            // Test max size at 2
            FeedIterator<ToDoActivity> setIteratorMax2 = this.Container.GetItemQueryIterator<ToDoActivity>(
                sql,
                requestOptions: new QueryRequestOptions()
                {
                    MaxItemCount = 2,
                    PartitionKey = new Cosmos.PartitionKey(toDoActivity.status),
                });

            while (setIteratorMax2.HasMoreResults)
            {
                FeedResponse<ToDoActivity> iter = await setIteratorMax2.ReadNextAsync();
                Assert.AreEqual(2, iter.Count());
            }
        }

        /// <summary>
        /// Validate that the max item count works correctly.
        /// </summary>
        /// <returns></returns>
        [TestMethod]
        public async Task NegativeQueryTest()
        {
            IList<ToDoActivity> items = await ToDoActivity.CreateRandomItems(container: this.Container, pkCount: 10, perPKItemCount: 20, randomPartitionKey: true);

            try
            {
                FeedIterator<dynamic> resultSet = this.Container.GetItemQueryIterator<dynamic>(
                    queryText: "SELECT r.id FROM root r WHERE r._ts > 0",
                    requestOptions: new QueryRequestOptions() { ResponseContinuationTokenLimitInKb = 0, MaxItemCount = 10, MaxConcurrency = 1 });

                await resultSet.ReadNextAsync();
                Assert.Fail("Expected query to fail");
            }
            catch (CosmosException exception) when (exception.StatusCode == HttpStatusCode.BadRequest)
            {
                Assert.IsTrue(exception.Message.Contains("continuation token limit specified is not large enough"), exception.Message);
            }

            try
            {
                FeedIterator<dynamic> resultSet = this.Container.GetItemQueryIterator<dynamic>(
                    queryText: "SELECT r.id FROM root r WHERE r._ts >!= 0",
                    requestOptions: new QueryRequestOptions() { MaxConcurrency = 1 });

                await resultSet.ReadNextAsync();
                Assert.Fail("Expected query to fail");
            }
            catch (CosmosException exception) when (exception.StatusCode == HttpStatusCode.BadRequest)
            {
                Assert.IsTrue(exception.Message.Contains("Syntax error, incorrect syntax near"), exception.Message);
            }
        }

        [TestMethod]
        public async Task ItemRequestOptionAccessConditionTest()
        {
            // Create an item
            ToDoActivity testItem = (await ToDoActivity.CreateRandomItems(this.Container, 1, randomPartitionKey: true)).First();

            ItemRequestOptions itemRequestOptions = new ItemRequestOptions()
            {
                IfMatchEtag = Guid.NewGuid().ToString(),
            };

            try
            {
                ItemResponse<ToDoActivity> response = await this.Container.ReplaceItemAsync<ToDoActivity>(
                    id: testItem.id,
                    item: testItem,
                    requestOptions: itemRequestOptions);
                Assert.Fail("Access condition should have failed");
            }
            catch (CosmosException e)
            {
                Assert.IsNotNull(e);
                Assert.AreEqual(HttpStatusCode.PreconditionFailed, e.StatusCode, e.Message);
                Assert.IsNotNull(e.ActivityId);
                Assert.IsTrue(e.RequestCharge > 0);
            }
            finally
            {
                ItemResponse<ToDoActivity> deleteResponse = await this.Container.DeleteItemAsync<ToDoActivity>(partitionKey: new Cosmos.PartitionKey(testItem.status), id: testItem.id);
                Assert.IsNotNull(deleteResponse);
            }
        }

        [TestMethod]
        public async Task ItemReplaceAsyncTest()
        {
            // Create an item
            ToDoActivity testItem = (await ToDoActivity.CreateRandomItems(this.Container, 1, randomPartitionKey: true)).First();

            string originalId = testItem.id;
            testItem.id = Guid.NewGuid().ToString();

            ItemResponse<ToDoActivity> response = await this.Container.ReplaceItemAsync<ToDoActivity>(
                id: originalId,
                item: testItem);

            Assert.AreEqual(testItem.id, response.Resource.id);
            Assert.AreNotEqual(originalId, response.Resource.id);

            string originalStatus = testItem.status;
            testItem.status = Guid.NewGuid().ToString();

            try
            {
                response = await this.Container.ReplaceItemAsync<ToDoActivity>(
                id: testItem.id,
                partitionKey: new Cosmos.PartitionKey(originalStatus),
                item: testItem);
                Assert.Fail("Replace changing partition key is not supported.");
            }catch(CosmosException ce)
            {
                Assert.AreEqual((HttpStatusCode)400, ce.StatusCode);
            }
        }

        // Read write non partition Container item.
        [TestMethod]
        public async Task ReadNonPartitionItemAsync()
        {
            ContainerCore fixedContainer = null;
            try
            {
                fixedContainer = await NonPartitionedContainerHelper.CreateNonPartitionedContainer(
                    this.database,
                    "ReadNonPartition" + Guid.NewGuid());

                await NonPartitionedContainerHelper.CreateItemInNonPartitionedContainer(fixedContainer, nonPartitionItemId);
                await NonPartitionedContainerHelper.CreateUndefinedPartitionItem((ContainerCore)this.Container, undefinedPartitionItemId);

                ContainerResponse containerResponse = await fixedContainer.ReadContainerAsync();
                Assert.IsTrue(containerResponse.Resource.PartitionKey.Paths.Count > 0);
                Assert.AreEqual(PartitionKey.SystemKeyPath, containerResponse.Resource.PartitionKey.Paths[0]);

                //Reading item from fixed container with CosmosContainerSettings.NonePartitionKeyValue.
                ItemResponse<ToDoActivity> response = await fixedContainer.ReadItemAsync<ToDoActivity>(
                    partitionKey: Cosmos.PartitionKey.None,
                    id: nonPartitionItemId);

                Assert.IsNotNull(response.Resource);
                Assert.AreEqual(HttpStatusCode.OK, response.StatusCode);
                Assert.AreEqual(nonPartitionItemId, response.Resource.id);

                //Adding item to fixed container with CosmosContainerSettings.NonePartitionKeyValue.
                ToDoActivity itemWithoutPK = ToDoActivity.CreateRandomToDoActivity();
                ItemResponse<ToDoActivity> createResponseWithoutPk = await fixedContainer.CreateItemAsync<ToDoActivity>(
                 item: itemWithoutPK,
                 partitionKey: Cosmos.PartitionKey.None);

                Assert.IsNotNull(createResponseWithoutPk.Resource);
                Assert.AreEqual(HttpStatusCode.Created, createResponseWithoutPk.StatusCode);
                Assert.AreEqual(itemWithoutPK.id, createResponseWithoutPk.Resource.id);

                //Updating item on fixed container with CosmosContainerSettings.NonePartitionKeyValue.
                itemWithoutPK.status = "updatedStatus";
                ItemResponse<ToDoActivity> updateResponseWithoutPk = await fixedContainer.ReplaceItemAsync<ToDoActivity>(
                 id: itemWithoutPK.id,
                 item: itemWithoutPK,
                 partitionKey: Cosmos.PartitionKey.None);

                Assert.IsNotNull(updateResponseWithoutPk.Resource);
                Assert.AreEqual(HttpStatusCode.OK, updateResponseWithoutPk.StatusCode);
                Assert.AreEqual(itemWithoutPK.id, updateResponseWithoutPk.Resource.id);

                //Adding item to fixed container with non-none PK.
                ToDoActivityAfterMigration itemWithPK = this.CreateRandomToDoActivityAfterMigration("TestPk");
                ItemResponse<ToDoActivityAfterMigration> createResponseWithPk = await fixedContainer.CreateItemAsync<ToDoActivityAfterMigration>(
                 item: itemWithPK);

                Assert.IsNotNull(createResponseWithPk.Resource);
                Assert.AreEqual(HttpStatusCode.Created, createResponseWithPk.StatusCode);
                Assert.AreEqual(itemWithPK.id, createResponseWithPk.Resource.id);

                //Quering items on fixed container with cross partition enabled.
                QueryDefinition sql = new QueryDefinition("select * from r");
                FeedIterator<dynamic> feedIterator = fixedContainer.GetItemQueryIterator<dynamic>(
                    sql,
                    requestOptions: new QueryRequestOptions() { MaxConcurrency = 1, MaxItemCount = 10 });
                while (feedIterator.HasMoreResults)
                {
                    FeedResponse<dynamic> queryResponse = await feedIterator.ReadNextAsync();
                    Assert.AreEqual(3, queryResponse.Count());
                }

                //Reading all items on fixed container.
                feedIterator = fixedContainer.GetItemQueryIterator<dynamic>(requestOptions: new QueryRequestOptions() { MaxItemCount = 10 });
                while (feedIterator.HasMoreResults)
                {
                    FeedResponse<dynamic> queryResponse = await feedIterator.ReadNextAsync();
                    Assert.AreEqual(3, queryResponse.Count());
                }

                //Quering items on fixed container with CosmosContainerSettings.NonePartitionKeyValue.
                feedIterator = fixedContainer.GetItemQueryIterator<dynamic>(
                    new QueryDefinition("select * from r"),
                    requestOptions: new QueryRequestOptions() { MaxItemCount = 10, PartitionKey = Cosmos.PartitionKey.None, });
                while (feedIterator.HasMoreResults)
                {
                    FeedResponse<dynamic> queryResponse = await feedIterator.ReadNextAsync();
                    Assert.AreEqual(2, queryResponse.Count());
                }

                //Quering items on fixed container with non-none PK.
                feedIterator = fixedContainer.GetItemQueryIterator<dynamic>(
                    sql,
                    requestOptions: new QueryRequestOptions() { MaxItemCount = 10, PartitionKey = new Cosmos.PartitionKey(itemWithPK.status) });
                while (feedIterator.HasMoreResults)
                {
                    FeedResponse<dynamic> queryResponse = await feedIterator.ReadNextAsync();
                    Assert.AreEqual(1, queryResponse.Count());
                }

                //Deleting item from fixed container with CosmosContainerSettings.NonePartitionKeyValue.
                ItemResponse<ToDoActivity> deleteResponseWithoutPk = await fixedContainer.DeleteItemAsync<ToDoActivity>(
                 partitionKey: Cosmos.PartitionKey.None,
                 id: itemWithoutPK.id);

                Assert.IsNull(deleteResponseWithoutPk.Resource);
                Assert.AreEqual(HttpStatusCode.NoContent, deleteResponseWithoutPk.StatusCode);

                //Deleting item from fixed container with non-none PK.
                ItemResponse<ToDoActivityAfterMigration> deleteResponseWithPk = await fixedContainer.DeleteItemAsync<ToDoActivityAfterMigration>(
                 partitionKey: new Cosmos.PartitionKey(itemWithPK.status),
                 id: itemWithPK.id);

                Assert.IsNull(deleteResponseWithPk.Resource);
                Assert.AreEqual(HttpStatusCode.NoContent, deleteResponseWithPk.StatusCode);

                //Reading item from partitioned container with CosmosContainerSettings.NonePartitionKeyValue.
                ItemResponse<ToDoActivity> undefinedItemResponse = await this.Container.ReadItemAsync<ToDoActivity>(
                    partitionKey: Cosmos.PartitionKey.None,
                    id: undefinedPartitionItemId);

                Assert.IsNotNull(undefinedItemResponse.Resource);
                Assert.AreEqual(HttpStatusCode.OK, undefinedItemResponse.StatusCode);
                Assert.AreEqual(undefinedPartitionItemId, undefinedItemResponse.Resource.id);
            }
            finally
            {
                if (fixedContainer != null)
                {
                    await fixedContainer.DeleteContainerAsync();
                }
            }
        }

        // Move the data from None Partition to other logical partitions
        [TestMethod]
        public async Task MigrateDataInNonPartitionContainer()
        {
            ContainerCore fixedContainer = null;
            try
            {
                fixedContainer = await NonPartitionedContainerHelper.CreateNonPartitionedContainer(
                    this.database,
                    "ItemTestMigrateData" + Guid.NewGuid().ToString());

                const int ItemsToCreate = 4;
                // Insert a few items with no Partition Key
                for (int i = 0; i < ItemsToCreate; i++)
                {
                    await NonPartitionedContainerHelper.CreateItemInNonPartitionedContainer(fixedContainer, Guid.NewGuid().ToString());
                }

                // Read the container metadata
                ContainerResponse containerResponse = await fixedContainer.ReadContainerAsync();

                // Query items on the container that have no partition key value
                int resultsFetched = 0;
                QueryDefinition sql = new QueryDefinition("select * from r ");
                FeedIterator<ToDoActivity> setIterator = fixedContainer.GetItemQueryIterator<ToDoActivity>(
                    sql,
                    requestOptions: new QueryRequestOptions() { MaxItemCount = 2, PartitionKey = Cosmos.PartitionKey.None, });

                while (setIterator.HasMoreResults)
                {
                    FeedResponse<ToDoActivity> queryResponse = await setIterator.ReadNextAsync();
                    resultsFetched += queryResponse.Count();

                    // For the items returned with NonePartitionKeyValue
                    IEnumerator<ToDoActivity> iter = queryResponse.GetEnumerator();
                    while (iter.MoveNext())
                    {
                        ToDoActivity activity = iter.Current;

                        // Re-Insert into container with a partition key
                        ToDoActivityAfterMigration itemWithPK = new ToDoActivityAfterMigration
                        { id = activity.id, cost = activity.cost, description = activity.description, status = "TestPK", taskNum = activity.taskNum };
                        ItemResponse<ToDoActivityAfterMigration> createResponseWithPk = await fixedContainer.CreateItemAsync<ToDoActivityAfterMigration>(
                         item: itemWithPK);
                        Assert.AreEqual(HttpStatusCode.Created, createResponseWithPk.StatusCode);

                        // Deleting item from fixed container with CosmosContainerSettings.NonePartitionKeyValue.
                        ItemResponse<ToDoActivity> deleteResponseWithoutPk = await fixedContainer.DeleteItemAsync<ToDoActivity>(
                         partitionKey: Cosmos.PartitionKey.None,
                         id: activity.id);
                        Assert.AreEqual(HttpStatusCode.NoContent, deleteResponseWithoutPk.StatusCode);
                    }
                }

                // Validate all items with no partition key value are returned
                Assert.AreEqual(ItemsToCreate, resultsFetched);

                // Re-Query the items on the container with NonePartitionKeyValue
                setIterator = fixedContainer.GetItemQueryIterator<ToDoActivity>(
                    sql,
                    requestOptions: new QueryRequestOptions() { MaxItemCount = ItemsToCreate, PartitionKey = Cosmos.PartitionKey.None, });

                Assert.IsTrue(setIterator.HasMoreResults);
                {
                    FeedResponse<ToDoActivity> queryResponse = await setIterator.ReadNextAsync();
                    Assert.AreEqual(0, queryResponse.Count());
                }

                // Query the items with newly inserted PartitionKey
                setIterator = fixedContainer.GetItemQueryIterator<ToDoActivity>(
                    sql,
                    requestOptions: new QueryRequestOptions() { MaxItemCount = ItemsToCreate + 1, PartitionKey = new Cosmos.PartitionKey("TestPK"), });

                Assert.IsTrue(setIterator.HasMoreResults);
                {
                    FeedResponse<ToDoActivity> queryResponse = await setIterator.ReadNextAsync();
                    Assert.AreEqual(ItemsToCreate, queryResponse.Count());
                }
            }
            finally
            {
                if (fixedContainer != null)
                {
                    await fixedContainer.DeleteContainerAsync();
                }
            }
        }


        [TestMethod]
        [DataRow(false)]
        [DataRow(true)]
        [TestCategory("Quarantine") /* Gated runs emulator as rate limiting disabled */]
        public async Task VerifyToManyRequestTest(bool isQuery)
        {
            CosmosClient client = TestCommon.CreateCosmosClient();
            Cosmos.Database db = await client.CreateDatabaseIfNotExistsAsync("LoadTest");
            Container container = await db.CreateContainerIfNotExistsAsync("LoadContainer", "/status");

            try
            {
                Task[] createItems = new Task[300];
                for (int i = 0; i < createItems.Length; i++)
                {
                    ToDoActivity temp = ToDoActivity.CreateRandomToDoActivity();
                    createItems[i] = container.CreateItemStreamAsync(
                        partitionKey: new Cosmos.PartitionKey(temp.status),
                        streamPayload: TestCommon.Serializer.ToStream<ToDoActivity>(temp));
                }

                Task.WaitAll(createItems);

                List<Task> createQuery = new List<Task>(500);
                List<ResponseMessage> failedToManyRequests = new List<ResponseMessage>();
                for (int i = 0; i < 500 && failedToManyRequests.Count == 0; i++)
                {
                    createQuery.Add(VerifyQueryToManyExceptionAsync(
                        container,
                        isQuery,
                        failedToManyRequests));
                }

                Task[] tasks = createQuery.ToArray();
                Task.WaitAll(tasks);

                Assert.IsTrue(failedToManyRequests.Count > 0, "Rate limiting appears to be disabled");
                ResponseMessage failedResponseMessage = failedToManyRequests.First();
                Assert.AreEqual(failedResponseMessage.StatusCode, (HttpStatusCode)429);
                Assert.IsNull(failedResponseMessage.ErrorMessage);
            }
            finally
            {
                await db.DeleteAsync();
            }
        }

        [TestMethod]
        public async Task VerifySessionTokenPassThrough()
        {
            ToDoActivity temp = ToDoActivity.CreateRandomToDoActivity("TBD");

            ItemResponse<ToDoActivity> responseAstype = await this.Container.CreateItemAsync<ToDoActivity>(partitionKey: new Cosmos.PartitionKey(temp.status), item: temp);

            string sessionToken = responseAstype.Headers.Session;
            Assert.IsNotNull(sessionToken);

            ResponseMessage readResponse = await this.Container.ReadItemStreamAsync(temp.id, new Cosmos.PartitionKey(temp.status), new ItemRequestOptions() { SessionToken = sessionToken });

            Assert.AreEqual(HttpStatusCode.OK, readResponse.StatusCode);
            Assert.IsNotNull(readResponse.Headers.Session);
            Assert.AreEqual(sessionToken, readResponse.Headers.Session);
        }

        [TestMethod]
        public async Task VerifySessionNotFoundStatistics()
        {
            CosmosClient cosmosClient = TestCommon.CreateCosmosClient(new CosmosClientOptions() { ConsistencyLevel = Cosmos.ConsistencyLevel.Session });
            DatabaseResponse database = await cosmosClient.CreateDatabaseIfNotExistsAsync("NoSession");
            Container container = await database.Database.CreateContainerIfNotExistsAsync("NoSession", "/status");

            try
            {
                ToDoActivity temp = ToDoActivity.CreateRandomToDoActivity("TBD");

                ItemResponse<ToDoActivity> responseAstype = await container.CreateItemAsync<ToDoActivity>(partitionKey: new Cosmos.PartitionKey(temp.status), item: temp);

                string invalidSessionToken = this.GetDifferentLSNToken(responseAstype.Headers.Session, 2000);

                try
                {
                    ItemResponse<ToDoActivity> readResponse = await container.ReadItemAsync<ToDoActivity>(temp.id, new Cosmos.PartitionKey(temp.status), new ItemRequestOptions() { SessionToken = invalidSessionToken });
                    Assert.Fail("Should had thrown ReadSessionNotAvailable");
                }
                catch (CosmosException cosmosException)
                {
                    Assert.IsTrue(cosmosException.Message.Contains("StorePhysicalAddress"), cosmosException.Message);
                }
            }
            finally
            {
                await database.Database.DeleteAsync();
            }
        }

        private string GetDifferentLSNToken(string token, long lsnDifferent)
        {
            string[] tokenParts = token.Split(':');
            ISessionToken sessionToken = SessionTokenHelper.Parse(tokenParts[1]);
            ISessionToken differentSessionToken = TestCommon.CreateSessionToken(sessionToken, sessionToken.LSN + lsnDifferent);
            return string.Format(CultureInfo.InvariantCulture, "{0}:{1}", tokenParts[0], differentSessionToken.ConvertToString());
        }

        /// <summary>
        /// Stateless container re-create test. 
        /// Create two client instances and do meta data operations through a single client
        /// but do all validation using both clients.
        /// </summary>
        [DataRow(true, true)]
        [DataRow(true, false)]
        [DataRow(false, true)]
        [DataRow(false, false)]
        [DataTestMethod]
        public async Task ContainterReCreateStatelessTest(bool operationBetweenRecreate, bool isQuery)
        {
            Func<Container, HttpStatusCode, Task> operation = null;
            if (isQuery)
            {
                operation = ExecuteQueryAsync;
            }
            else
            {
                operation = ExecuteReadFeedAsync;
            }

            CosmosClient cc1 = TestCommon.CreateCosmosClient();
            CosmosClient cc2 = TestCommon.CreateCosmosClient();
            Cosmos.Database db1 = null;
            try
            {
                string dbName = Guid.NewGuid().ToString();
                string containerName = Guid.NewGuid().ToString();

                db1 = await cc1.CreateDatabaseAsync(dbName);
                ContainerCore container1 = (ContainerCore)await db1.CreateContainerAsync(containerName, "/id");

                await operation(container1, HttpStatusCode.OK);

                // Read through client2 -> return 404
                Container container2 = cc2.GetDatabase(dbName).GetContainer(containerName);
                await operation(container2, HttpStatusCode.OK);

                // Delete container 
                await container1.DeleteContainerAsync();

                if (operationBetweenRecreate)
                {
                    // Read on deleted container through client1
                    await operation(container1, HttpStatusCode.NotFound);

                    // Read on deleted container through client2
                    await operation(container2, HttpStatusCode.NotFound);
                }

                // Re-create again 
                container1 = (ContainerCore)await db1.CreateContainerAsync(containerName, "/id");

                // Read through client1
                await operation(container1, HttpStatusCode.OK);

                // Read through client2
                await operation(container2, HttpStatusCode.OK);
            }
            finally
            {
                await db1.DeleteAsync();
                cc1.Dispose();
                cc2.Dispose();
            }
        }

        [TestMethod]
        public async Task NoAutoGenerateIdTest()
        {
            try
            {
                ToDoActivity t = new ToDoActivity();
                t.status = "AutoID";
                ItemResponse<ToDoActivity> responseAstype = await this.Container.CreateItemAsync<ToDoActivity>(
                    partitionKey: new Cosmos.PartitionKey(t.status), item: t);

                Assert.Fail("Unexpected ID auto-generation");
            }
            catch (CosmosException ex) when (ex.StatusCode == HttpStatusCode.BadRequest)
            {
            }
        }

        [TestMethod]
        public async Task AutoGenerateIdPatternTest()
        {
            ToDoActivity itemWithoutId = new ToDoActivity();
            itemWithoutId.status = "AutoID";

            ToDoActivity createdItem = await this.AutoGenerateIdPatternTest<ToDoActivity>(
                new Cosmos.PartitionKey(itemWithoutId.status), itemWithoutId);

            Assert.IsNotNull(createdItem.id);
            Assert.AreEqual(itemWithoutId.status, createdItem.status);
        }

        private async Task<T> AutoGenerateIdPatternTest<T>(Cosmos.PartitionKey pk, T itemWithoutId)
        {
            string autoId = Guid.NewGuid().ToString();

            JObject tmpJObject = JObject.FromObject(itemWithoutId);
            tmpJObject["id"] = autoId;

            ItemResponse<JObject> response = await this.Container.CreateItemAsync<JObject>(
                partitionKey: pk, item: tmpJObject);

            return response.Resource.ToObject<T>();
        }

        private static async Task VerifyQueryToManyExceptionAsync(
            Container container,
            bool isQuery,
            List<ResponseMessage> failedToManyMessages)
        {
            string queryText = null;
            if (isQuery)
            {
                queryText = "select * from r";
            }

            FeedIterator iterator = container.GetItemQueryStreamIterator(queryText);
            while (iterator.HasMoreResults && failedToManyMessages.Count == 0)
            {
                ResponseMessage response = await iterator.ReadNextAsync();
                if (response.StatusCode == (HttpStatusCode)429)
                {
                    failedToManyMessages.Add(response);
                    return;
                }
            }
        }

        private static async Task ExecuteQueryAsync(Container container, HttpStatusCode expected)
        {
            FeedIterator iterator = container.GetItemQueryStreamIterator("select * from r");
            while (iterator.HasMoreResults)
            {
                ResponseMessage response = await iterator.ReadNextAsync();
                Assert.AreEqual(expected, response.StatusCode, $"ExecuteQueryAsync substatuscode: {response.Headers.SubStatusCode} ");
            }
        }

        private static async Task ExecuteReadFeedAsync(Container container, HttpStatusCode expected)
        {
            FeedIterator iterator = container.GetItemQueryStreamIterator();
            while (iterator.HasMoreResults)
            {
                ResponseMessage response = await iterator.ReadNextAsync();
                Assert.AreEqual(expected, response.StatusCode, $"ExecuteReadFeedAsync substatuscode: {response.Headers.SubStatusCode} ");
            }
        }

        public class ToDoActivityAfterMigration
        {
            public string id { get; set; }
            public int taskNum { get; set; }
            public double cost { get; set; }
            public string description { get; set; }
            [JsonProperty(PropertyName = "_partitionKey")]
            public string status { get; set; }
        }

        private ToDoActivityAfterMigration CreateRandomToDoActivityAfterMigration(string pk = null, string id = null)
        {
            if (string.IsNullOrEmpty(pk))
            {
                pk = "TBD" + Guid.NewGuid().ToString();
            }
            if (id == null)
            {
                id = Guid.NewGuid().ToString();
            }
            return new ToDoActivityAfterMigration()
            {
                id = id,
                description = "CreateRandomToDoActivity",
                status = pk,
                taskNum = 42,
                cost = double.MaxValue
            };
        }

        private static async Task TestNonePKForNonExistingContainer(Container container)
        {
            // Stream implementation should not throw
            ResponseMessage response = await container.ReadItemStreamAsync("id1", Cosmos.PartitionKey.None);
            Assert.AreEqual(HttpStatusCode.NotFound, response.StatusCode);
            Assert.IsNotNull(response.Headers.ActivityId);
            Assert.IsNotNull(response.ErrorMessage);

            // For typed, it will throw 
            try
            {
                ItemResponse<string> typedResponse = await container.ReadItemAsync<string>("id1", Cosmos.PartitionKey.None);
                Assert.Fail("Should throw exception.");
            }
            catch (CosmosException ex)
            {
                Assert.AreEqual(HttpStatusCode.NotFound, ex.StatusCode);
            }
        }
    }
}<|MERGE_RESOLUTION|>--- conflicted
+++ resolved
@@ -72,11 +72,7 @@
         public async Task NegativeCreateDropItemTest()
         {
             ToDoActivity testItem = ToDoActivity.CreateRandomToDoActivity();
-<<<<<<< HEAD
-            ResponseMessage response = await this.Container.CreateItemStreamAsync(TestCommon.Serializer.ToStream(testItem), new Cosmos.PartitionKey("BadKey"));
-=======
             ResponseMessage response = await this.Container.CreateItemStreamAsync(streamPayload: TestCommon.Serializer.ToStream(testItem), partitionKey: new Cosmos.PartitionKey("BadKey"));
->>>>>>> 45039493
             Assert.IsNotNull(response);
             Assert.IsNull(response.Content);
             Assert.AreEqual(HttpStatusCode.BadRequest, response.StatusCode);
