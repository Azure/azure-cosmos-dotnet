﻿//------------------------------------------------------------
// Copyright (c) Microsoft Corporation.  All rights reserved.
//------------------------------------------------------------

namespace Microsoft.Azure.Cosmos.SDK.EmulatorTests.ChangeFeed
{
    using System;
    using System.Collections.Generic;
    using System.Linq;
    using System.Threading;
    using System.Threading.Tasks;
    using Microsoft.Azure.Cosmos.Scripts;
    using Microsoft.VisualStudio.TestTools.UnitTesting;
    using Newtonsoft.Json;

    [TestClass]
    [TestCategory("ChangeFeed")]
    public class DynamicTests : BaseChangeFeedClientHelper
    {

        [TestInitialize]
        public async Task TestInitialize()
        {
            await base.ChangeFeedTestInit();

            string PartitionKey = "/pk";
            ContainerResponse response = await this.database.CreateContainerAsync(
                new CosmosContainerSettings(id: Guid.NewGuid().ToString(), partitionKeyPath: PartitionKey),
                requestUnits: 10000,
                cancellationToken: this.cancellationToken);
            this.Container = response;
        }

        [TestCleanup]
        public async Task Cleanup()
        {
            await base.TestCleanup();
        }

        [TestMethod]
        public async Task TestWithRunningProcessor()
        {
            int partitionKey = 0;
            ManualResetEvent allDocsProcessed = new ManualResetEvent(false);

            int processedDocCount = 0;
            string accumulator = string.Empty;
            ChangeFeedProcessor processor = this.Container
                .CreateChangeFeedProcessorBuilder("test", (IReadOnlyCollection<dynamic> docs, CancellationToken token) =>
                {
                    processedDocCount += docs.Count();
                    foreach (var doc in docs) accumulator += doc.id.ToString() + ".";
                    if (processedDocCount == 10) allDocsProcessed.Set();

                    return Task.CompletedTask;
                })
                .WithInstanceName("random")
                .WithCosmosLeaseContainer(this.LeaseContainer).Build();

            // Start the processor, insert 1 document to generate a checkpoint
            await processor.StartAsync();
            await Task.Delay(BaseChangeFeedClientHelper.ChangeFeedSetupTime);
            foreach (int id in Enumerable.Range(0, 10))
            {
                await this.Container.CreateItemAsync<dynamic>(new { id = id.ToString(), pk = partitionKey });
            }

            var isStartOk = allDocsProcessed.WaitOne(10 * BaseChangeFeedClientHelper.ChangeFeedSetupTime);
            await processor.StopAsync();
            Assert.IsTrue(isStartOk, "Timed out waiting for docs to process");
            Assert.AreEqual("0.1.2.3.4.5.6.7.8.9.", accumulator);
        }

        [TestMethod]
<<<<<<< HEAD
        public async Task TestWithRunningProcessor_NoBuilder()
        {
            int partitionKey = 0;
            ManualResetEvent allDocsProcessed = new ManualResetEvent(false);

            int processedDocCount = 0;
            string accumulator = string.Empty;
            ChangeFeedProcessor processor = this.Container
                .CreateChangeFeedProcessor("test",
                "random",
                this.LeaseContainer,
                (IReadOnlyCollection<dynamic> docs, CancellationToken token) =>
                {
                    processedDocCount += docs.Count();
                    foreach (var doc in docs) accumulator += doc.id.ToString() + ".";
                    if (processedDocCount == 10) allDocsProcessed.Set();

                    return Task.CompletedTask;
                });

            // Start the processor, insert 1 document to generate a checkpoint
            await processor.StartAsync();
            await Task.Delay(BaseChangeFeedClientHelper.ChangeFeedSetupTime);
            foreach (int id in Enumerable.Range(0, 10))
            {
                await this.Container.CreateItemAsync<dynamic>(new { id = id.ToString(), pk = partitionKey });
            }

            var isStartOk = allDocsProcessed.WaitOne(10 * BaseChangeFeedClientHelper.ChangeFeedSetupTime);
            await processor.StopAsync();
            Assert.IsTrue(isStartOk, "Timed out waiting for docs to process");
            Assert.AreEqual("0.1.2.3.4.5.6.7.8.9.", accumulator);
        }

        [TestMethod]
        [Ignore("Emulator is failing due to socket issues")]
=======
>>>>>>> 6b42ecb3
        public async Task TestReducePageSizeScenario()
        {
            int partitionKey = 0;
            // Create some docs to make sure that one separate response is returned for 1st execute of query before retries.
            // These are to make sure continuation token is passed along during retries.
            string sprocId = "createTwoDocs";
            string sprocBody = @"function(startIndex) { for (var i = 0; i < 2; ++i) __.createDocument(
                            __.getSelfLink(),
                            { id: 'doc' + (i + startIndex).toString(), value: 'y'.repeat(1500000), pk:0 },
                            err => { if (err) throw err;}
                        );}";

            CosmosScripts scripts = this.Container.GetScripts();

            StoredProcedureResponse storedProcedureResponse =
                await scripts.CreateStoredProcedureAsync(new CosmosStoredProcedureSettings(sprocId, sprocBody));

            ManualResetEvent allDocsProcessed = new ManualResetEvent(false);

            int processedDocCount = 0;
            string accumulator = string.Empty;
            ChangeFeedProcessor processor = this.Container
                .CreateChangeFeedProcessorBuilder("test", (IReadOnlyCollection<dynamic> docs, CancellationToken token) =>
                {
                    processedDocCount += docs.Count();
                    foreach (var doc in docs) accumulator += doc.id.ToString() + ".";
                    if (processedDocCount == 5) allDocsProcessed.Set();

                    return Task.CompletedTask;
                })
                .WithStartFromBeginning()
                .WithInstanceName("random")
                .WithMaxItems(6)
                .WithCosmosLeaseContainer(this.LeaseContainer).Build();

            // Generate the payload
            await scripts.ExecuteStoredProcedureAsync<int, object>(new PartitionKey(partitionKey), sprocId, 0);
            // Create 3 docs each 1.5MB. All 3 do not fit into MAX_RESPONSE_SIZE (4 MB). 2nd and 3rd are in same transaction.
            var content = string.Format("{{\"id\": \"doc2\", \"value\": \"{0}\", \"pk\": 0}}", new string('x', 1500000));
            await this.Container.CreateItemAsync(JsonConvert.DeserializeObject<dynamic>(content), new PartitionKey(partitionKey));

            await scripts.ExecuteStoredProcedureAsync<int, object>(new PartitionKey(partitionKey), sprocId, 3);

            await processor.StartAsync();
            // Letting processor initialize and pickup changes
            var isStartOk = allDocsProcessed.WaitOne(10 * BaseChangeFeedClientHelper.ChangeFeedSetupTime);
            await processor.StopAsync();
            Assert.IsTrue(isStartOk, "Timed out waiting for docs to process");
            Assert.AreEqual("doc0.doc1.doc2.doc3.doc4.", accumulator);
        }
    }
}<|MERGE_RESOLUTION|>--- conflicted
+++ resolved
@@ -72,7 +72,6 @@
         }
 
         [TestMethod]
-<<<<<<< HEAD
         public async Task TestWithRunningProcessor_NoBuilder()
         {
             int partitionKey = 0;
@@ -108,9 +107,6 @@
         }
 
         [TestMethod]
-        [Ignore("Emulator is failing due to socket issues")]
-=======
->>>>>>> 6b42ecb3
         public async Task TestReducePageSizeScenario()
         {
             int partitionKey = 0;
