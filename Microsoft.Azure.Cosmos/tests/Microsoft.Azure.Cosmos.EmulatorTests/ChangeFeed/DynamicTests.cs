﻿//------------------------------------------------------------
// Copyright (c) Microsoft Corporation.  All rights reserved.
//------------------------------------------------------------

namespace Microsoft.Azure.Cosmos.SDK.EmulatorTests.ChangeFeed
{
    using System;
    using System.Collections.Generic;
    using System.Linq;
    using System.Threading;
    using System.Threading.Tasks;
    using Microsoft.Azure.Cosmos.Scripts;
    using Microsoft.VisualStudio.TestTools.UnitTesting;
    using Newtonsoft.Json;

    [TestClass]
    [TestCategory("ChangeFeed")]
    public class DynamicTests : BaseChangeFeedClientHelper
    {

        [TestInitialize]
        public async Task TestInitialize()
        {
            await base.ChangeFeedTestInit();

            string PartitionKey = "/pk";
            ContainerResponse response = await this.database.Containers.CreateContainerAsync(
                new CosmosContainerSettings(id: Guid.NewGuid().ToString(), partitionKeyPath: PartitionKey),
                throughput: 10000,
                cancellationToken: this.cancellationToken);
            this.Container = response;
        }

        [TestCleanup]
        public async Task Cleanup()
        {
            await base.TestCleanup();
        }

        [TestMethod]
        public async Task TestWithRunningProcessor()
        {
            int partitionKey = 0;
            ManualResetEvent allDocsProcessed = new ManualResetEvent(false);

            int processedDocCount = 0;
            string accumulator = string.Empty;
            ChangeFeedProcessor processor = this.Container.Items
                .CreateChangeFeedProcessorBuilder("test", (IReadOnlyCollection<dynamic> docs, CancellationToken token) =>
                {
                    processedDocCount += docs.Count();
                    foreach (var doc in docs) accumulator += doc.id.ToString() + ".";
                    if (processedDocCount == 10) allDocsProcessed.Set();

                    return Task.CompletedTask;
                })
                .WithInstanceName("random")
                .WithCosmosLeaseContainer(this.LeaseContainer).Build();

            // Start the processor, insert 1 document to generate a checkpoint
            await processor.StartAsync();
            await Task.Delay(BaseChangeFeedClientHelper.ChangeFeedSetupTime);
            foreach (int id in Enumerable.Range(0, 10))
            {
                await this.Container.Items.CreateItemAsync<dynamic>(partitionKey, new { id = id.ToString(), pk = partitionKey });
            }

            var isStartOk = allDocsProcessed.WaitOne(10 * BaseChangeFeedClientHelper.ChangeFeedSetupTime);
            await processor.StopAsync();
            Assert.IsTrue(isStartOk, "Timed out waiting for docs to process");
            Assert.AreEqual("0.1.2.3.4.5.6.7.8.9.", accumulator);
        }

        [TestMethod]
        public async Task TestReducePageSizeScenario()
        {
            int partitionKey = 0;
            // Create some docs to make sure that one separate response is returned for 1st execute of query before retries.
            // These are to make sure continuation token is passed along during retries.
            string sprocId = "createTwoDocs";
            string sprocBody = @"function(startIndex) { for (var i = 0; i < 2; ++i) __.createDocument(
                            __.getSelfLink(),
                            { id: 'doc' + (i + startIndex).toString(), value: 'y'.repeat(1500000), pk:0 },
                            err => { if (err) throw err;}
                        );}";

<<<<<<< HEAD
            CosmosScripts scripts = this.Container.GetScripts();

            CosmosStoredProcedureResponse storedProcedureResponse =
                await scripts.CreateStoredProcedureAsync(sprocId, sprocBody);
=======
            StoredProcedureResponse storedProcedureResponse =
                await this.Container.StoredProcedures.CreateStoredProcedureAsync(sprocId, sprocBody);
>>>>>>> dbf019c7

            ManualResetEvent allDocsProcessed = new ManualResetEvent(false);

            int processedDocCount = 0;
            string accumulator = string.Empty;
            ChangeFeedProcessor processor = this.Container.Items
                .CreateChangeFeedProcessorBuilder("test", (IReadOnlyCollection<dynamic> docs, CancellationToken token) =>
                {
                    processedDocCount += docs.Count();
                    foreach (var doc in docs) accumulator += doc.id.ToString() + ".";
                    if (processedDocCount == 5) allDocsProcessed.Set();

                    return Task.CompletedTask;
                })
                .WithStartFromBeginning()
                .WithInstanceName("random")
                .WithMaxItems(6)
                .WithCosmosLeaseContainer(this.LeaseContainer).Build();

            // Generate the payload
            await scripts.ExecuteStoredProcedureAsync<int, object>(partitionKey, sprocId, 0);
            // Create 3 docs each 1.5MB. All 3 do not fit into MAX_RESPONSE_SIZE (4 MB). 2nd and 3rd are in same transaction.
            var content = string.Format("{{\"id\": \"doc2\", \"value\": \"{0}\", \"pk\": 0}}", new string('x', 1500000));
            await this.Container.Items.CreateItemAsync(partitionKey, JsonConvert.DeserializeObject<dynamic>(content));

            await scripts.ExecuteStoredProcedureAsync<int, object>(partitionKey, sprocId, 3);

            await processor.StartAsync();
            // Letting processor initialize and pickup changes
            var isStartOk = allDocsProcessed.WaitOne(10 * BaseChangeFeedClientHelper.ChangeFeedSetupTime);
            await processor.StopAsync();
            Assert.IsTrue(isStartOk, "Timed out waiting for docs to process");
            Assert.AreEqual("doc0.doc1.doc2.doc3.doc4.", accumulator);
        }
    }
}<|MERGE_RESOLUTION|>--- conflicted
+++ resolved
@@ -84,15 +84,10 @@
                             err => { if (err) throw err;}
                         );}";
 
-<<<<<<< HEAD
             CosmosScripts scripts = this.Container.GetScripts();
 
-            CosmosStoredProcedureResponse storedProcedureResponse =
+            StoredProcedureResponse storedProcedureResponse =
                 await scripts.CreateStoredProcedureAsync(sprocId, sprocBody);
-=======
-            StoredProcedureResponse storedProcedureResponse =
-                await this.Container.StoredProcedures.CreateStoredProcedureAsync(sprocId, sprocBody);
->>>>>>> dbf019c7
 
             ManualResetEvent allDocsProcessed = new ManualResetEvent(false);
 
