﻿//------------------------------------------------------------
// Copyright (c) Microsoft Corporation.  All rights reserved.
//------------------------------------------------------------

namespace Microsoft.Azure.Cosmos.SDK.EmulatorTests
{
    using System;
    using System.IO;
    using System.Net;
    using System.Threading;
    using System.Threading.Tasks;
    using Microsoft.VisualStudio.TestTools.UnitTesting;


    [TestClass]
    public class CosmosNotFoundTests
    {
        public const string DoesNotExist = "DoesNotExist-69E1BD04-EC99-449B-9365-34DA9F4D4ECE";
        private static CosmosClient client = null;
        private static CosmosJsonSerializer jsonSerializer = new CosmosJsonSerializerCore();

        [ClassInitialize]
        public static void Initialize(TestContext textContext)
        {
            CosmosNotFoundTests.client = TestCommon.CreateCosmosClient();
        }

        [TestMethod]
        public async Task ValidateDatabaseNotFoundResponse()
        {
            CosmosDatabase database = CosmosNotFoundTests.client.GetDatabase(DoesNotExist);
            this.VerifyNotFoundResponse(await database.ReadStreamAsync());
            this.VerifyNotFoundResponse(await database.DeleteStreamAsync());
        }

        [TestMethod]
        public async Task ValidateContainerNotFoundResponse()
        {
            CosmosDatabase dbDoesNotExist = CosmosNotFoundTests.client.GetDatabase(DoesNotExist);
            await this.ContainerOperations(database: dbDoesNotExist, dbNotExist: true);

            CosmosDatabase dbExists = await client.CreateDatabaseAsync("NotFoundTest" + Guid.NewGuid().ToString());
            await this.ContainerOperations(database: dbExists, dbNotExist: false);
        }

        [TestMethod]
        public async Task ValidateQueryNotFoundResponse()
        {
            CosmosDatabase db = await CosmosNotFoundTests.client.CreateDatabaseAsync("NotFoundTest" + Guid.NewGuid().ToString());
            Container container = await db.CreateContainerAsync("NotFoundTest" + Guid.NewGuid().ToString(), "/pk", 500);

            dynamic randomItem = new { id = "test", pk = "testpk" };
            await container.CreateItemAsync(randomItem);

            await container.DeleteAsync();

            var crossPartitionQueryIterator = container.CreateItemQueryStream("select * from t where true", maxConcurrency: 2);
            var queryResponse = await crossPartitionQueryIterator.FetchNextSetAsync();
            Assert.IsNotNull(queryResponse);
            Assert.AreEqual(HttpStatusCode.Gone, queryResponse.StatusCode);

            var queryIterator = container.CreateItemQueryStream("select * from t where true", maxConcurrency: 1, partitionKey: new Cosmos.PartitionKey("testpk"));
            this.VerifyQueryNotFoundResponse(await queryIterator.FetchNextSetAsync());

            var crossPartitionQueryIterator2 = container.CreateItemQueryStream("select * from t where true", maxConcurrency: 2);
            this.VerifyQueryNotFoundResponse(await crossPartitionQueryIterator2.FetchNextSetAsync());

            await db.DeleteAsync();
        }

        private async Task ContainerOperations(CosmosDatabase database, bool dbNotExist)
        {
            // Create should fail if the database does not exist
            if (dbNotExist)
            {
<<<<<<< HEAD
                CosmosContainerProperties newcontainerSettings = new CosmosContainerProperties(id: DoesNotExist, partitionKeyPath: "/pk");
                this.VerifyNotFoundResponse(await database.CreateContainerStreamAsync(newcontainerSettings, throughput: 500));
=======
                ContainerProperties newcontainerSettings = new ContainerProperties(id: DoesNotExist, partitionKeyPath: "/pk");
                this.VerifyNotFoundResponse(await database.CreateContainerStreamAsync(newcontainerSettings, requestUnitsPerSecond: 500));
>>>>>>> 5255185b
            }

            Container doesNotExistContainer = database.GetContainer(DoesNotExist);
            this.VerifyNotFoundResponse(await doesNotExistContainer.ReadStreamAsync());

            ContainerProperties containerSettings = new ContainerProperties(id: DoesNotExist, partitionKeyPath: "/pk");
            this.VerifyNotFoundResponse(await doesNotExistContainer.ReplaceStreamAsync(containerSettings));
            this.VerifyNotFoundResponse(await doesNotExistContainer.DeleteStreamAsync());

            // Validate Child resources
            await this.ItemOperations(doesNotExistContainer, true);

            // The database exists create a container and validate it's children
            if (!dbNotExist)
            {
                Container containerExists = await database.CreateContainerAsync(
                    id: "NotFoundTest" + Guid.NewGuid().ToString(),
                    partitionKeyPath: "/pk");

                await this.ItemOperations(containerExists, false);
            }
        }

        private async Task ItemOperations(Container container, bool containerNotExist)
        {
            if (containerNotExist)
            {
                dynamic randomItem = new { id = "test", pk = "doesnotexist" };
                Stream create = jsonSerializer.ToStream<dynamic>(randomItem);
                this.VerifyNotFoundResponse(await container.CreateItemStreamAsync(new PartitionKey(randomItem.pk), create));

                var queryIterator = container.CreateItemQueryStream("select * from t where true", maxConcurrency: 2);
                this.VerifyQueryNotFoundResponse(await queryIterator.FetchNextSetAsync());

                var feedIterator = container.GetItemsStreamIterator();
                this.VerifyNotFoundResponse(await feedIterator.FetchNextSetAsync());

                dynamic randomUpsertItem = new { id = DoesNotExist, pk = DoesNotExist, status = 42 };
                Stream upsert = jsonSerializer.ToStream<dynamic>(randomUpsertItem);
                this.VerifyNotFoundResponse(await container.UpsertItemStreamAsync(
                    partitionKey: new Cosmos.PartitionKey(randomUpsertItem.pk),
                    streamPayload: upsert));
            }

            this.VerifyNotFoundResponse(await container.ReadItemStreamAsync(partitionKey: new Cosmos.PartitionKey(DoesNotExist), id: DoesNotExist));
            this.VerifyNotFoundResponse(await container.DeleteItemStreamAsync(partitionKey: new Cosmos.PartitionKey(DoesNotExist), id: DoesNotExist));

            dynamic randomReplaceItem = new { id = "test", pk = "doesnotexist", status = 42 };
            Stream replace = jsonSerializer.ToStream<dynamic>(randomReplaceItem);
            this.VerifyNotFoundResponse(await container.ReplaceItemStreamAsync(
                partitionKey: new Cosmos.PartitionKey(randomReplaceItem.pk),
                id: randomReplaceItem.id,
                streamPayload: replace));
        }

        private void VerifyQueryNotFoundResponse(CosmosResponseMessage response)
        {
            Assert.IsNotNull(response);
            Assert.AreEqual(HttpStatusCode.NotFound, response.StatusCode);
        }

        private void VerifyNotFoundResponse(CosmosResponseMessage response)
        {
            Assert.IsNotNull(response);
            Assert.AreEqual(HttpStatusCode.NotFound, response.StatusCode);
        }
    }
}<|MERGE_RESOLUTION|>--- conflicted
+++ resolved
@@ -73,13 +73,8 @@
             // Create should fail if the database does not exist
             if (dbNotExist)
             {
-<<<<<<< HEAD
-                CosmosContainerProperties newcontainerSettings = new CosmosContainerProperties(id: DoesNotExist, partitionKeyPath: "/pk");
+                ContainerProperties newcontainerSettings = new ContainerProperties(id: DoesNotExist, partitionKeyPath: "/pk");
                 this.VerifyNotFoundResponse(await database.CreateContainerStreamAsync(newcontainerSettings, throughput: 500));
-=======
-                ContainerProperties newcontainerSettings = new ContainerProperties(id: DoesNotExist, partitionKeyPath: "/pk");
-                this.VerifyNotFoundResponse(await database.CreateContainerStreamAsync(newcontainerSettings, requestUnitsPerSecond: 500));
->>>>>>> 5255185b
             }
 
             Container doesNotExistContainer = database.GetContainer(DoesNotExist);
