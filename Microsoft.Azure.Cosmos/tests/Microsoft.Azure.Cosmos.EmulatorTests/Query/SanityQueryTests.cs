--- conflicted
+++ resolved
@@ -817,7 +817,6 @@
                                     }
                                 }
 
-<<<<<<< HEAD
                                 // DISTINCT 
                                 {
                                     // With Partition Key => specialized
@@ -837,10 +836,6 @@
                                         List<CosmosElement> queryResults = await AssertSpecializedAsync(query, partitionKey);
                                     }
                                 }
-=======
-                            Assert.IsTrue(feedOptions.TestSettings.Stats.PipelineType.HasValue);
-                            Assert.AreEqual(TestInjections.PipelineType.Specialized, feedOptions.TestSettings.Stats.PipelineType.Value);
->>>>>>> aafb4259
 
                                 // Syntax Error
                                 {
