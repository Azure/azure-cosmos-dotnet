﻿//------------------------------------------------------------
// Copyright (c) Microsoft Corporation.  All rights reserved.
//------------------------------------------------------------

namespace Microsoft.Azure.Cosmos
{
    using System;
    using System.Net;
    using Microsoft.Azure.Cosmos.Diagnostics;
    using Microsoft.VisualStudio.TestTools.UnitTesting;
    using Moq;
    using Newtonsoft.Json.Linq;

    internal static class DiagnosticValidator
    {
        public static void ValidatePointOperationDiagnostics(CosmosDiagnosticsContext diagnosticsContext)
        {
            _ = JObject.Parse(diagnosticsContext.ToString());
            PointDiagnosticValidatorHelper validator = new PointDiagnosticValidatorHelper();
            validator.Visit(diagnosticsContext);
            validator.Validate();
        }

        public static void ValidateChangeFeedOperationDiagnostics(CosmosDiagnosticsContext diagnosticsContext)
        {
            _ = JObject.Parse(diagnosticsContext.ToString());
            ChangeFeedDiagnosticValidatorHelper validator = new ChangeFeedDiagnosticValidatorHelper();
            validator.Visit(diagnosticsContext);
            validator.Validate();
        }


        public static void ValidateQueryDiagnostics(CosmosDiagnosticsContext diagnosticsContext, bool isFirstPage)
        {
            _ = JObject.Parse(diagnosticsContext.ToString());
            QueryDiagnosticValidatorHelper validator = new QueryDiagnosticValidatorHelper();
            validator.Visit(diagnosticsContext);
            validator.Validate(isFirstPage);
        }

        public static void ValidateQueryGatewayPlanDiagnostics(CosmosDiagnosticsContext diagnosticsContext, bool isFirstPage)
        {
            string diagnostics = diagnosticsContext.ToString();
            _ = JObject.Parse(diagnostics);
            QueryGatewayPlanDiagnosticValidatorHelper validator = new QueryGatewayPlanDiagnosticValidatorHelper();
            validator.Visit(diagnosticsContext);
            validator.Validate(isFirstPage);
        }

        internal static void ValidateCosmosDiagnosticsContext(
            CosmosDiagnosticsContext cosmosDiagnosticsContext)
        {
            Assert.IsTrue((cosmosDiagnosticsContext.StartUtc - DateTime.UtcNow) < TimeSpan.FromHours(12), $"Start Time is not valid {cosmosDiagnosticsContext.StartUtc}");
            Assert.IsTrue(cosmosDiagnosticsContext.UserAgent.ToString().Contains("cosmos-netstandard-sdk"));
            Assert.IsTrue(cosmosDiagnosticsContext.GetTotalRequestCount() > 0, "No request found");
            Assert.IsTrue(cosmosDiagnosticsContext.IsComplete(), "OverallClientRequestTime should be stopped");
            Assert.IsTrue(cosmosDiagnosticsContext.GetRunningElapsedTime() > TimeSpan.Zero, "OverallClientRequestTime should have time.");

            string info = cosmosDiagnosticsContext.ToString();
            Assert.IsNotNull(info);
            JObject jObject = JObject.Parse(info.ToString());
            Assert.IsNotNull(jObject["DiagnosticVersion"].ToString()); 
            JToken summary = jObject["Summary"];
            Assert.IsNotNull(summary["UserAgent"].ToString());
            Assert.IsTrue(summary["UserAgent"].ToString().Contains("cosmos-netstandard-sdk"));
            Assert.IsNotNull(summary["StartUtc"].ToString());
            Assert.IsNotNull(summary["TotalElapsedTimeInMs"].ToString());
        }

        private static void ValidateScope(CosmosDiagnosticScope scope, TimeSpan? totalElapsedTime)
        {
            Assert.IsFalse(string.IsNullOrWhiteSpace(scope.Id));
            Assert.IsTrue(scope.TryGetElapsedTime(out TimeSpan elapsedTime));
            Assert.IsTrue(elapsedTime > TimeSpan.Zero);

            if (totalElapsedTime.HasValue)
            {
                Assert.IsTrue(elapsedTime <= totalElapsedTime, $"Scope should not have larger time than the entire context. Scope: {elapsedTime} Total: {totalElapsedTime.Value}");
            }

            string info = scope.ToString();
            Assert.IsNotNull(info);
            JObject jObject = JObject.Parse(info.ToString());
            Assert.IsNotNull(jObject["Id"].ToString());
            string elapsedTimeFromJson = jObject["ElapsedTimeInMs"].ToString();
            Assert.IsNotNull(elapsedTimeFromJson);
            double elapsedInMs = double.Parse(elapsedTimeFromJson);
            Assert.IsTrue(elapsedInMs > 0);
        }

        private static void ValidateProcessInfo(CosmosSystemInfo processInfo)
        {
            Assert.IsNotNull(processInfo.CpuLoadHistory);
            Assert.IsNotNull(processInfo.CpuLoadHistory.ToString());

            string info = processInfo.ToString();
            Assert.IsNotNull(info);
            JObject jObject = JObject.Parse(info);
            Assert.AreEqual("SystemInfo", jObject["Id"].ToString());
            Assert.IsNotNull(jObject["CpuHistory"].ToString());
        }

        private static void ValidateRequestHandlerScope(RequestHandlerScope scope, TimeSpan? totalElapsedTime)
        {
            Assert.IsFalse(string.IsNullOrWhiteSpace(scope.Id));
            Assert.IsTrue(scope.TryGetTotalElapsedTime(out TimeSpan scopeTotalElapsedTime));
            Assert.IsTrue(scopeTotalElapsedTime > TimeSpan.Zero);

            if (totalElapsedTime.HasValue)
            {
<<<<<<< HEAD
                Assert.IsTrue(
                    scopeTotalElapsedTime <= totalElapsedTime,
                    $"RequestHandlerScope should not have larger time than the entire context. Scope: {totalElapsedTime} Total: {totalElapsedTime.Value}");
=======
                Assert.IsTrue(scopeTotalElapsedTime <= totalElapsedTime, $"RequestHandlerScope should not have larger time than the entire context. Scope: {scopeTotalElapsedTime} Total: {totalElapsedTime.Value}");
>>>>>>> daf7a8c9
            }

            string info = scope.ToString();
            Assert.IsNotNull(info);
            JObject jObject = JObject.Parse(info.ToString());
            Assert.IsNotNull(jObject["Id"].ToString());
            string elapsedTimeFromJson = jObject["HandlerElapsedTimeInMs"].ToString();
            Assert.IsNotNull(elapsedTimeFromJson);
            double elapsedInMs = double.Parse(elapsedTimeFromJson);
            Assert.IsTrue(elapsedInMs > 0);
        }

        private static void ValidateAddressResolutionStatistics(AddressResolutionStatistics stats)
        {
            Assert.IsTrue(stats.EndTime.HasValue);
            Assert.AreNotEqual(stats.StartTime, stats.EndTime.Value);
            Assert.IsTrue(stats.StartTime < stats.EndTime);
            Assert.IsFalse(string.IsNullOrWhiteSpace(stats.TargetEndpoint));

            string info = stats.ToString();
            Assert.IsNotNull(info);
            JObject jObject = JObject.Parse(info.ToString());
            Assert.IsNotNull(jObject["StartTimeUtc"].ToString());
            Assert.IsNotNull(jObject["EndTimeUtc"].ToString());
            Assert.IsNotNull(jObject["TargetEndpoint"].ToString());
        }

        private static void ValidateQueryPageDiagnostics(QueryPageDiagnostics stats)
        {
            Assert.IsNotNull(stats.PartitionKeyRangeId);
            Assert.IsNotNull(stats.DiagnosticsContext);

            PointDiagnosticValidatorHelper pointDiagnosticValidatorHelper = new PointDiagnosticValidatorHelper();
            pointDiagnosticValidatorHelper.Visit(stats.DiagnosticsContext);

            string info = stats.ToString();
            Assert.IsNotNull(info);
            JObject jObject = JObject.Parse(info.ToString());
            Assert.IsNotNull(jObject["StartUtc"].ToString());
            Assert.IsNotNull(jObject["PKRangeId"].ToString());
            Assert.IsNotNull(jObject["QueryMetric"].ToString());
            Assert.IsNotNull(jObject["Context"].ToString());
            Assert.IsNotNull(jObject["ClientCorrelationId"].ToString());
        }

        private static void ValidateClientSideRequestStatistics(CosmosClientSideRequestStatistics stats, HttpStatusCode? statusCode)
        {
            Assert.IsNotNull(stats.ContactedReplicas);
            Assert.IsNotNull(stats.DiagnosticsContext);
            Assert.IsNotNull(stats.RegionsContacted);
            Assert.IsNotNull(stats.FailedReplicas);

            if (stats.DiagnosticsContext.GetFailedRequestCount() == 0)
            {
                Assert.AreEqual(stats.EstimatedClientDelayFromAllCauses, TimeSpan.Zero);
                Assert.AreEqual(stats.EstimatedClientDelayFromRateLimiting, TimeSpan.Zero);
            }
            else if (statusCode != null && (int)statusCode == 429)
            {
                Assert.AreNotEqual(stats.EstimatedClientDelayFromAllCauses, TimeSpan.Zero);
                Assert.AreNotEqual(stats.EstimatedClientDelayFromRateLimiting, TimeSpan.Zero);
            }

            // If all the request failed it's possible to not contact a region or replica.
            if (stats.DiagnosticsContext.GetTotalRequestCount() < stats.DiagnosticsContext.GetFailedRequestCount())
            {
                Assert.IsTrue(stats.RegionsContacted.Count > 0);
                Assert.IsTrue(stats.ContactedReplicas.Count > 0);
            }
        }

        private static void ValidateStoreResponseStatistics(StoreResponseStatistics stats, DateTime startTimeUtc)
        {
            Assert.IsNotNull(stats.StoreResult);
            Assert.IsNotNull(stats.LocationEndpoint);
            Assert.IsTrue(startTimeUtc < stats.RequestResponseTime);
            Assert.IsTrue(stats.RequestResponseTime < DateTime.UtcNow);

            string info = stats.ToString();
            Assert.IsNotNull(info);
            JObject jObject = JObject.Parse(info.ToString());
            Assert.IsNotNull(jObject["StartTimeUtc"].ToString());
            Assert.IsNotNull(jObject["ResponseTimeUtc"].ToString());
            Assert.IsNotNull(jObject["ElapsedTimeInMs"].ToString());
            Assert.IsNotNull(jObject["ResourceType"].ToString());
            Assert.IsNotNull(jObject["OperationType"].ToString());
            Assert.IsNotNull(jObject["LocationEndpoint"].ToString());
            Assert.IsNotNull(jObject["StoreResult"].ToString());
        }

        private static void ValidatePointOperationStatistics(PointOperationStatistics stats, DateTime startTimeUtc)
        {
            Assert.IsNotNull(stats.ActivityId);
            Assert.AreNotEqual(Guid.Empty.ToString(), stats.ActivityId);

            Assert.IsNotNull(stats.RequestUri);
            Assert.IsNotNull(stats.RequestCharge);
            if (stats.StatusCode != HttpStatusCode.RequestEntityTooLarge &&
                stats.StatusCode != HttpStatusCode.RequestTimeout)
            {
                Assert.IsTrue(stats.RequestCharge > 0);
            }

            Assert.IsNotNull(stats.Method);
            Assert.IsNotNull(stats.ResponseTimeUtc);
            Assert.IsTrue(startTimeUtc < stats.ResponseTimeUtc);
            Assert.IsTrue(stats.ResponseTimeUtc < DateTime.UtcNow);

            string info = stats.ToString();
            Assert.IsNotNull(info);
            JObject jObject = JObject.Parse(info.ToString());
            int statusCode = jObject["StatusCode"].ToObject<int>();
            Assert.IsTrue(statusCode > 0);
            Assert.IsNotNull(jObject["ActivityId"].ToString());
            Assert.IsNotNull(jObject["StatusCode"].ToString());
            Assert.IsNotNull(jObject["RequestCharge"].ToString());
            Assert.IsNotNull(jObject["RequestUri"].ToString());
        }

        /// <summary>
        /// Getting the query plan from the gateway should have a point operation.
        /// The normal service interop query plan generation does not have any network calls.
        /// </summary>
        private sealed class QueryGatewayPlanDiagnosticValidatorHelper : QueryDiagnosticValidatorHelper
        {
            private bool isPointOperationStatisticsVisited = false;
            private bool isClientSideRequestStatisticsVisited = false;

            public override void Visit(PointOperationStatistics pointOperationStatistics)
            {
                Assert.IsFalse(this.isPointOperationStatisticsVisited, $"Should only be a single {nameof(PointOperationStatistics)}");
                this.isPointOperationStatisticsVisited = true;
            }

            public override void Visit(CosmosClientSideRequestStatistics clientSideRequestStatistics)
            {
                Assert.IsFalse(this.isClientSideRequestStatisticsVisited, $"Should only be a single {nameof(CosmosClientSideRequestStatistics)}");
                this.isClientSideRequestStatisticsVisited = true;
            }

            public override void Validate(bool isFirstPage)
            {
                base.Validate(isFirstPage);
                if (isFirstPage)
                {
                    Assert.IsTrue(this.isPointOperationStatisticsVisited);
                    Assert.IsTrue(this.isClientSideRequestStatisticsVisited);
                }
            }
        }

        private class QueryDiagnosticValidatorHelper : CosmosDiagnosticsInternalVisitor
        {
            private DateTime? StartTimeUtc = null;
            private TimeSpan? TotalElapsedTime = null;
            private bool isScopeVisited = false;
            private bool isContextVisited = false;
            private bool isQueryPageVisited = false;

            public override void Visit(PointOperationStatistics pointOperationStatistics)
            {
                throw new ArgumentException($"Point Operation should not have {nameof(pointOperationStatistics)}");
            }

            public override void Visit(CosmosDiagnosticsContext cosmosDiagnosticsContext)
            {
                this.isContextVisited = true;
                this.StartTimeUtc = cosmosDiagnosticsContext.StartUtc;
                this.TotalElapsedTime = cosmosDiagnosticsContext.GetRunningElapsedTime();

                // Buffered pages are normal and have 0 request. This causes most validation to fail.
                if(cosmosDiagnosticsContext.GetTotalRequestCount() > 0)
                {
                    DiagnosticValidator.ValidateCosmosDiagnosticsContext(cosmosDiagnosticsContext);
                }
                
                foreach (CosmosDiagnosticsInternal diagnosticsInternal in cosmosDiagnosticsContext)
                {
                    diagnosticsInternal.Accept(this);
                }
            }

            public override void Visit(CosmosDiagnosticScope cosmosDiagnosticScope)
            {

                this.isScopeVisited = true;
                ValidateScope(cosmosDiagnosticScope, this.TotalElapsedTime.Value);
            }

            public override void Visit(RequestHandlerScope requestHandlerScope)
            {
               // This will be visited if it is gateway query plan
            }

            public override void Visit(CosmosSystemInfo cpuLoadHistory)
            {
                // This will be visited if it is gateway query plan
            }

            public override void Visit(QueryPageDiagnostics queryPageDiagnostics)
            {
                this.isQueryPageVisited = true;
                ValidateQueryPageDiagnostics(queryPageDiagnostics);
            }

            public override void Visit(AddressResolutionStatistics addressResolutionStatistics)
            {
                throw new ArgumentException($"Query should not have {nameof(addressResolutionStatistics)}");
            }

            public override void Visit(StoreResponseStatistics storeResponseStatistics)
            {
                throw new ArgumentException($"Point Operation should not have {nameof(storeResponseStatistics)}");
            }

            public override void Visit(CosmosClientSideRequestStatistics clientSideRequestStatistics)
            {
                throw new ArgumentException($"Point Operation should not have {nameof(clientSideRequestStatistics)}");
            }

            public override void Visit(FeedRangeStatistics feedRangeStatistics)
            {
                throw new ArgumentException($"Point Operation should not have {nameof(feedRangeStatistics)}");
            }

            public virtual void Validate(bool isFirstPage)
            {
                Assert.IsTrue(this.isContextVisited);
                Assert.IsNotNull(this.StartTimeUtc);
                Assert.IsNotNull(this.TotalElapsedTime);

                // Only first page will have a scope for the query pipeline creation
                if (isFirstPage)
                {
                    Assert.IsTrue(this.isScopeVisited);
                    Assert.IsTrue(this.isQueryPageVisited);
                }
            }
        }

        private sealed class PointDiagnosticValidatorHelper : CosmosDiagnosticsInternalVisitor
        {
            private DateTime? StartTimeUtc = null;
            private TimeSpan? TotalElapsedTime = null;
            private HttpStatusCode? StatusCode = null;
            private bool containsFailures = false;
            private bool isContextVisited = false;
            private bool isRequestHandlerScopeVisited = false;
            private bool isStoreResponseStatisticsVisited = false;
            private bool isCosmosClientSideRequestStatisticsVisited = false;
            private bool isPointOperationStatisticsVisited = false;

            public override void Visit(PointOperationStatistics pointOperationStatistics)
            {
                Assert.IsTrue(this.isContextVisited);
                this.isPointOperationStatisticsVisited = true;
                DiagnosticValidator.ValidatePointOperationStatistics(pointOperationStatistics, this.StartTimeUtc.Value);
                if (!pointOperationStatistics.StatusCode.IsSuccess())
                {
                    this.containsFailures = true;
                }

                this.StatusCode = pointOperationStatistics.StatusCode;
            }

            public override void Visit(CosmosDiagnosticsContext cosmosDiagnosticsContext)
            {
                Assert.IsFalse(this.isContextVisited, "Point operations should only have a single context");
                this.isContextVisited = true;
                this.StartTimeUtc = cosmosDiagnosticsContext.StartUtc;
                this.TotalElapsedTime = cosmosDiagnosticsContext.GetRunningElapsedTime();

                DiagnosticValidator.ValidateCosmosDiagnosticsContext(cosmosDiagnosticsContext);

                foreach (CosmosDiagnosticsInternal diagnosticsInternal in cosmosDiagnosticsContext)
                {
                    diagnosticsInternal.Accept(this);
                }
            }

            public override void Visit(RequestHandlerScope requestHandlerScope)
            {
                Assert.IsTrue(this.isContextVisited);
                this.isRequestHandlerScopeVisited = true;
                DiagnosticValidator.ValidateRequestHandlerScope(requestHandlerScope, this.TotalElapsedTime);
            }

            public override void Visit(CosmosSystemInfo cpuLoadHistory)
            {
                Assert.IsTrue(this.isContextVisited);
                DiagnosticValidator.ValidateProcessInfo(cpuLoadHistory);
            }

            public override void Visit(CosmosDiagnosticScope cosmosDiagnosticScope)
            {
            }

            public override void Visit(QueryPageDiagnostics queryPageDiagnostics)
            {
                throw new ArgumentException($"Point Operation should not have {nameof(queryPageDiagnostics)}");
            }

            // AddressResolution does not happen on every request.
            public override void Visit(AddressResolutionStatistics addressResolutionStatistics)
            {
                Assert.IsTrue(this.isContextVisited);
                DiagnosticValidator.ValidateAddressResolutionStatistics(addressResolutionStatistics);
            }

            public override void Visit(StoreResponseStatistics storeResponseStatistics)
            {
                Assert.IsTrue(this.isContextVisited);
                this.isStoreResponseStatisticsVisited = true;
                DiagnosticValidator.ValidateStoreResponseStatistics(storeResponseStatistics, this.StartTimeUtc.Value);
            }

            public override void Visit(CosmosClientSideRequestStatistics clientSideRequestStatistics)
            {
                Assert.IsTrue(this.isContextVisited);
                this.isCosmosClientSideRequestStatisticsVisited = true;
                DiagnosticValidator.ValidateClientSideRequestStatistics(clientSideRequestStatistics, this.StatusCode);
            }

            public override void Visit(FeedRangeStatistics feedRangeStatistics)
            {
                throw new ArgumentException($"Point Operation should not have {nameof(feedRangeStatistics)}");
            }

            public void Validate()
            {
                Assert.IsTrue(this.isContextVisited);
                Assert.IsNotNull(this.StartTimeUtc);
                Assert.IsNotNull(this.TotalElapsedTime);
                Assert.IsTrue(this.isRequestHandlerScopeVisited);

                // If HA layer throws DocumentClientException then it will be recorded as a PointOperationStatistics object. 
                if (!this.containsFailures)
                {
                    Assert.AreNotEqual(
                        this.isPointOperationStatisticsVisited,
                        this.isCosmosClientSideRequestStatisticsVisited,
                        "Gateway mode should only have PointOperationStatistics. Direct mode should only have CosmosClientSideRequestStatistics");

                    if (this.isCosmosClientSideRequestStatisticsVisited)
                    {
                        Assert.IsTrue(this.isStoreResponseStatisticsVisited);
                    }
                }
            }
        }

        private sealed class ChangeFeedDiagnosticValidatorHelper : CosmosDiagnosticsInternalVisitor
        {
            private bool isFeedRangeStatisticsVisited = false;
            private bool isContextVisited = false;
            private bool isRequestHandlerVisited = false;
            private DateTime? StartTimeUtc = null;
            private TimeSpan? TotalElapsedTime = null;

            public override void Visit(PointOperationStatistics pointOperationStatistics)
            {
            }

            public override void Visit(CosmosDiagnosticsContext cosmosDiagnosticsContext)
            {
                Assert.IsFalse(this.isContextVisited, "Point operations should only have a single context");
                this.isContextVisited = true;
                this.StartTimeUtc = cosmosDiagnosticsContext.StartUtc;
                this.TotalElapsedTime = cosmosDiagnosticsContext.GetRunningElapsedTime();

                DiagnosticValidator.ValidateCosmosDiagnosticsContext(cosmosDiagnosticsContext);

                foreach (CosmosDiagnosticsInternal diagnosticsInternal in cosmosDiagnosticsContext)
                {
                    diagnosticsInternal.Accept(this);
                }
            }

            public override void Visit(RequestHandlerScope requestHandlerScope)
            {
                Assert.IsTrue(this.isContextVisited);
                this.isRequestHandlerVisited = true;
                DiagnosticValidator.ValidateRequestHandlerScope(requestHandlerScope, this.TotalElapsedTime);
            }

            public override void Visit(CosmosSystemInfo cpuLoadHistory)
            {
            }

            public override void Visit(CosmosDiagnosticScope cosmosDiagnosticScope)
            {
            }

            public override void Visit(QueryPageDiagnostics queryPageDiagnostics)
            {
            }

            public override void Visit(AddressResolutionStatistics addressResolutionStatistics)
            {
            }

            public override void Visit(StoreResponseStatistics storeResponseStatistics)
            {
            }

            public override void Visit(CosmosClientSideRequestStatistics clientSideRequestStatistics)
            {
            }

            public override void Visit(FeedRangeStatistics feedRangeStatistics)
            {
                this.isFeedRangeStatisticsVisited = true;
            }

            public void Validate()
            {
                Assert.IsTrue(this.isFeedRangeStatisticsVisited);
                Assert.IsTrue(this.isContextVisited);
                Assert.IsNotNull(this.StartTimeUtc);
                Assert.IsNotNull(this.TotalElapsedTime);
                Assert.IsTrue(this.isRequestHandlerVisited);
            }
        }
    }
}<|MERGE_RESOLUTION|>--- conflicted
+++ resolved
@@ -108,13 +108,9 @@
 
             if (totalElapsedTime.HasValue)
             {
-<<<<<<< HEAD
                 Assert.IsTrue(
-                    scopeTotalElapsedTime <= totalElapsedTime,
-                    $"RequestHandlerScope should not have larger time than the entire context. Scope: {totalElapsedTime} Total: {totalElapsedTime.Value}");
-=======
-                Assert.IsTrue(scopeTotalElapsedTime <= totalElapsedTime, $"RequestHandlerScope should not have larger time than the entire context. Scope: {scopeTotalElapsedTime} Total: {totalElapsedTime.Value}");
->>>>>>> daf7a8c9
+                    scopeTotalElapsedTime <= totalElapsedTime, 
+                    $"RequestHandlerScope should not have larger time than the entire context. Scope: {scopeTotalElapsedTime} Total: {totalElapsedTime.Value}");
             }
 
             string info = scope.ToString();
