--- conflicted
+++ resolved
@@ -423,12 +423,7 @@
         private static async Task<List<T>> QueryWithoutContinuationTokens<T>(
             CosmosContainer container,
             string query,
-<<<<<<< HEAD
-            int maxItemCount,
             QueryRequestOptions queryRequestOptions = null)
-=======
-            CosmosQueryRequestOptions queryRequestOptions = null)
->>>>>>> 3257687c
         {
             List<T> results = new List<T>();
             CosmosFeedIterator<T> itemQuery = container.Items.CreateItemQuery<T>(
