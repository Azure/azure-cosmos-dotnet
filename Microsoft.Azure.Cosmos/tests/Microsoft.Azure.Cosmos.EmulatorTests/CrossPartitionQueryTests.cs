--- conflicted
+++ resolved
@@ -4297,7 +4297,47 @@
             }
         }
 
-<<<<<<< HEAD
+
+        [TestMethod]
+        [Owner("brchon")]
+        public async Task TestLargePrefixPartitionKeys()
+        {
+            await this.CreateIngestQueryDelete(
+                ConnectionModes.Direct | ConnectionModes.Gateway,
+                CollectionTypes.MultiPartition,
+                new List<string>() { },
+                this.TestLargePrefixPartitionKeys);
+        }
+
+        private async Task TestLargePrefixPartitionKeys(
+            Container container,
+            IEnumerable<Document> documents)
+        {
+            // There was a bug where the SDK could not handle collisions in the effective partition key.
+            // Normally this is pretty much impossible, since the epk is 128 bits, 
+            // but in HashV1 we only hash the first 100 bytes.
+            // This means any two strings with the same large prefix will collide. 
+            // This collision caused an assertion error (the query ranges were not sorted and non-overlapping (because there was a perfect overlap)).
+
+            ContainerProperties containerProperties = await container.ReadContainerAsync();
+            string partitionKey = containerProperties.PartitionKeyPath.Substring(1);
+            string largePrefix = new string('a', 1024);
+            string key1 = largePrefix + "abc";
+            string key2 = largePrefix + "xyz";
+
+            string serialQuery = $@"SELECT * FROM c WHERE c.{partitionKey} IN (""{key1}"", ""{key2}"")";
+
+            await CrossPartitionQueryTests.QueryWithContinuationTokens<JToken>(
+                container,
+                serialQuery);
+
+            string crossPartitionQuery = $"{serialQuery} ORDER BY c._ts";
+
+            await CrossPartitionQueryTests.QueryWithContinuationTokens<JToken>(
+                container,
+                crossPartitionQuery);
+        }
+
         [TestMethod]
         public async Task TestTryExecuteQuery()
         {
@@ -4349,47 +4389,6 @@
                     }
                 }
             }
-=======
-
-        [TestMethod]
-        [Owner("brchon")]
-        public async Task TestLargePrefixPartitionKeys()
-        {
-            await this.CreateIngestQueryDelete(
-                ConnectionModes.Direct | ConnectionModes.Gateway,
-                CollectionTypes.MultiPartition,
-                new List<string>() { },
-                this.TestLargePrefixPartitionKeys);
-        }
-
-        private async Task TestLargePrefixPartitionKeys(
-            Container container,
-            IEnumerable<Document> documents)
-        {
-            // There was a bug where the SDK could not handle collisions in the effective partition key.
-            // Normally this is pretty much impossible, since the epk is 128 bits, 
-            // but in HashV1 we only hash the first 100 bytes.
-            // This means any two strings with the same large prefix will collide. 
-            // This collision caused an assertion error (the query ranges were not sorted and non-overlapping (because there was a perfect overlap)).
-
-            ContainerProperties containerProperties = await container.ReadContainerAsync();
-            string partitionKey = containerProperties.PartitionKeyPath.Substring(1);
-            string largePrefix = new string('a', 1024);
-            string key1 = largePrefix + "abc";
-            string key2 = largePrefix + "xyz";
-
-            string serialQuery = $@"SELECT * FROM c WHERE c.{partitionKey} IN (""{key1}"", ""{key2}"")";
-
-            await CrossPartitionQueryTests.QueryWithContinuationTokens<JToken>(
-                container,
-                serialQuery);
-
-            string crossPartitionQuery = $"{serialQuery} ORDER BY c._ts";
-
-            await CrossPartitionQueryTests.QueryWithContinuationTokens<JToken>(
-                container,
-                crossPartitionQuery);
->>>>>>> 345b91d5
         }
 
         private sealed class Headers
