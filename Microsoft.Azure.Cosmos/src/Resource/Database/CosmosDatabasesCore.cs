--- conflicted
+++ resolved
@@ -128,13 +128,8 @@
                     RequestOptions requestOptions = null,
                     CancellationToken cancellationToken = default(CancellationToken))
         {
-<<<<<<< HEAD
-            Task<CosmosResponseMessage> response = this.CreateDatabaseStreamAsync(
+            Task<CosmosResponseMessage> response = this.CreateDatabaseAsStreamAsync(
                 streamPayload: this.ClientContext.SettingsSerializer.ToStream<CosmosDatabaseSettings>(databaseSettings),
-=======
-            Task<CosmosResponseMessage> response = this.CreateDatabaseAsStreamAsync(
-                streamPayload: CosmosResource.ToStream(databaseSettings),
->>>>>>> 17435e86
                 throughput: throughput,
                 requestOptions: requestOptions,
                 cancellationToken: cancellationToken);
