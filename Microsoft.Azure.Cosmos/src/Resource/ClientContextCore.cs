﻿//------------------------------------------------------------
// Copyright (c) Microsoft Corporation.  All rights reserved.
//------------------------------------------------------------

namespace Microsoft.Azure.Cosmos
{
    using System;
    using System.Diagnostics;
    using System.IO;
    using System.Net.Http;
    using System.Text;
    using System.Threading;
    using System.Threading.Tasks;
    using Microsoft.Azure.Cosmos.Handlers;
    using Microsoft.Azure.Cosmos.Resource.CosmosExceptions;
    using Microsoft.Azure.Cosmos.Routing;
    using Microsoft.Azure.Documents;

    internal class ClientContextCore : CosmosClientContext
    {
        private readonly BatchAsyncContainerExecutorCache batchExecutorCache;
        private readonly CosmosClient client;
        private readonly DocumentClient documentClient;
        private readonly CosmosSerializerCore serializerCore;
        private readonly CosmosResponseFactoryInternal responseFactory;
        private readonly RequestInvokerHandler requestHandler;
        private readonly CosmosClientOptions clientOptions;
        private readonly string userAgent;
        private bool isDisposed = false;

        private ClientContextCore(
            CosmosClient client,
            CosmosClientOptions clientOptions,
            CosmosSerializerCore serializerCore,
            CosmosResponseFactoryInternal cosmosResponseFactory,
            RequestInvokerHandler requestHandler,
            DocumentClient documentClient,
            string userAgent,
            BatchAsyncContainerExecutorCache batchExecutorCache)
        {
            this.client = client;
            this.clientOptions = clientOptions;
            this.serializerCore = serializerCore;
            this.responseFactory = cosmosResponseFactory;
            this.requestHandler = requestHandler;
            this.documentClient = documentClient;
            this.userAgent = userAgent;
            this.batchExecutorCache = batchExecutorCache;
        }

        internal static CosmosClientContext Create(
            CosmosClient cosmosClient,
            CosmosClientOptions clientOptions)
        {
            if (cosmosClient == null)
            {
                throw new ArgumentNullException(nameof(cosmosClient));
            }

            clientOptions = ClientContextCore.CreateOrCloneClientOptions(clientOptions);

            DocumentClient documentClient = new DocumentClient(
               cosmosClient.Endpoint,
               cosmosClient.AccountKey,
               apitype: clientOptions.ApiType,
               sendingRequestEventArgs: clientOptions.SendingRequestEventArgs,
               transportClientHandlerFactory: clientOptions.TransportClientHandlerFactory,
               connectionPolicy: clientOptions.GetConnectionPolicy(),
               enableCpuMonitor: clientOptions.EnableCpuMonitor,
               storeClientFactory: clientOptions.StoreClientFactory,
               desiredConsistencyLevel: clientOptions.GetDocumentsConsistencyLevel(),
               handler: ClientContextCore.CreateHttpClientHandler(clientOptions),
               sessionContainer: clientOptions.SessionContainer);

            return ClientContextCore.Create(
                cosmosClient,
                documentClient,
                clientOptions);
        }

        internal static CosmosClientContext Create(
            CosmosClient cosmosClient,
            DocumentClient documentClient,
            CosmosClientOptions clientOptions,
            RequestInvokerHandler requestInvokerHandler = null)
        {
            if (cosmosClient == null)
            {
                throw new ArgumentNullException(nameof(cosmosClient));
            }

            if (documentClient == null)
            {
                throw new ArgumentNullException(nameof(documentClient));
            }

            clientOptions = ClientContextCore.CreateOrCloneClientOptions(clientOptions);

            if (requestInvokerHandler == null)
            {
                //Request pipeline 
                ClientPipelineBuilder clientPipelineBuilder = new ClientPipelineBuilder(
                    cosmosClient,
                    clientOptions.ConsistencyLevel,
                    clientOptions.CustomHandlers);

                requestInvokerHandler = clientPipelineBuilder.Build();
            }

            CosmosSerializerCore serializerCore = CosmosSerializerCore.Create(
                clientOptions.Serializer,
                clientOptions.SerializerOptions);

            // This sets the serializer on client options which gives users access to it if a custom one is not configured.
            clientOptions.SetSerializerIfNotConfigured(serializerCore.GetCustomOrDefaultSerializer());

            CosmosResponseFactoryInternal responseFactory = new CosmosResponseFactoryCore(serializerCore);

            return new ClientContextCore(
                client: cosmosClient,
                clientOptions: clientOptions,
                serializerCore: serializerCore,
                cosmosResponseFactory: responseFactory,
                requestHandler: requestInvokerHandler,
                documentClient: documentClient,
                userAgent: documentClient.ConnectionPolicy.UserAgentContainer.UserAgent,
                batchExecutorCache: new BatchAsyncContainerExecutorCache());
        }

        /// <summary>
        /// The Cosmos client that is used for the request
        /// </summary>
        internal override CosmosClient Client => this.ThrowIfDisposed(this.client);

        internal override DocumentClient DocumentClient => this.ThrowIfDisposed(this.documentClient);

        internal override CosmosSerializerCore SerializerCore => this.ThrowIfDisposed(this.serializerCore);

        internal override CosmosResponseFactoryInternal ResponseFactory => this.ThrowIfDisposed(this.responseFactory);

        internal override RequestInvokerHandler RequestHandler => this.ThrowIfDisposed(this.requestHandler);

        internal override CosmosClientOptions ClientOptions => this.ThrowIfDisposed(this.clientOptions);

        internal override string UserAgent => this.ThrowIfDisposed(this.userAgent);

        /// <summary>
        /// Generates the URI link for the resource
        /// </summary>
        /// <param name="parentLink">The parent link URI (/dbs/mydbId) </param>
        /// <param name="uriPathSegment">The URI path segment</param>
        /// <param name="id">The id of the resource</param>
        /// <returns>A resource link in the format of {parentLink}/this.UriPathSegment/this.Name with this.Name being a Uri escaped version</returns>
        internal override string CreateLink(
            string parentLink,
            string uriPathSegment,
            string id)
        {
            this.ThrowIfDisposed();
            int parentLinkLength = parentLink?.Length ?? 0;
            string idUriEscaped = Uri.EscapeUriString(id);

            Debug.Assert(parentLinkLength == 0 || !parentLink.EndsWith("/"));

            StringBuilder stringBuilder = new StringBuilder(parentLinkLength + 2 + uriPathSegment.Length + idUriEscaped.Length);
            if (parentLinkLength > 0)
            {
                stringBuilder.Append(parentLink);
                stringBuilder.Append("/");
            }

            stringBuilder.Append(uriPathSegment);
            stringBuilder.Append("/");
            stringBuilder.Append(idUriEscaped);
            return stringBuilder.ToString();
        }

        internal override void ValidateResource(string resourceId)
        {
            this.ThrowIfDisposed();
            this.DocumentClient.ValidateResource(resourceId);
        }

        internal override Task<TResult> OperationHelperAsync<TResult>(
            string operationName,
            RequestOptions requestOptions,
            Func<CosmosDiagnosticsContext, Task<TResult>> task)
        {
            CosmosDiagnosticsContext diagnosticsContext = this.CreateDiagnosticContext(
               operationName,
               requestOptions);

            if (SynchronizationContext.Current == null)
            {
                return this.RunWithDiagnosticsHelperAsync(
                    diagnosticsContext,
                    task);
            }

            return this.RunWithSynchronizationContextAndDiagnosticsHelperAsync(
                    diagnosticsContext,
                    task);
        }

        internal override CosmosDiagnosticsContext CreateDiagnosticContext(
            string operationName,
            RequestOptions requestOptions)
        {
            return CosmosDiagnosticsContextCore.Create(
                operationName,
                requestOptions,
                this.UserAgent);
        }

        internal override Task<ResponseMessage> ProcessResourceOperationStreamAsync(
            string resourceUri,
            ResourceType resourceType,
            OperationType operationType,
            RequestOptions requestOptions,
            ContainerInternal cosmosContainerCore,
            PartitionKey? partitionKey,
            string itemId,
            Stream streamPayload,
            Action<RequestMessage> requestEnricher,
            CosmosDiagnosticsContext diagnosticsContext,
            CancellationToken cancellationToken)
        {
            this.ThrowIfDisposed();
            if (this.IsBulkOperationSupported(resourceType, operationType))
            {
                if (!partitionKey.HasValue)
                {
                    throw new ArgumentOutOfRangeException(nameof(partitionKey));
                }

                if (requestEnricher != null)
                {
                    throw new ArgumentException($"Bulk does not support {nameof(requestEnricher)}");
                }

                return this.ProcessResourceOperationAsBulkStreamAsync(
                    operationType: operationType,
                    requestOptions: requestOptions,
                    cosmosContainerCore: cosmosContainerCore,
                    partitionKey: partitionKey.Value,
                    itemId: itemId,
                    streamPayload: streamPayload,
                    diagnosticsContext: diagnosticsContext,
                    cancellationToken: cancellationToken);
            }

            return this.ProcessResourceOperationStreamAsync(
                resourceUri: resourceUri,
                resourceType: resourceType,
                operationType: operationType,
                requestOptions: requestOptions,
                cosmosContainerCore: cosmosContainerCore,
                partitionKey: partitionKey,
                streamPayload: streamPayload,
                requestEnricher: requestEnricher,
                diagnosticsContext: diagnosticsContext,
                cancellationToken: cancellationToken);
        }

        internal override Task<ResponseMessage> ProcessResourceOperationStreamAsync(
            string resourceUri,
            ResourceType resourceType,
            OperationType operationType,
            RequestOptions requestOptions,
            ContainerInternal cosmosContainerCore,
            PartitionKey? partitionKey,
            Stream streamPayload,
            Action<RequestMessage> requestEnricher,
            CosmosDiagnosticsContext diagnosticsContext,
            CancellationToken cancellationToken)
        {
            this.ThrowIfDisposed();
            return this.RequestHandler.SendAsync(
                resourceUriString: resourceUri,
                resourceType: resourceType,
                operationType: operationType,
                requestOptions: requestOptions,
                cosmosContainerCore: cosmosContainerCore,
                partitionKey: partitionKey,
                streamPayload: streamPayload,
                requestEnricher: requestEnricher,
                diagnosticsContext: diagnosticsContext,
                cancellationToken: cancellationToken);
        }

        internal override Task<T> ProcessResourceOperationAsync<T>(
            string resourceUri,
            ResourceType resourceType,
            OperationType operationType,
            RequestOptions requestOptions,
            ContainerInternal cosmosContainerCore,
            PartitionKey? partitionKey,
            Stream streamPayload,
            Action<RequestMessage> requestEnricher,
            Func<ResponseMessage, T> responseCreator,
            CosmosDiagnosticsContext diagnosticsScope,
            CancellationToken cancellationToken)
        {
            this.ThrowIfDisposed();

            return this.RequestHandler.SendAsync<T>(
                resourceUri: resourceUri,
                resourceType: resourceType,
                operationType: operationType,
                requestOptions: requestOptions,
                cosmosContainerCore: cosmosContainerCore,
                partitionKey: partitionKey,
                streamPayload: streamPayload,
                requestEnricher: requestEnricher,
                responseCreator: responseCreator,
                diagnosticsScope: diagnosticsScope,
                cancellationToken: cancellationToken);
        }

        internal override async Task<ContainerProperties> GetCachedContainerPropertiesAsync(
            string containerUri,
            CancellationToken cancellationToken)
        {
            this.ThrowIfDisposed();
            CosmosDiagnosticsContext diagnosticsContext = CosmosDiagnosticsContextCore.Create(requestOptions: null);
            using (diagnosticsContext.GetOverallScope())
            {
                ClientCollectionCache collectionCache = await this.DocumentClient.GetCollectionCacheAsync();
                try
                {
                    using (diagnosticsContext.CreateScope("ContainerCache.ResolveByNameAsync"))
                    {
                        return await collectionCache.ResolveByNameAsync(
                            HttpConstants.Versions.CurrentVersion,
                            containerUri,
                            cancellationToken);
                    }
                }
                catch (DocumentClientException ex)
                {
                    throw CosmosExceptionFactory.Create(ex, diagnosticsContext);
                }
            }

        }

        internal override BatchAsyncContainerExecutor GetExecutorForContainer(ContainerInternal container)
        {
            this.ThrowIfDisposed();

            if (!this.ClientOptions.AllowBulkExecution)
            {
                return null;
            }

            return this.batchExecutorCache.GetExecutorForContainer(container, this);
        }

        public override void Dispose()
        {
            this.Dispose(true);
        }

        /// <summary>
        /// Dispose of cosmos client
        /// </summary>
        /// <param name="disposing">True if disposing</param>
        protected virtual void Dispose(bool disposing)
        {
            if (!this.isDisposed)
            {
                if (disposing)
                {
                    this.batchExecutorCache.Dispose();
                    this.DocumentClient.Dispose();
                }

                this.isDisposed = true;
            }
        }

        private Task<TResult> RunWithSynchronizationContextAndDiagnosticsHelperAsync<TResult>(
            CosmosDiagnosticsContext diagnosticsContext,
            Func<CosmosDiagnosticsContext, Task<TResult>> task)
        {
            Debug.Assert(SynchronizationContext.Current != null, "This should only be used when a SynchronizationContext is specified");

            // Used on NETFX applications with SynchronizationContext when doing locking calls
            IDisposable synchronizationContextScope = diagnosticsContext.CreateScope("SynchronizationContext");
            return Task.Run(() =>
            {
                synchronizationContextScope.Dispose();
                return this.RunWithDiagnosticsHelperAsync<TResult>(
                    diagnosticsContext,
                    task);
            });
        }

        private async Task<TResult> RunWithDiagnosticsHelperAsync<TResult>(
            CosmosDiagnosticsContext diagnosticsContext,
            Func<CosmosDiagnosticsContext, Task<TResult>> task)
        {
            try
            {
                using (diagnosticsContext.GetOverallScope())
                {
                    return await task(diagnosticsContext).ConfigureAwait(false);
                }
            }
            catch (OperationCanceledException oe) when (!(oe is CosmosOperationCanceledException))
            {
                throw new CosmosOperationCanceledException(oe, diagnosticsContext);
            }
        }

        private async Task<ResponseMessage> ProcessResourceOperationAsBulkStreamAsync(
<<<<<<< HEAD
            string resourceUri,
            ResourceType resourceType,
=======
>>>>>>> 37763a47
            OperationType operationType,
            RequestOptions requestOptions,
            ContainerInternal cosmosContainerCore,
            PartitionKey partitionKey,
            string itemId,
            Stream streamPayload,
            CosmosDiagnosticsContext diagnosticsContext,
            CancellationToken cancellationToken)
        {
            this.ThrowIfDisposed();
            ItemRequestOptions itemRequestOptions = requestOptions as ItemRequestOptions;
            TransactionalBatchItemRequestOptions batchItemRequestOptions = TransactionalBatchItemRequestOptions.FromItemRequestOptions(itemRequestOptions);
            ItemBatchOperation itemBatchOperation = new ItemBatchOperation(
                operationType: operationType,
                operationIndex: 0,
                partitionKey: partitionKey,
                id: itemId,
                resourceStream: streamPayload,
                requestOptions: batchItemRequestOptions,
                diagnosticsContext: diagnosticsContext);

            TransactionalBatchOperationResult batchOperationResult = await cosmosContainerCore.BatchExecutor.AddAsync(
                itemBatchOperation,
                itemRequestOptions,
                cancellationToken);

            return batchOperationResult.ToResponseMessage();
        }

        private bool IsBulkOperationSupported(
            ResourceType resourceType,
            OperationType operationType)
        {
            this.ThrowIfDisposed();
            if (!this.ClientOptions.AllowBulkExecution)
            {
                return false;
            }

            return resourceType == ResourceType.Document
                && (operationType == OperationType.Create
                || operationType == OperationType.Upsert
                || operationType == OperationType.Read
                || operationType == OperationType.Delete
                || operationType == OperationType.Replace);
        }

        private static HttpClientHandler CreateHttpClientHandler(CosmosClientOptions clientOptions)
        {
            if (clientOptions == null || clientOptions.WebProxy == null)
            {
                return null;
            }

            HttpClientHandler httpClientHandler = new HttpClientHandler
            {
                Proxy = clientOptions.WebProxy
            };

            return httpClientHandler;
        }

        private static CosmosClientOptions CreateOrCloneClientOptions(CosmosClientOptions clientOptions)
        {
            if (clientOptions == null)
            {
                return new CosmosClientOptions();
            }

            return clientOptions.Clone();
        }

        internal T ThrowIfDisposed<T>(T input)
        {
            this.ThrowIfDisposed();

            return input;
        }

        private void ThrowIfDisposed()
        {
            if (this.isDisposed)
            {
                throw new ObjectDisposedException($"Accessing {nameof(CosmosClient)} after it is disposed is invalid.");
            }
        }
    }
}<|MERGE_RESOLUTION|>--- conflicted
+++ resolved
@@ -414,11 +414,6 @@
         }
 
         private async Task<ResponseMessage> ProcessResourceOperationAsBulkStreamAsync(
-<<<<<<< HEAD
-            string resourceUri,
-            ResourceType resourceType,
-=======
->>>>>>> 37763a47
             OperationType operationType,
             RequestOptions requestOptions,
             ContainerInternal cosmosContainerCore,
