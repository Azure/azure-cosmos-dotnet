﻿//------------------------------------------------------------
// Copyright (c) Microsoft Corporation.  All rights reserved.
//------------------------------------------------------------

namespace Microsoft.Azure.Cosmos
{
    using System;
    using System.Diagnostics;
    using System.IO;
    using System.Net.Http;
    using System.Text;
    using System.Threading;
    using System.Threading.Tasks;
    using Microsoft.Azure.Cosmos.Diagnostics;
    using Microsoft.Azure.Cosmos.Handlers;
    using Microsoft.Azure.Cosmos.Resource.CosmosExceptions;
    using Microsoft.Azure.Cosmos.Routing;
    using Microsoft.Azure.Cosmos.Tracing;
    using Microsoft.Azure.Documents;

    internal class ClientContextCore : CosmosClientContext
    {
        private readonly BatchAsyncContainerExecutorCache batchExecutorCache;
        private readonly CosmosClient client;
        private readonly DocumentClient documentClient;
        private readonly CosmosSerializerCore serializerCore;
        private readonly CosmosResponseFactoryInternal responseFactory;
        private readonly RequestInvokerHandler requestHandler;
        private readonly CosmosClientOptions clientOptions;

        private readonly string userAgent;
        private bool isDisposed = false;

        private ClientContextCore(
            CosmosClient client,
            CosmosClientOptions clientOptions,
            CosmosSerializerCore serializerCore,
            CosmosResponseFactoryInternal cosmosResponseFactory,
            RequestInvokerHandler requestHandler,
            DocumentClient documentClient,
            string userAgent,
            BatchAsyncContainerExecutorCache batchExecutorCache)
        {
            this.client = client;
            this.clientOptions = clientOptions;
            this.serializerCore = serializerCore;
            this.responseFactory = cosmosResponseFactory;
            this.requestHandler = requestHandler;
            this.documentClient = documentClient;
            this.userAgent = userAgent;
            this.batchExecutorCache = batchExecutorCache;
        }

        internal static CosmosClientContext Create(
            CosmosClient cosmosClient,
            CosmosClientOptions clientOptions)
        {
            if (cosmosClient == null)
            {
                throw new ArgumentNullException(nameof(cosmosClient));
            }

            clientOptions = ClientContextCore.CreateOrCloneClientOptions(clientOptions);
            HttpMessageHandler httpMessageHandler = CosmosHttpClientCore.CreateHttpClientHandler(
                clientOptions.GatewayModeMaxConnectionLimit,
                clientOptions.WebProxy);

            DocumentClient documentClient = new DocumentClient(
               cosmosClient.Endpoint,
               cosmosClient.AuthorizationTokenProvider,
               apitype: clientOptions.ApiType,
               sendingRequestEventArgs: clientOptions.SendingRequestEventArgs,
               transportClientHandlerFactory: clientOptions.TransportClientHandlerFactory,
               connectionPolicy: clientOptions.GetConnectionPolicy(),
               enableCpuMonitor: clientOptions.EnableCpuMonitor,
               storeClientFactory: clientOptions.StoreClientFactory,
               desiredConsistencyLevel: clientOptions.GetDocumentsConsistencyLevel(),
               handler: httpMessageHandler,
               sessionContainer: clientOptions.SessionContainer);

            return ClientContextCore.Create(
                cosmosClient,
                documentClient,
                clientOptions);
        }

        internal static CosmosClientContext Create(
            CosmosClient cosmosClient,
            DocumentClient documentClient,
            CosmosClientOptions clientOptions,
            RequestInvokerHandler requestInvokerHandler = null)
        {
            if (cosmosClient == null)
            {
                throw new ArgumentNullException(nameof(cosmosClient));
            }

            if (documentClient == null)
            {
                throw new ArgumentNullException(nameof(documentClient));
            }

            clientOptions = ClientContextCore.CreateOrCloneClientOptions(clientOptions);

            if (requestInvokerHandler == null)
            {
                //Request pipeline 
                ClientPipelineBuilder clientPipelineBuilder = new ClientPipelineBuilder(
                    cosmosClient,
                    clientOptions.ConsistencyLevel,
                    clientOptions.CustomHandlers);

                requestInvokerHandler = clientPipelineBuilder.Build();
            }

            CosmosSerializerCore serializerCore = CosmosSerializerCore.Create(
                clientOptions.Serializer,
                clientOptions.SerializerOptions);

            // This sets the serializer on client options which gives users access to it if a custom one is not configured.
            clientOptions.SetSerializerIfNotConfigured(serializerCore.GetCustomOrDefaultSerializer());

            CosmosResponseFactoryInternal responseFactory = new CosmosResponseFactoryCore(serializerCore);

            return new ClientContextCore(
                client: cosmosClient,
                clientOptions: clientOptions,
                serializerCore: serializerCore,
                cosmosResponseFactory: responseFactory,
                requestHandler: requestInvokerHandler,
                documentClient: documentClient,
                userAgent: documentClient.ConnectionPolicy.UserAgentContainer.UserAgent,
                batchExecutorCache: new BatchAsyncContainerExecutorCache());
        }

        /// <summary>
        /// The Cosmos client that is used for the request
        /// </summary>
        internal override CosmosClient Client => this.ThrowIfDisposed(this.client);

        internal override DocumentClient DocumentClient => this.ThrowIfDisposed(this.documentClient);

        internal override CosmosSerializerCore SerializerCore => this.ThrowIfDisposed(this.serializerCore);

        internal override CosmosResponseFactoryInternal ResponseFactory => this.ThrowIfDisposed(this.responseFactory);

        internal override RequestInvokerHandler RequestHandler => this.ThrowIfDisposed(this.requestHandler);

        internal override CosmosClientOptions ClientOptions => this.ThrowIfDisposed(this.clientOptions);

        internal override string UserAgent => this.ThrowIfDisposed(this.userAgent);

        /// <summary>
        /// Generates the URI link for the resource
        /// </summary>
        /// <param name="parentLink">The parent link URI (/dbs/mydbId) </param>
        /// <param name="uriPathSegment">The URI path segment</param>
        /// <param name="id">The id of the resource</param>
        /// <returns>A resource link in the format of {parentLink}/this.UriPathSegment/this.Name with this.Name being a Uri escaped version</returns>
        internal override string CreateLink(
            string parentLink,
            string uriPathSegment,
            string id)
        {
            this.ThrowIfDisposed();
            int parentLinkLength = parentLink?.Length ?? 0;
            string idUriEscaped = Uri.EscapeUriString(id);

            Debug.Assert(parentLinkLength == 0 || !parentLink.EndsWith("/"));

            StringBuilder stringBuilder = new StringBuilder(parentLinkLength + 2 + uriPathSegment.Length + idUriEscaped.Length);
            if (parentLinkLength > 0)
            {
                stringBuilder.Append(parentLink);
                stringBuilder.Append("/");
            }

            stringBuilder.Append(uriPathSegment);
            stringBuilder.Append("/");
            stringBuilder.Append(idUriEscaped);
            return stringBuilder.ToString();
        }

        internal override void ValidateResource(string resourceId)
        {
            this.ThrowIfDisposed();
            this.DocumentClient.ValidateResource(resourceId);
        }

        internal override Task<TResult> OperationHelperAsync<TResult>(
            string operationName,
            RequestOptions requestOptions,
            Func<ITrace, Task<TResult>> task)
        {
            bool disableDiagnostics = requestOptions != null && requestOptions.DisablePointOperationDiagnostics;

            using (ITrace trace = disableDiagnostics ? NoOpTrace.Singleton : (ITrace)Tracing.Trace.GetRootTrace(operationName))
            {
                if (SynchronizationContext.Current == null)
                {
                    return this.RunWithDiagnosticsHelperAsync(
                        trace,
                        task);
                }

                return this.RunWithSynchronizationContextAndDiagnosticsHelperAsync(
                    trace,
                    task);
            }
        }

        internal override Task<ResponseMessage> ProcessResourceOperationStreamAsync(
            string resourceUri,
            ResourceType resourceType,
            OperationType operationType,
            RequestOptions requestOptions,
            ContainerInternal cosmosContainerCore,
            PartitionKey? partitionKey,
            string itemId,
            Stream streamPayload,
            Action<RequestMessage> requestEnricher,
            ITrace trace,
            CancellationToken cancellationToken)
        {
            this.ThrowIfDisposed();
            if (this.IsBulkOperationSupported(resourceType, operationType))
            {
                if (!partitionKey.HasValue)
                {
                    throw new ArgumentOutOfRangeException(nameof(partitionKey));
                }

                if (requestEnricher != null)
                {
                    throw new ArgumentException($"Bulk does not support {nameof(requestEnricher)}");
                }

                return this.ProcessResourceOperationAsBulkStreamAsync(
                    operationType: operationType,
                    requestOptions: requestOptions,
                    cosmosContainerCore: cosmosContainerCore,
                    partitionKey: partitionKey.Value,
                    itemId: itemId,
                    streamPayload: streamPayload,
                    cancellationToken: cancellationToken);
            }

            return this.ProcessResourceOperationStreamAsync(
                resourceUri: resourceUri,
                resourceType: resourceType,
                operationType: operationType,
                requestOptions: requestOptions,
                cosmosContainerCore: cosmosContainerCore,
                feedRange: partitionKey.HasValue ? new FeedRangePartitionKey(partitionKey.Value) : null,
                streamPayload: streamPayload,
                requestEnricher: requestEnricher,
                trace: trace,
                cancellationToken: cancellationToken);
        }

        internal override Task<ResponseMessage> ProcessResourceOperationStreamAsync(
            string resourceUri,
            ResourceType resourceType,
            OperationType operationType,
            RequestOptions requestOptions,
            ContainerInternal cosmosContainerCore,
            FeedRange feedRange,
            Stream streamPayload,
            Action<RequestMessage> requestEnricher,
            ITrace trace,
            CancellationToken cancellationToken)
        {
            this.ThrowIfDisposed();
            return this.RequestHandler.SendAsync(
                resourceUriString: resourceUri,
                resourceType: resourceType,
                operationType: operationType,
                requestOptions: requestOptions,
                cosmosContainerCore: cosmosContainerCore,
                feedRange: feedRange,
                streamPayload: streamPayload,
                requestEnricher: requestEnricher,
                trace: trace,
                cancellationToken: cancellationToken);
        }

        internal override Task<T> ProcessResourceOperationAsync<T>(
            string resourceUri,
            ResourceType resourceType,
            OperationType operationType,
            RequestOptions requestOptions,
            ContainerInternal cosmosContainerCore,
            FeedRange feedRange,
            Stream streamPayload,
            Action<RequestMessage> requestEnricher,
            Func<ResponseMessage, T> responseCreator,
            ITrace trace,
            CancellationToken cancellationToken)
        {
            this.ThrowIfDisposed();

            return this.RequestHandler.SendAsync<T>(
                resourceUri: resourceUri,
                resourceType: resourceType,
                operationType: operationType,
                requestOptions: requestOptions,
                cosmosContainerCore: cosmosContainerCore,
                feedRange: feedRange,
                streamPayload: streamPayload,
                requestEnricher: requestEnricher,
                responseCreator: responseCreator,
                trace: trace,
                cancellationToken: cancellationToken);
        }

        internal override async Task<ContainerProperties> GetCachedContainerPropertiesAsync(
            string containerUri,
            ITrace trace,
            CancellationToken cancellationToken)
        {
            using (ITrace childTrace = trace.StartChild("Get Container Properties", TraceComponent.Transport, Tracing.TraceLevel.Info))
            {
                this.ThrowIfDisposed();
                ClientCollectionCache collectionCache = await this.DocumentClient.GetCollectionCacheAsync(childTrace);
                try
                {
                    return await collectionCache.ResolveByNameAsync(
                        HttpConstants.Versions.CurrentVersion,
                        containerUri,
                        forceRefesh: false,
                        cancellationToken);
                }
                catch (DocumentClientException ex)
                {
                    throw CosmosExceptionFactory.Create(ex, childTrace);
                }
            }
        }

        internal override BatchAsyncContainerExecutor GetExecutorForContainer(ContainerInternal container)
        {
            this.ThrowIfDisposed();

            if (!this.ClientOptions.AllowBulkExecution)
            {
                return null;
            }

            return this.batchExecutorCache.GetExecutorForContainer(container, this);
        }

        public override void Dispose()
        {
            this.Dispose(true);
        }

        /// <summary>
        /// Dispose of cosmos client
        /// </summary>
        /// <param name="disposing">True if disposing</param>
        protected virtual void Dispose(bool disposing)
        {
            if (!this.isDisposed)
            {
                if (disposing)
                {
                    this.batchExecutorCache.Dispose();
                    this.DocumentClient.Dispose();
                }

                this.isDisposed = true;
            }
        }

        private Task<TResult> RunWithSynchronizationContextAndDiagnosticsHelperAsync<TResult>(
            ITrace trace,
            Func<ITrace, Task<TResult>> task)
        {
            Debug.Assert(SynchronizationContext.Current != null, "This should only be used when a SynchronizationContext is specified");

            using (ITrace childTrace = trace.StartChild("Synchronization Context"))
            {
                // Used on NETFX applications with SynchronizationContext when doing locking calls
                return Task.Run(() =>
                {
                    using (new ActivityScope(Guid.NewGuid()))
                    {
                        return this.RunWithDiagnosticsHelperAsync<TResult>(
                            childTrace,
                            task);
                    }
                });
            }
        }

        private async Task<TResult> RunWithDiagnosticsHelperAsync<TResult>(
            ITrace trace,
            Func<ITrace, Task<TResult>> task)
        {
            using (new ActivityScope(Guid.NewGuid()))
            {
                try
                {
                    return await task(trace).ConfigureAwait(false);
                }
                catch (OperationCanceledException oe) when (!(oe is CosmosOperationCanceledException))
                {
                    throw new CosmosOperationCanceledException(oe, new CosmosTraceDiagnostics(trace));
                }
            }
        }

        private async Task<ResponseMessage> ProcessResourceOperationAsBulkStreamAsync(
            OperationType operationType,
            RequestOptions requestOptions,
            ContainerInternal cosmosContainerCore,
            PartitionKey partitionKey,
            string itemId,
            Stream streamPayload,
            CancellationToken cancellationToken)
        {
            this.ThrowIfDisposed();
            ItemRequestOptions itemRequestOptions = requestOptions as ItemRequestOptions;
            TransactionalBatchItemRequestOptions batchItemRequestOptions = TransactionalBatchItemRequestOptions.FromItemRequestOptions(itemRequestOptions);
            ItemBatchOperation itemBatchOperation = new ItemBatchOperation(
                operationType: operationType,
                operationIndex: 0,
                partitionKey: partitionKey,
                id: itemId,
                resourceStream: streamPayload,
<<<<<<< HEAD
                requestOptions: batchItemRequestOptions);
=======
                requestOptions: batchItemRequestOptions,
                diagnosticsContext: diagnosticsContext,
                cosmosClientContext: this);
>>>>>>> 40c608c6

            TransactionalBatchOperationResult batchOperationResult = await cosmosContainerCore.BatchExecutor.AddAsync(
                itemBatchOperation,
                itemRequestOptions,
                cancellationToken);

            return batchOperationResult.ToResponseMessage();
        }

        private bool IsBulkOperationSupported(
            ResourceType resourceType,
            OperationType operationType)
        {
            this.ThrowIfDisposed();
            if (!this.ClientOptions.AllowBulkExecution)
            {
                return false;
            }

            return resourceType == ResourceType.Document
                && (operationType == OperationType.Create
                || operationType == OperationType.Upsert
                || operationType == OperationType.Read
                || operationType == OperationType.Delete
                || operationType == OperationType.Replace
                || operationType == OperationType.Patch);
        }

        private static CosmosClientOptions CreateOrCloneClientOptions(CosmosClientOptions clientOptions)
        {
            if (clientOptions == null)
            {
                return new CosmosClientOptions();
            }

            return clientOptions.Clone();
        }

        internal T ThrowIfDisposed<T>(T input)
        {
            this.ThrowIfDisposed();

            return input;
        }

        private void ThrowIfDisposed()
        {
            if (this.isDisposed)
            {
                throw new ObjectDisposedException($"Accessing {nameof(CosmosClient)} after it is disposed is invalid.");
            }
        }
    }
}<|MERGE_RESOLUTION|>--- conflicted
+++ resolved
@@ -428,13 +428,8 @@
                 partitionKey: partitionKey,
                 id: itemId,
                 resourceStream: streamPayload,
-<<<<<<< HEAD
-                requestOptions: batchItemRequestOptions);
-=======
                 requestOptions: batchItemRequestOptions,
-                diagnosticsContext: diagnosticsContext,
                 cosmosClientContext: this);
->>>>>>> 40c608c6
 
             TransactionalBatchOperationResult batchOperationResult = await cosmosContainerCore.BatchExecutor.AddAsync(
                 itemBatchOperation,
