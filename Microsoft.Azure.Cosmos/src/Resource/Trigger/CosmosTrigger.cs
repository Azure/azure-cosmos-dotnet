--- conflicted
+++ resolved
@@ -22,6 +22,7 @@
         /// <summary>
         /// Create a <see cref="CosmosTrigger"/>
         /// </summary>
+        /// <param name="clientContext">The client context</param>
         /// <param name="container">The <see cref="CosmosContainer"/></param>
         /// <param name="triggerId">The cosmos trigger id.</param>
         /// <remarks>
@@ -29,22 +30,14 @@
         /// you can read from it or write to it.
         /// </remarks>
         protected internal CosmosTrigger(
-<<<<<<< HEAD
             CosmosClientContext clientContext,
-=======
->>>>>>> 0b4cbdc0
             CosmosContainerCore container,
             string triggerId)
         {
             this.Id = triggerId;
-<<<<<<< HEAD
             this.clientContext = clientContext;
+            this.container = container;
             this.LinkUri = this.clientContext.CreateLink(
-=======
-            this.container = container;
-            base.Initialize(
-                client: container.Client,
->>>>>>> 0b4cbdc0
                 parentLink: container.LinkUri.OriginalString,
                 uriPathSegment: Paths.TriggersPathSegment,
                 id: triggerId);
@@ -206,15 +199,15 @@
             CancellationToken cancellationToken)
         {
             Task<CosmosResponseMessage> response = this.clientContext.ProcessResourceOperationStreamAsync(
-                this.LinkUri,
-                ResourceType.Trigger,
-                operationType,
-                requestOptions,
-                this.container,
-                partitionKey,
-                streamPayload,
-                null,
-                cancellationToken);
+                resourceUri: this.LinkUri,
+                resourceType: ResourceType.Trigger,
+                operationType: operationType,
+                requestOptions: requestOptions,
+                cosmosContainerCore: this.container,
+                partitionKey: partitionKey,
+                streamPayload: streamPayload,
+                requestEnricher: null,
+                cancellationToken: cancellationToken);
 
             return this.clientContext.ResponseFactory.CreateTriggerResponse(this, response);
         }
