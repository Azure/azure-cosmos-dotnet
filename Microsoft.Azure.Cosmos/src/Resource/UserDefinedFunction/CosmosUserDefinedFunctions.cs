﻿//------------------------------------------------------------
// Copyright (c) Microsoft Corporation.  All rights reserved.
//------------------------------------------------------------

namespace Microsoft.Azure.Cosmos
{
    using System;
    using System.Diagnostics;
    using System.Threading;
    using System.Threading.Tasks;
    using Microsoft.Azure.Documents;

    /// <summary>
    /// Operations for creating new user defined function, and reading/querying all user defined functions
    ///
    /// <see cref="CosmosUserDefinedFunction"/> for reading, replacing, or deleting an existing user defined functions.
    /// </summary>
    internal class CosmosUserDefinedFunctions
    {
        private readonly CosmosContainerCore container;
        private readonly CosmosClientContext clientContext;

        /// <summary>
        /// Create a <see cref="CosmosUserDefinedFunctions"/>
        /// </summary>
        /// <param name="container">The <see cref="CosmosContainer"/> the user defined function set is related to.</param>
        protected internal CosmosUserDefinedFunctions(
            CosmosClientContext clientContext,
            CosmosContainerCore container)
        {
            this.container = container;
            this.clientContext = clientContext;
        }

        /// <summary>
        /// Creates a user defined function as an asynchronous operation in the Azure Cosmos DB service.
        /// </summary>
        /// <param name="userDefinedFunctionSettings">The <see cref="CosmosUserDefinedFunctionSettings"/> object.</param>
        /// <param name="requestOptions">(Optional) The options for the user defined function request <see cref="CosmosRequestOptions"/></param>
        /// <param name="cancellationToken">(Optional) <see cref="CancellationToken"/> representing request cancellation.</param>
        /// <returns>A task object representing the service response for the asynchronous operation.</returns>
        /// <exception cref="ArgumentNullException">If <paramref name="userDefinedFunctionSettings"/> is not set.</exception>
        /// <exception cref="System.AggregateException">Represents a consolidation of failures that occurred during async processing. Look within InnerExceptions to find the actual exception(s)</exception>
        /// <exception cref="CosmosException">This exception can encapsulate many different types of errors. To determine the specific error always look at the StatusCode property. Some common codes you may get when creating a user defined function are:
        /// <list type="table">
        ///     <listheader>
        ///         <term>StatusCode</term><description>Reason for exception</description>
        ///     </listheader>
        ///     <item>
        ///         <term>400</term><description>BadRequest - This means something was wrong with the request supplied. It is likely that an Id was not supplied for the new user defined function or that the Body was malformed.</description>
        ///     </item>
        ///     <item>
        ///         <term>403</term><description>Forbidden - You have reached your quota of user defined functions for the collection supplied. Contact support to have this quota increased.</description>
        ///     </item>
        ///     <item>
        ///         <term>409</term><description>Conflict - This means a <see cref="CosmosUserDefinedFunctionSettings"/> with an id matching the id you supplied already existed.</description>
        ///     </item>
        ///     <item>
        ///         <term>413</term><description>RequestEntityTooLarge - This means the body of the <see cref="CosmosUserDefinedFunctionSettings"/> you tried to create was too large.</description>
        ///     </item>
        /// </list>
        /// </exception>
        /// <example>
        ///  This creates a user defined function then uses the function in an item query.
        /// <code language="c#">
        /// <![CDATA[
        /// 
        /// await this.container.UserDefinedFunctions.CreateUserDefinedFunctionAsync(
        ///     new CosmosUserDefinedFunctionSettings 
        ///     { 
        ///         Id = "calculateTax", 
        ///         Body = @"function(amt) { return amt * 0.05; }" 
        ///     });
        ///
        /// CosmosSqlQueryDefinition sqlQuery = new CosmosSqlQueryDefinition(
        ///     "SELECT VALUE udf.calculateTax(t.cost) FROM toDoActivity t where t.cost > @expensive and t.status = @status")
        ///     .UseParameter("@expensive", 9000)
        ///     .UseParameter("@status", "Done");
        ///
        /// CosmosResultSetIterator<double> setIterator = this.container.Items.CreateItemQuery<double>(
        ///     sqlQueryDefinition: sqlQuery,
        ///     partitionKey: "Done");
        ///
        /// while (setIterator.HasMoreResults)
        /// {
        ///     foreach (var tax in await setIterator.FetchNextSetAsync())
        ///     {
        ///         Console.WriteLine(tax);
        ///     }
        /// }
        /// ]]>
        /// </code>
        /// </example>
        public virtual Task<CosmosUserDefinedFunctionResponse> CreateUserDefinedFunctionAsync(
            CosmosUserDefinedFunctionSettings userDefinedFunctionSettings,
            CosmosRequestOptions requestOptions = null,
            CancellationToken cancellationToken = default(CancellationToken))
        {
<<<<<<< HEAD
            Task<CosmosResponseMessage> response = this.clientContext.ProcessResourceOperationStreamAsync(
                resourceUri: this.container.LinkUri,
                resourceType: ResourceType.UserDefinedFunction,
                operationType: OperationType.Create,
                requestOptions: requestOptions,
=======
            Task<CosmosResponseMessage> response = ExecUtils.ProcessResourceOperationStreamAsync(
                this.container.Database.Client,
                this.container.LinkUri,
                ResourceType.UserDefinedFunction,
                OperationType.Create,
                requestOptions,
                this.container,
>>>>>>> 0b4cbdc0
                partitionKey: null,
                streamPayload: CosmosResource.ToStream(userDefinedFunctionSettings),
                requestEnricher: null,
                cancellationToken: cancellationToken);

            return this.clientContext.ResponseFactory.CreateUserDefinedFunctionResponse(this[userDefinedFunctionSettings.Id], response);
        }

        /// <summary>
        /// Gets an iterator to go through all the user defined functions for the container
        /// </summary>
        /// <param name="maxItemCount">(Optional) The max item count to return as part of the query</param>
        /// <param name="continuationToken">(Optional) The continuation token in the Azure Cosmos DB service.</param>
        /// <example>
        /// Get an iterator for all the triggers under the cosmos container
        /// <code language="c#">
        /// <![CDATA[
        /// CosmosResultSetIterator<CosmosUserDefinedFunctionSettings> setIterator = this.container.UserDefinedFunctions.GetUserDefinedFunctionIterator();
        /// while (setIterator.HasMoreResults)
        /// {
        ///     foreach(CosmosUserDefinedFunctionSettings settings in await setIterator.FetchNextSetAsync())
        ///     {
        ///          Console.WriteLine(settings.Id); 
        ///     }
        /// }
        /// ]]>
        /// </code>
        /// </example>
        public CosmosResultSetIterator<CosmosUserDefinedFunctionSettings> GetUserDefinedFunctionIterator(
            int? maxItemCount = null,
            string continuationToken = null)
        {
            return new CosmosDefaultResultSetIterator<CosmosUserDefinedFunctionSettings>(
                maxItemCount,
                continuationToken,
                null,
                this.ContainerFeedRequestExecutor);
        }

        /// <summary>
        /// Returns a reference to a user defined functions object. 
        /// </summary>
        /// <param name="id">The cosmos user defined functions id.</param>
        /// <remarks>
        /// Note that the user defined functions must be explicitly created, if it does not already exist, before
        /// you can read from it or write to it.
        /// </remarks>
        /// <example>
        /// <code language="c#">
        /// <![CDATA[
        /// CosmosUserDefinedFunction userDefinedFunction = this.cosmosContainer.UserDefinedFunction["myUserDefinedFunctionId"];
        /// CosmosUserDefinedFunctionResponse response = await userDefinedFunction.ReadAsync();
        /// ]]>
        /// </code>
        /// </example>
        public CosmosUserDefinedFunction this[string id] => new CosmosUserDefinedFunction(
            this.clientContext,
            this.container, 
            id);

        private Task<CosmosQueryResponse<CosmosUserDefinedFunctionSettings>> ContainerFeedRequestExecutor(
            int? maxItemCount,
            string continuationToken,
            CosmosRequestOptions options,
            object state,
            CancellationToken cancellationToken)
        {
            Debug.Assert(state == null);

            return this.clientContext.ProcessResourceOperationAsync<CosmosQueryResponse<CosmosUserDefinedFunctionSettings>>(
                resourceUri: this.container.LinkUri,
                resourceType: ResourceType.UserDefinedFunction,
                operationType: OperationType.ReadFeed,
                requestOptions: options,
                partitionKey: null,
                streamPayload: null,
                requestEnricher: request =>
                {
                    CosmosQueryRequestOptions.FillContinuationToken(request, continuationToken);
                    CosmosQueryRequestOptions.FillMaxItemCount(request, maxItemCount);
                },
                responseCreator: response => this.clientContext.ResponseFactory.CreateResultSetQueryResponse<CosmosUserDefinedFunctionSettings>(response),
                cancellationToken: cancellationToken);
        }
    }
}<|MERGE_RESOLUTION|>--- conflicted
+++ resolved
@@ -23,6 +23,7 @@
         /// <summary>
         /// Create a <see cref="CosmosUserDefinedFunctions"/>
         /// </summary>
+        /// <param name="clientContext">The client context.</param>
         /// <param name="container">The <see cref="CosmosContainer"/> the user defined function set is related to.</param>
         protected internal CosmosUserDefinedFunctions(
             CosmosClientContext clientContext,
@@ -96,21 +97,12 @@
             CosmosRequestOptions requestOptions = null,
             CancellationToken cancellationToken = default(CancellationToken))
         {
-<<<<<<< HEAD
             Task<CosmosResponseMessage> response = this.clientContext.ProcessResourceOperationStreamAsync(
                 resourceUri: this.container.LinkUri,
                 resourceType: ResourceType.UserDefinedFunction,
                 operationType: OperationType.Create,
                 requestOptions: requestOptions,
-=======
-            Task<CosmosResponseMessage> response = ExecUtils.ProcessResourceOperationStreamAsync(
-                this.container.Database.Client,
-                this.container.LinkUri,
-                ResourceType.UserDefinedFunction,
-                OperationType.Create,
-                requestOptions,
-                this.container,
->>>>>>> 0b4cbdc0
+                cosmosContainerCore: this.container,
                 partitionKey: null,
                 streamPayload: CosmosResource.ToStream(userDefinedFunctionSettings),
                 requestEnricher: null,
@@ -185,6 +177,7 @@
                 resourceType: ResourceType.UserDefinedFunction,
                 operationType: OperationType.ReadFeed,
                 requestOptions: options,
+                cosmosContainerCore: null,
                 partitionKey: null,
                 streamPayload: null,
                 requestEnricher: request =>
