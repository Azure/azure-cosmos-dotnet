//------------------------------------------------------------
// Copyright (c) Microsoft Corporation.  All rights reserved.
//------------------------------------------------------------

namespace Microsoft.Azure.Cosmos
{
    using System;
    using System.Collections.Generic;
<<<<<<< HEAD
    using System.IO;
=======
    using System.Linq;
>>>>>>> ce1a9db5
    using System.Threading;
    using System.Threading.Tasks;
    using Microsoft.Azure.Cosmos.CosmosElements;
    using Microsoft.Azure.Cosmos.Query.Core;
    using Microsoft.Azure.Cosmos.Query.Core.Monads;
    using Microsoft.Azure.Cosmos.Resource.CosmosExceptions;
    using Microsoft.Azure.Cosmos.Serializer;
    using Microsoft.Azure.Documents;
    using static Microsoft.Azure.Documents.RuntimeConstants;

    /// <summary>
    /// Cosmos feed stream iterator. This is used to get the query responses with a Stream content
    /// </summary>
    internal sealed class FeedRangeIteratorCore : FeedIteratorInternal
    {
        internal readonly FeedRangeInternal FeedRangeInternal;
        internal FeedRangeContinuation FeedRangeContinuation { get; private set; }
        private readonly ContainerInternal containerCore;
        private readonly CosmosClientContext clientContext;
        private readonly QueryRequestOptions queryRequestOptions;
        private readonly AsyncLazy<TryCatch<string>> lazyContainerRid;
        private readonly ResourceType resourceType;
        private readonly SqlQuerySpec querySpec;
        private bool hasMoreResultsInternal;

        public static FeedRangeIteratorCore Create(
            ContainerInternal containerCore,
            FeedRangeInternal feedRangeInternal,
            string continuation,
            QueryRequestOptions options,
            ResourceType resourceType = ResourceType.Document,
            QueryDefinition queryDefinition = null)
        {
            if (!string.IsNullOrEmpty(continuation))
            {
                if (FeedRangeContinuation.TryParse(continuation, out FeedRangeContinuation feedRangeContinuation))
                {
                    return new FeedRangeIteratorCore(containerCore, feedRangeContinuation, options, resourceType, queryDefinition);
                }

                // Backward compatible with old format
                feedRangeInternal = FeedRangeEPK.ForFullRange();
                feedRangeContinuation = new FeedRangeCompositeContinuation(
                    string.Empty,
                    feedRangeInternal,
                    new List<Documents.Routing.Range<string>>()
                    {
                            new Documents.Routing.Range<string>(
                                Documents.Routing.PartitionKeyInternal.MinimumInclusiveEffectivePartitionKey,
                                Documents.Routing.PartitionKeyInternal.MaximumExclusiveEffectivePartitionKey,
                                isMinInclusive: true,
                                isMaxInclusive: false)
                    },
                    continuation);
                return new FeedRangeIteratorCore(containerCore, feedRangeContinuation, options, resourceType, queryDefinition);
            }

<<<<<<< HEAD
            feedRangeInternal = feedRangeInternal ?? FeedRangeEPK.ForCompleteRange();
            return new FeedRangeIteratorCore(containerCore, feedRangeInternal, options, resourceType, queryDefinition);
=======
            feedRangeInternal = feedRangeInternal ?? FeedRangeEPK.ForFullRange();
            return new FeedRangeIteratorCore(containerCore, feedRangeInternal, options);
>>>>>>> ce1a9db5
        }

        /// <summary>
        /// For unit tests
        /// </summary>
        internal FeedRangeIteratorCore(
            ContainerInternal containerCore,
            FeedRangeContinuation feedRangeContinuation,
            QueryRequestOptions options,
            ResourceType resourceType,
            QueryDefinition queryDefinition)
            : this(containerCore, feedRangeContinuation.FeedRange, options, resourceType, queryDefinition)
        {
            this.FeedRangeContinuation = feedRangeContinuation;
        }

        private FeedRangeIteratorCore(
            ContainerInternal containerCore,
            FeedRangeInternal feedRangeInternal,
            QueryRequestOptions options,
            ResourceType resourceType,
            QueryDefinition queryDefinition)
            : this(containerCore, options, resourceType, queryDefinition)
        {
            this.FeedRangeInternal = feedRangeInternal ?? throw new ArgumentNullException(nameof(feedRangeInternal));
        }

        private FeedRangeIteratorCore(
            ContainerInternal containerCore,
            QueryRequestOptions options,
            ResourceType resourceType,
            QueryDefinition queryDefinition)
        {
            this.containerCore = containerCore ?? throw new ArgumentNullException(nameof(containerCore));
            this.clientContext = containerCore.ClientContext;
            this.queryRequestOptions = options;
            this.hasMoreResultsInternal = true;
            this.resourceType = resourceType;
            this.querySpec = queryDefinition?.ToSqlQuerySpec();
            this.lazyContainerRid = new AsyncLazy<TryCatch<string>>(valueFactory: (innerCancellationToken) =>
            {
                return this.TryInitializeContainerRIdAsync(innerCancellationToken);
            });
        }

        public override bool HasMoreResults => this.hasMoreResultsInternal;

        /// <summary>
        /// Get the next set of results from the cosmos service
        /// </summary>
        /// <param name="cancellationToken">(Optional) <see cref="CancellationToken"/> representing request cancellation.</param>
        /// <returns>A query response from cosmos service</returns>
        public override async Task<ResponseMessage> ReadNextAsync(CancellationToken cancellationToken = default)
        {
            CosmosDiagnosticsContext diagnostics = CosmosDiagnosticsContext.Create(this.queryRequestOptions);
            using (diagnostics.GetOverallScope())
            {
                if (!this.lazyContainerRid.ValueInitialized)
                {
                    using (diagnostics.CreateScope("InitializeContainerResourceId"))
                    {
                        TryCatch<string> tryInitializeContainerRId = await this.lazyContainerRid.GetValueAsync(cancellationToken);
                        if (!tryInitializeContainerRId.Succeeded)
                        {
                            CosmosException cosmosException = tryInitializeContainerRId.Exception.InnerException as CosmosException;
                            return cosmosException.ToCosmosResponseMessage(new RequestMessage(method: null, requestUri: null, diagnosticsContext: diagnostics));
                        }
                    }

                    using (diagnostics.CreateScope("InitializeContinuation"))
                    {
                        if (this.FeedRangeContinuation != null)
                        {
                            TryCatch validateContainer = this.FeedRangeContinuation.ValidateContainer(this.lazyContainerRid.Result.Result);
                            if (!validateContainer.Succeeded)
                            {
                                return CosmosExceptionFactory.CreateBadRequestException(
                                    message: validateContainer.Exception.InnerException.Message,
                                    innerException: validateContainer.Exception.InnerException,
                                    diagnosticsContext: diagnostics).ToCosmosResponseMessage(new RequestMessage(method: null, requestUri: null, diagnosticsContext: diagnostics));
                            }
                        }
                        else
                        {
                            await this.InitializeFeedContinuationAsync(cancellationToken);
                        }
                    }
                }

                return await this.ReadNextInternalAsync(diagnostics, cancellationToken);
            }
        }

        private async Task<ResponseMessage> ReadNextInternalAsync(
            CosmosDiagnosticsContext diagnostics,
            CancellationToken cancellationToken = default)
        {
            cancellationToken.ThrowIfCancellationRequested();
            Stream stream = null;
            OperationType operation = OperationType.ReadFeed;
            if (this.querySpec != null)
            {
                stream = this.clientContext.SerializerCore.ToStreamSqlQuerySpec(this.querySpec, this.resourceType);
                operation = OperationType.Query;
            }

            ResponseMessage responseMessage = await this.clientContext.ProcessResourceOperationStreamAsync(
               resourceUri: this.containerCore.LinkUri,
               resourceType: this.resourceType,
               operationType: operation,
               requestOptions: this.queryRequestOptions,
               cosmosContainerCore: this.containerCore,
               partitionKey: this.queryRequestOptions?.PartitionKey,
               streamPayload: stream,
               requestEnricher: request =>
               {
                   FeedRangeVisitor feedRangeVisitor = new FeedRangeVisitor(request);
                   this.FeedRangeInternal.Accept(feedRangeVisitor);
                   this.FeedRangeContinuation.Accept(feedRangeVisitor, QueryRequestOptions.FillContinuationToken);
                   if (this.querySpec != null)
                   {
                       request.Headers.Add(HttpConstants.HttpHeaders.ContentType, MediaTypes.QueryJson);
                       request.Headers.Add(HttpConstants.HttpHeaders.IsQuery, bool.TrueString);
                   }
               },
               diagnosticsContext: diagnostics,
               cancellationToken: cancellationToken);

            ShouldRetryResult shouldRetryOnSplit = await this.FeedRangeContinuation.HandleSplitAsync(this.containerCore, responseMessage, cancellationToken);
            if (shouldRetryOnSplit.ShouldRetry)
            {
                return await this.ReadNextInternalAsync(diagnostics, cancellationToken);
            }

            if (responseMessage.Content != null)
            {
                await CosmosElementSerializer.RewriteStreamAsTextAsync(responseMessage, this.queryRequestOptions);
            }

            if (responseMessage.IsSuccessStatusCode)
            {
                this.FeedRangeContinuation.ReplaceContinuation(responseMessage.Headers.ContinuationToken);
                this.hasMoreResultsInternal = !this.FeedRangeContinuation.IsDone;
                return FeedRangeResponse.CreateSuccess(responseMessage, this.FeedRangeContinuation);
            }
            else
            {
                this.hasMoreResultsInternal = false;
                return FeedRangeResponse.CreateFailure(responseMessage);
            }
        }

        private async Task<TryCatch<string>> TryInitializeContainerRIdAsync(CancellationToken cancellationToken)
        {
            try
            {
                string containerRId = await this.containerCore.GetRIDAsync(cancellationToken);
                return TryCatch<string>.FromResult(containerRId);
            }
            catch (CosmosException cosmosException)
            {
                return TryCatch<string>.FromException(cosmosException);
            }
        }

        private async Task InitializeFeedContinuationAsync(CancellationToken cancellationToken)
        {
            Routing.PartitionKeyRangeCache partitionKeyRangeCache = await this.clientContext.DocumentClient.GetPartitionKeyRangeCacheAsync();
            List<Documents.Routing.Range<string>> effectiveRanges = await this.FeedRangeInternal.GetEffectiveRangesAsync(
                routingMapProvider: partitionKeyRangeCache,
                containerRid: this.lazyContainerRid.Result.Result,
                partitionKeyDefinition: null);

            this.FeedRangeContinuation = new FeedRangeCompositeContinuation(
                containerRid: this.lazyContainerRid.Result.Result,
                feedRange: this.FeedRangeInternal,
                effectiveRanges);
        }

        public override CosmosElement GetCosmosElementContinuationToken()
        {
            throw new NotImplementedException();
        }
    }
}<|MERGE_RESOLUTION|>--- conflicted
+++ resolved
@@ -6,11 +6,8 @@
 {
     using System;
     using System.Collections.Generic;
-<<<<<<< HEAD
     using System.IO;
-=======
     using System.Linq;
->>>>>>> ce1a9db5
     using System.Threading;
     using System.Threading.Tasks;
     using Microsoft.Azure.Cosmos.CosmosElements;
@@ -68,13 +65,8 @@
                 return new FeedRangeIteratorCore(containerCore, feedRangeContinuation, options, resourceType, queryDefinition);
             }
 
-<<<<<<< HEAD
-            feedRangeInternal = feedRangeInternal ?? FeedRangeEPK.ForCompleteRange();
+            feedRangeInternal = feedRangeInternal ?? FeedRangeEPK.ForFullRange();
             return new FeedRangeIteratorCore(containerCore, feedRangeInternal, options, resourceType, queryDefinition);
-=======
-            feedRangeInternal = feedRangeInternal ?? FeedRangeEPK.ForFullRange();
-            return new FeedRangeIteratorCore(containerCore, feedRangeInternal, options);
->>>>>>> ce1a9db5
         }
 
         /// <summary>
