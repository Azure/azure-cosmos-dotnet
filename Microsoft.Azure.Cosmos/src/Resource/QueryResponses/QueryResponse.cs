//------------------------------------------------------------
// Copyright (c) Microsoft Corporation.  All rights reserved.
//------------------------------------------------------------
namespace Microsoft.Azure.Cosmos
{
    using System;
    using System.Collections.Generic;
    using System.IO;
    using System.Linq;
    using System.Net;
    using Microsoft.Azure.Cosmos.CosmosElements;
    using Microsoft.Azure.Cosmos.Query;
    using Microsoft.Azure.Documents;

    /// <summary>
    /// Represents the template class used by feed methods (enumeration operations) for the Azure Cosmos DB service.
    /// </summary>
    internal class QueryResponse : ResponseMessage
    {
        /// <summary>
        /// Used for unit testing only
        /// </summary>
        internal QueryResponse()
        {
        }

        private QueryResponse(
            IEnumerable<CosmosElement> result,
            int count,
            long responseLengthBytes,
            CosmosQueryResponseMessageHeaders responseHeaders,
            IReadOnlyDictionary<string, QueryMetrics> queryMetrics,
            HttpStatusCode statusCode,
            RequestMessage requestMessage,
            string errorMessage,
            Error error)
            : base(
                statusCode: statusCode,
                requestMessage: requestMessage,
                errorMessage: errorMessage,
                error: error,
                headers: responseHeaders)
        {
            this.CosmosElements = result;
            this.Count = count;
            this.ResponseLengthBytes = responseLengthBytes;
            this.queryMetrics = queryMetrics;
        }

        public int Count { get; }

        public override Stream Content => CosmosElementSerializer.ToStream(
            this.QueryHeaders.ContainerRid,
            this.CosmosElements,
            this.QueryHeaders.ResourceType,
            this.CosmosSerializationOptions);

        internal virtual IEnumerable<CosmosElement> CosmosElements { get; }

        internal virtual CosmosQueryResponseMessageHeaders QueryHeaders => (CosmosQueryResponseMessageHeaders)this.Headers;

        /// <summary>
        /// Gets the response length in bytes
        /// </summary>
        /// <remarks>
        /// This value is only set for Direct mode.
        /// </remarks>
        internal long ResponseLengthBytes { get; }

        /// <summary>
        /// Get the client side request statistics for the current request.
        /// </summary>
        /// <remarks>
        /// This value is currently used for tracking replica Uris.
        /// </remarks>
        internal ClientSideRequestStatistics RequestStatistics { get; }

        internal IReadOnlyDictionary<string, QueryMetrics> queryMetrics { get; set; }

        internal virtual CosmosSerializationFormatOptions CosmosSerializationOptions { get; set; }

        internal bool GetHasMoreResults()
        {
            return !string.IsNullOrEmpty(this.Headers.ContinuationToken);
        }

        internal static QueryResponse CreateSuccess(
            IEnumerable<CosmosElement> result,
            int count,
            long responseLengthBytes,
            CosmosQueryResponseMessageHeaders responseHeaders,
            IReadOnlyDictionary<string, QueryMetrics> queryMetrics = null)
        {
            if (count < 0)
            {
                throw new ArgumentOutOfRangeException("count must be positive");
            }

            if (responseLengthBytes < 0)
            {
                throw new ArgumentOutOfRangeException("responseLengthBytes must be positive");
            }

            QueryResponse cosmosQueryResponse = new QueryResponse(
               result: result,
               count: count,
               responseLengthBytes: responseLengthBytes,
               responseHeaders: responseHeaders,
               queryMetrics: queryMetrics,
               statusCode: HttpStatusCode.OK,
               errorMessage: null,
               error: null,
               requestMessage: null);

            return cosmosQueryResponse;
        }

        internal static QueryResponse CreateFailure(
            CosmosQueryResponseMessageHeaders responseHeaders,
            HttpStatusCode statusCode,
            RequestMessage requestMessage,
            string errorMessage,
            Error error)
        {
            QueryResponse cosmosQueryResponse = new QueryResponse(
                result: Enumerable.Empty<CosmosElement>(),
                count: 0,
                responseLengthBytes: 0,
                responseHeaders: responseHeaders,
                queryMetrics: null,
                statusCode: statusCode,
                errorMessage: errorMessage,
                error: error,
                requestMessage: requestMessage);

            return cosmosQueryResponse;
        }
    }

    /// <summary>
    /// The cosmos query response
    /// </summary>
    /// <typeparam name="T">The type for the query response.</typeparam>
    internal class QueryResponse<T> : FeedResponse<T>
    {
        private readonly IEnumerable<CosmosElement> cosmosElements;
        private readonly CosmosSerializer jsonSerializer;
        private readonly CosmosSerializationFormatOptions serializationOptions;
        private IEnumerable<T> resources;

        private QueryResponse(
            HttpStatusCode httpStatusCode,
            IEnumerable<CosmosElement> cosmosElements,
            CosmosQueryResponseMessageHeaders responseMessageHeaders,
<<<<<<< HEAD
            CosmosDiagnostics cosmosDiagnostics,
=======
            CosmosDiagnostics diagnostics,
>>>>>>> 76e76dd5
            CosmosSerializer jsonSerializer,
            CosmosSerializationFormatOptions serializationOptions)
        {
            this.cosmosElements = cosmosElements;
            this.QueryHeaders = responseMessageHeaders;
<<<<<<< HEAD
            this.cosmosDiagnostics = cosmosDiagnostics;
=======
            this.Diagnostics = diagnostics;
>>>>>>> 76e76dd5
            this.jsonSerializer = jsonSerializer;
            this.serializationOptions = serializationOptions;
            this.StatusCode = httpStatusCode;
        }

        public override string ContinuationToken => this.Headers.ContinuationToken;

        public override double RequestCharge => this.Headers.RequestCharge;

        public override Headers Headers => this.QueryHeaders;

        public override HttpStatusCode StatusCode { get; }

        public override int Count => this.cosmosElements?.Count() ?? 0;

        internal CosmosQueryResponseMessageHeaders QueryHeaders { get; }

        public override IEnumerator<T> GetEnumerator()
        {
            return this.Resource.GetEnumerator();
        }

        public override IEnumerable<T> Resource
        {
            get
            {
                if (this.resources == null)
                {
                    this.resources = CosmosElementSerializer.Deserialize<T>(
                        this.QueryHeaders.ContainerRid,
                        this.cosmosElements,
                        this.QueryHeaders.ResourceType,
                        this.jsonSerializer,
                        this.serializationOptions);
                }

                return this.resources;
            }
        }

        internal static QueryResponse<TInput> CreateResponse<TInput>(
            QueryResponse cosmosQueryResponse,
            CosmosSerializer jsonSerializer)
        {
            QueryResponse<TInput> queryResponse;
            using (cosmosQueryResponse)
            {
                cosmosQueryResponse.EnsureSuccessStatusCode();
                queryResponse = new QueryResponse<TInput>(
                    httpStatusCode: cosmosQueryResponse.StatusCode,
                    cosmosElements: cosmosQueryResponse.CosmosElements,
                    responseMessageHeaders: cosmosQueryResponse.QueryHeaders,
<<<<<<< HEAD
                    cosmosDiagnostics: cosmosQueryResponse.cosmosDiagnostics,
=======
                    diagnostics: cosmosQueryResponse.Diagnostics,
>>>>>>> 76e76dd5
                    jsonSerializer: jsonSerializer,
                    serializationOptions: cosmosQueryResponse.CosmosSerializationOptions);
            }
            return queryResponse;
        }
    }
}<|MERGE_RESOLUTION|>--- conflicted
+++ resolved
@@ -152,21 +152,13 @@
             HttpStatusCode httpStatusCode,
             IEnumerable<CosmosElement> cosmosElements,
             CosmosQueryResponseMessageHeaders responseMessageHeaders,
-<<<<<<< HEAD
-            CosmosDiagnostics cosmosDiagnostics,
-=======
             CosmosDiagnostics diagnostics,
->>>>>>> 76e76dd5
             CosmosSerializer jsonSerializer,
             CosmosSerializationFormatOptions serializationOptions)
         {
             this.cosmosElements = cosmosElements;
             this.QueryHeaders = responseMessageHeaders;
-<<<<<<< HEAD
-            this.cosmosDiagnostics = cosmosDiagnostics;
-=======
             this.Diagnostics = diagnostics;
->>>>>>> 76e76dd5
             this.jsonSerializer = jsonSerializer;
             this.serializationOptions = serializationOptions;
             this.StatusCode = httpStatusCode;
@@ -219,11 +211,7 @@
                     httpStatusCode: cosmosQueryResponse.StatusCode,
                     cosmosElements: cosmosQueryResponse.CosmosElements,
                     responseMessageHeaders: cosmosQueryResponse.QueryHeaders,
-<<<<<<< HEAD
-                    cosmosDiagnostics: cosmosQueryResponse.cosmosDiagnostics,
-=======
                     diagnostics: cosmosQueryResponse.Diagnostics,
->>>>>>> 76e76dd5
                     jsonSerializer: jsonSerializer,
                     serializationOptions: cosmosQueryResponse.CosmosSerializationOptions);
             }
