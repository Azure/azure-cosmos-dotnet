//------------------------------------------------------------
// Copyright (c) Microsoft Corporation.  All rights reserved.
//------------------------------------------------------------

namespace Microsoft.Azure.Cosmos
{
    using System;
    using System.Net;
    using System.Text;
    using System.Threading;
    using System.Threading.Tasks;
    using Microsoft.Azure.Cosmos.CosmosElements;
    using Microsoft.Azure.Cosmos.Query;
    using Microsoft.Azure.Cosmos.Query.Core.ContinuationTokens;
    using Microsoft.Azure.Cosmos.Routing;
    using Microsoft.Azure.Documents.Routing;

    /// <summary>
    /// Cosmos Stand-By Feed iterator implementing Composite Continuation Token
    /// </summary>
    /// <remarks>
    /// Legacy, see <see cref="ChangeFeedIteratorCore"/>.
    /// </remarks>
    /// <seealso cref="ChangeFeedIteratorCore"/>
    internal class StandByFeedIteratorCore : FeedIteratorInternal
    {
        internal StandByFeedContinuationToken compositeContinuationToken;

        private readonly CosmosClientContext clientContext;
        private readonly ContainerInternal container;
        private string containerRid;

        internal StandByFeedIteratorCore(
            CosmosClientContext clientContext,
            ContainerCore container,
            ChangeFeedRequestOptions options)
        {
            if (container == null) throw new ArgumentNullException(nameof(container));

            this.clientContext = clientContext;
            this.container = container;
            this.changeFeedOptions = options;
        }

        /// <summary>
        /// The query options for the result set
        /// </summary>
        protected readonly ChangeFeedRequestOptions changeFeedOptions;

        public override bool HasMoreResults => true;

        /// <summary>
        /// Get the next set of results from the cosmos service
        /// </summary>
        /// <param name="cancellationToken">(Optional) <see cref="CancellationToken"/> representing request cancellation.</param>
        /// <returns>A query response from cosmos service</returns>
        public override async Task<ResponseMessage> ReadNextAsync(CancellationToken cancellationToken = default(CancellationToken))
        {
            string firstNotModifiedKeyRangeId = null;
            string currentKeyRangeId;
            string nextKeyRangeId;
            ResponseMessage response;
            do
            {
                (currentKeyRangeId, response) = await this.ReadNextInternalAsync(cancellationToken);
                // Read only one range at a time - Breath first
                this.compositeContinuationToken.MoveToNextToken();
                (_, nextKeyRangeId) = await this.compositeContinuationToken.GetCurrentTokenAsync();
                if (response.StatusCode != HttpStatusCode.NotModified)
                {
                    break;
                }

                // HttpStatusCode.NotModified
                if (string.IsNullOrEmpty(firstNotModifiedKeyRangeId))
                {
                    // First NotModified Response
                    firstNotModifiedKeyRangeId = currentKeyRangeId;
                }
            }
            // We need to keep checking across all ranges until one of them returns OK or we circle back to the start
            while (!firstNotModifiedKeyRangeId.Equals(nextKeyRangeId, StringComparison.InvariantCultureIgnoreCase));

            // Send to the user the composite state for all ranges
            response.Headers.ContinuationToken = this.compositeContinuationToken.ToString();
            return response;
        }

        internal async Task<(string, ResponseMessage)> ReadNextInternalAsync(CancellationToken cancellationToken)
        {
            cancellationToken.ThrowIfCancellationRequested();

            if (this.compositeContinuationToken == null)
            {
                PartitionKeyRangeCache pkRangeCache = await this.clientContext.DocumentClient.GetPartitionKeyRangeCacheAsync();
                this.containerRid = await this.container.GetRIDAsync(cancellationToken);
                this.compositeContinuationToken = await StandByFeedContinuationToken.CreateAsync(
                    this.containerRid,
                    (this.changeFeedOptions?.From as ChangeFeedRequestOptions.StartFromContinuation)?.Continuation,
                    pkRangeCache.TryGetOverlappingRangesAsync);
            }

            (CompositeContinuationToken currentRangeToken, string rangeId) = await this.compositeContinuationToken.GetCurrentTokenAsync();

            if (currentRangeToken.Token != null)
            {
                this.changeFeedOptions.From = ChangeFeedRequestOptions.StartFrom.CreateFromContinuation(currentRangeToken.Token);
            }

            this.changeFeedOptions.FeedRange = new FeedRangePartitionKeyRange(rangeId);
            ResponseMessage response = await this.NextResultSetDelegateAsync(this.changeFeedOptions, cancellationToken);
            if (await this.ShouldRetryFailureAsync(response, cancellationToken))
            {
                return await this.ReadNextInternalAsync(cancellationToken);
            }

            if (response.IsSuccessStatusCode
                || response.StatusCode == HttpStatusCode.NotModified)
            {
                // Change Feed read uses Etag for continuation
                currentRangeToken.Token = response.Headers.ETag;
            }

            return (rangeId, response);
        }

        /// <summary>
        /// During Feed read, split can happen or Max Item count can go beyond the max response size
        /// </summary>
        internal async Task<bool> ShouldRetryFailureAsync(
            ResponseMessage response,
            CancellationToken cancellationToken = default(CancellationToken))
        {
            if (response.IsSuccessStatusCode || response.StatusCode == HttpStatusCode.NotModified)
            {
                return false;
            }

            bool partitionSplit = response.StatusCode == HttpStatusCode.Gone
                && (response.Headers.SubStatusCode == Documents.SubStatusCodes.PartitionKeyRangeGone || response.Headers.SubStatusCode == Documents.SubStatusCodes.CompletingSplit);
            if (partitionSplit)
            {
                // Forcing stale refresh of Partition Key Ranges Cache
                await this.compositeContinuationToken.GetCurrentTokenAsync(forceRefresh: true);
                return true;
            }

            return false;
        }

        internal virtual Task<ResponseMessage> NextResultSetDelegateAsync(
            ChangeFeedRequestOptions options,
            CancellationToken cancellationToken)
        {
            Uri resourceUri = this.container.LinkUri;
            return this.clientContext.ProcessResourceOperationAsync<ResponseMessage>(
                resourceUri: resourceUri,
                resourceType: Documents.ResourceType.Document,
                operationType: Documents.OperationType.ReadFeed,
                requestOptions: options,
<<<<<<< HEAD
                cosmosContainerCore: this.container,
                requestEnricher: default,
=======
                containerInternal: this.container,
                requestEnricher: request =>
                {
                    ChangeFeedRequestOptions.FillContinuationToken(request, continuationToken);
                    ChangeFeedRequestOptions.FillMaxItemCount(request, maxItemCount);
                    ChangeFeedRequestOptions.FillPartitionKeyRangeId(request, partitionKeyRangeId);
                },
>>>>>>> 1785ee0d
                responseCreator: response => response,
                partitionKey: default,
                streamPayload: default,
                diagnosticsContext: default,
                cancellationToken: cancellationToken);
        }

        public override CosmosElement GetCosmosElementContinuationToken()
        {
            throw new NotImplementedException();
        }
    }
}<|MERGE_RESOLUTION|>--- conflicted
+++ resolved
@@ -158,18 +158,8 @@
                 resourceType: Documents.ResourceType.Document,
                 operationType: Documents.OperationType.ReadFeed,
                 requestOptions: options,
-<<<<<<< HEAD
-                cosmosContainerCore: this.container,
+                containerInternal: this.container,
                 requestEnricher: default,
-=======
-                containerInternal: this.container,
-                requestEnricher: request =>
-                {
-                    ChangeFeedRequestOptions.FillContinuationToken(request, continuationToken);
-                    ChangeFeedRequestOptions.FillMaxItemCount(request, maxItemCount);
-                    ChangeFeedRequestOptions.FillPartitionKeyRangeId(request, partitionKeyRangeId);
-                },
->>>>>>> 1785ee0d
                 responseCreator: response => response,
                 partitionKey: default,
                 streamPayload: default,
