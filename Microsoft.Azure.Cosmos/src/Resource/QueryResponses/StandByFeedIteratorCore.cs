//------------------------------------------------------------
// Copyright (c) Microsoft Corporation.  All rights reserved.
//------------------------------------------------------------

namespace Microsoft.Azure.Cosmos
{
    using System;
    using System.Net;
    using System.Text;
    using System.Threading;
    using System.Threading.Tasks;
    using Microsoft.Azure.Cosmos.CosmosElements;
    using Microsoft.Azure.Cosmos.Query;
    using Microsoft.Azure.Cosmos.Query.Core.ContinuationTokens;
    using Microsoft.Azure.Cosmos.Routing;

    /// <summary>
    /// Cosmos Stand-By Feed iterator implementing Composite Continuation Token
    /// </summary>
    /// <remarks>
    /// Legacy, see <see cref="ChangeFeedIteratorCore"/>.
    /// </remarks>
    /// <seealso cref="ChangeFeedIteratorCore"/>
    internal class StandByFeedIteratorCore : FeedIteratorInternal
    {
        internal StandByFeedContinuationToken compositeContinuationToken;

        private readonly CosmosClientContext clientContext;
        private readonly ContainerInternal container;
        private string containerRid;
        private string continuationToken;
        private int? maxItemCount;

        internal StandByFeedIteratorCore(
            CosmosClientContext clientContext,
            ContainerInternal container,
            string continuationToken,
            int? maxItemCount,
            ChangeFeedRequestOptions options)
        {
            if (container == null) throw new ArgumentNullException(nameof(container));

            this.clientContext = clientContext;
            this.container = container;
            this.changeFeedOptions = options;
            this.maxItemCount = maxItemCount;
            this.continuationToken = continuationToken;
        }

        /// <summary>
        /// The query options for the result set
        /// </summary>
        protected readonly ChangeFeedRequestOptions changeFeedOptions;

        public override bool HasMoreResults => true;

<<<<<<< HEAD
#if PREVIEW
        public override
#else
        internal override
#endif
        FeedToken FeedToken => throw new NotImplementedException();

=======
>>>>>>> 2acd7888
        /// <summary>
        /// Get the next set of results from the cosmos service
        /// </summary>
        /// <param name="cancellationToken">(Optional) <see cref="CancellationToken"/> representing request cancellation.</param>
        /// <returns>A query response from cosmos service</returns>
        public override async Task<ResponseMessage> ReadNextAsync(CancellationToken cancellationToken = default(CancellationToken))
        {
            string firstNotModifiedKeyRangeId = null;
            string currentKeyRangeId;
            string nextKeyRangeId;
            ResponseMessage response;
            do
            {
                (currentKeyRangeId, response) = await this.ReadNextInternalAsync(cancellationToken);
                // Read only one range at a time - Breath first
                this.compositeContinuationToken.MoveToNextToken();
                (_, nextKeyRangeId) = await this.compositeContinuationToken.GetCurrentTokenAsync();
                if (response.StatusCode != HttpStatusCode.NotModified)
                {
                    break;
                }

                // HttpStatusCode.NotModified
                if (string.IsNullOrEmpty(firstNotModifiedKeyRangeId))
                {
                    // First NotModified Response
                    firstNotModifiedKeyRangeId = currentKeyRangeId;
                }
            }
            // We need to keep checking across all ranges until one of them returns OK or we circle back to the start
            while (!firstNotModifiedKeyRangeId.Equals(nextKeyRangeId, StringComparison.InvariantCultureIgnoreCase));

            // Send to the user the composite state for all ranges
            response.Headers.ContinuationToken = this.compositeContinuationToken.ToString();
            return response;
        }

        internal async Task<Tuple<string, ResponseMessage>> ReadNextInternalAsync(CancellationToken cancellationToken)
        {
            cancellationToken.ThrowIfCancellationRequested();

            if (this.compositeContinuationToken == null)
            {
                PartitionKeyRangeCache pkRangeCache = await this.clientContext.DocumentClient.GetPartitionKeyRangeCacheAsync();
                this.containerRid = await this.container.GetRIDAsync(cancellationToken);
                this.compositeContinuationToken = await StandByFeedContinuationToken.CreateAsync(this.containerRid, this.continuationToken, pkRangeCache.TryGetOverlappingRangesAsync);
            }

            (CompositeContinuationToken currentRangeToken, string rangeId) = await this.compositeContinuationToken.GetCurrentTokenAsync();
            string partitionKeyRangeId = rangeId;
            this.continuationToken = currentRangeToken.Token;
            ResponseMessage response = await this.NextResultSetDelegateAsync(this.continuationToken, partitionKeyRangeId, this.maxItemCount, this.changeFeedOptions, cancellationToken);
            if (await this.ShouldRetryFailureAsync(response, cancellationToken))
            {
                return await this.ReadNextInternalAsync(cancellationToken);
            }

            if (response.IsSuccessStatusCode
                || response.StatusCode == HttpStatusCode.NotModified)
            {
                // Change Feed read uses Etag for continuation
                currentRangeToken.Token = response.Headers.ETag;
            }

            return new Tuple<string, ResponseMessage>(partitionKeyRangeId, response);
        }

        /// <summary>
        /// During Feed read, split can happen or Max Item count can go beyond the max response size
        /// </summary>
        internal async Task<bool> ShouldRetryFailureAsync(
            ResponseMessage response,
            CancellationToken cancellationToken = default(CancellationToken))
        {
            if (response.IsSuccessStatusCode || response.StatusCode == HttpStatusCode.NotModified)
            {
                return false;
            }

            bool partitionSplit = response.StatusCode == HttpStatusCode.Gone
                && (response.Headers.SubStatusCode == Documents.SubStatusCodes.PartitionKeyRangeGone || response.Headers.SubStatusCode == Documents.SubStatusCodes.CompletingSplit);
            if (partitionSplit)
            {
                // Forcing stale refresh of Partition Key Ranges Cache
                await this.compositeContinuationToken.GetCurrentTokenAsync(forceRefresh: true);
                return true;
            }

            return false;
        }

        internal virtual Task<ResponseMessage> NextResultSetDelegateAsync(
            string continuationToken,
            string partitionKeyRangeId,
            int? maxItemCount,
            ChangeFeedRequestOptions options,
            CancellationToken cancellationToken)
        {
            Uri resourceUri = this.container.LinkUri;
            return this.clientContext.ProcessResourceOperationAsync<ResponseMessage>(
                resourceUri: resourceUri,
                resourceType: Documents.ResourceType.Document,
                operationType: Documents.OperationType.ReadFeed,
                requestOptions: options,
                cosmosContainerCore: this.container,
                requestEnricher: request =>
                {
                    ChangeFeedRequestOptions.FillContinuationToken(request, continuationToken);
                    ChangeFeedRequestOptions.FillMaxItemCount(request, maxItemCount);
                    ChangeFeedRequestOptions.FillPartitionKeyRangeId(request, partitionKeyRangeId);
                },
                responseCreator: response => response,
                partitionKey: null,
                streamPayload: null,
                diagnosticsContext: null,
                cancellationToken: cancellationToken);
        }

        public override CosmosElement GetCosmsoElementContinuationToken()
        {
            throw new NotImplementedException();
        }
    }
}<|MERGE_RESOLUTION|>--- conflicted
+++ resolved
@@ -54,16 +54,6 @@
 
         public override bool HasMoreResults => true;
 
-<<<<<<< HEAD
-#if PREVIEW
-        public override
-#else
-        internal override
-#endif
-        FeedToken FeedToken => throw new NotImplementedException();
-
-=======
->>>>>>> 2acd7888
         /// <summary>
         /// Get the next set of results from the cosmos service
         /// </summary>
