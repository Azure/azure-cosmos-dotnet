//------------------------------------------------------------
// Copyright (c) Microsoft Corporation.  All rights reserved.
//------------------------------------------------------------

namespace Microsoft.Azure.Cosmos
{
    using System;
    using System.Collections.Generic;
    using System.Linq;
    using System.Net;
    using System.Threading;
    using System.Threading.Tasks;
    using Microsoft.Azure.Cosmos.CosmosElements;
    using Microsoft.Azure.Cosmos.Diagnostics;
    using Microsoft.Azure.Cosmos.Query.Core;
    using Microsoft.Azure.Cosmos.Query.Core.Monads;
    using Microsoft.Azure.Cosmos.Resource.CosmosExceptions;
    using Microsoft.Azure.Documents;

    /// <summary>
    /// Cosmos Change Feed iterator using FeedToken
    /// </summary>
    internal sealed class ChangeFeedIteratorCore : FeedIteratorInternal
    {
        internal FeedRangeInternal FeedRangeInternal;
        internal FeedRangeContinuation FeedRangeContinuation { get; private set; }
        private readonly ChangeFeedRequestOptions changeFeedOptions;
        private readonly CosmosClientContext clientContext;
        private readonly ContainerInternal container;
        private readonly AsyncLazy<TryCatch<string>> lazyContainerRid;
        private bool hasMoreResults = true;

        public static ChangeFeedIteratorCore Create(
<<<<<<< HEAD
            ContainerCore container,
=======
            ContainerInternal container,
            FeedRangeInternal feedRangeInternal,
            string continuation,
>>>>>>> 78e205f5
            ChangeFeedRequestOptions changeFeedRequestOptions)
        {
            if (changeFeedRequestOptions?.From is ChangeFeedRequestOptions.StartFromContinuation startFromContinuation)
            {
                if (FeedRangeContinuation.TryParse(startFromContinuation.Continuation, out FeedRangeContinuation feedRangeContinuation))
                {
                    return new ChangeFeedIteratorCore(container, feedRangeContinuation, changeFeedRequestOptions);
                }
                else
                {
                    throw new ArgumentException(string.Format(ClientResources.FeedToken_UnknownFormat, startFromContinuation.Continuation));
                }
            }

            changeFeedRequestOptions.FeedRange ??= FeedRangeEPK.ForCompleteRange();
            return new ChangeFeedIteratorCore(container, (FeedRangeInternal)changeFeedRequestOptions.FeedRange, changeFeedRequestOptions);
        }

        internal ChangeFeedIteratorCore(
            ContainerInternal container,
            FeedRangeContinuation feedRangeContinuation,
            ChangeFeedRequestOptions changeFeedRequestOptions)
            : this(container, feedRangeContinuation.FeedRange, changeFeedRequestOptions)
        {
            this.FeedRangeContinuation = feedRangeContinuation ?? throw new ArgumentNullException(nameof(feedRangeContinuation));
        }

        private ChangeFeedIteratorCore(
            ContainerInternal container,
            FeedRangeInternal feedRangeInternal,
            ChangeFeedRequestOptions changeFeedRequestOptions)
            : this(container, changeFeedRequestOptions)
        {
            this.FeedRangeInternal = feedRangeInternal ?? throw new ArgumentNullException(nameof(feedRangeInternal));
        }

        private ChangeFeedIteratorCore(
            ContainerInternal container,
            ChangeFeedRequestOptions changeFeedRequestOptions)
        {
            if (changeFeedRequestOptions != null
                && changeFeedRequestOptions.MaxItemCount.HasValue
                && changeFeedRequestOptions.MaxItemCount.Value <= 0)
            {
                throw new ArgumentOutOfRangeException(nameof(changeFeedRequestOptions.MaxItemCount));
            }

            this.container = container ?? throw new ArgumentNullException(nameof(container));
            this.clientContext = container.ClientContext;
            this.changeFeedOptions = changeFeedRequestOptions ?? new ChangeFeedRequestOptions();
            this.lazyContainerRid = new AsyncLazy<TryCatch<string>>(valueFactory: (innerCancellationToken) =>
            {
                return this.TryInitializeContainerRIdAsync(innerCancellationToken);
            });
        }

        public override bool HasMoreResults => this.hasMoreResults;

        /// <summary>
        /// Get the next set of results from the cosmos service
        /// </summary>
        /// <param name="cancellationToken">(Optional) <see cref="CancellationToken"/> representing request cancellation.</param>
        /// <returns>A query response from cosmos service</returns>
        public override async Task<ResponseMessage> ReadNextAsync(CancellationToken cancellationToken = default(CancellationToken))
        {
            CosmosDiagnosticsContext diagnostics = CosmosDiagnosticsContext.Create(this.changeFeedOptions);
            using (diagnostics.GetOverallScope())
            {
                diagnostics.AddDiagnosticsInternal(new FeedRangeStatistics(this.FeedRangeInternal));
                if (!this.lazyContainerRid.ValueInitialized)
                {
                    using (diagnostics.CreateScope("InitializeContainerResourceId"))
                    {
                        TryCatch<string> tryInitializeContainerRId = await this.lazyContainerRid.GetValueAsync(cancellationToken);
                        if (!tryInitializeContainerRId.Succeeded)
                        {
                            CosmosException cosmosException = tryInitializeContainerRId.Exception.InnerException as CosmosException;
                            return cosmosException.ToCosmosResponseMessage(
                                new RequestMessage(
                                    method: null,
                                    requestUri: null,
                                    diagnosticsContext: diagnostics));
                        }
                    }

                    using (diagnostics.CreateScope("InitializeContinuation"))
                    {
                        if (this.FeedRangeContinuation != null)
                        {
                            TryCatch validateContainer = this.FeedRangeContinuation.ValidateContainer(this.lazyContainerRid.Result.Result);
                            if (!validateContainer.Succeeded)
                            {
                                return CosmosExceptionFactory.CreateBadRequestException(
                                    message: validateContainer.Exception.InnerException.Message,
                                    innerException: validateContainer.Exception.InnerException,
                                    diagnosticsContext: diagnostics).ToCosmosResponseMessage(new RequestMessage(method: null, requestUri: null, diagnosticsContext: diagnostics));
                            }
                        }

                        await this.InitializeFeedContinuationAsync(cancellationToken);
                    }
                }

                return await this.ReadNextInternalAsync(diagnostics, cancellationToken);
            }
        }

        public override CosmosElement GetCosmsoElementContinuationToken() => CosmosElement.Parse(this.FeedRangeContinuation.ToString());

        private async Task<ResponseMessage> ReadNextInternalAsync(
            CosmosDiagnosticsContext diagnosticsScope,
            CancellationToken cancellationToken)
        {
            cancellationToken.ThrowIfCancellationRequested();

            ResponseMessage responseMessage = await this.clientContext.ProcessResourceOperationStreamAsync(
                resourceUri: this.container.LinkUri,
                resourceType: ResourceType.Document,
                operationType: OperationType.ReadFeed,
                requestOptions: this.changeFeedOptions,
                cosmosContainerCore: this.container,
                requestEnricher: default,
                partitionKey: default,
                streamPayload: default,
                diagnosticsContext: diagnosticsScope,
                cancellationToken: cancellationToken);

            if (await this.ShouldRetryAsync(responseMessage, cancellationToken))
            {
                return await this.ReadNextInternalAsync(diagnosticsScope, cancellationToken);
            }

            if (responseMessage.IsSuccessStatusCode
                || (responseMessage.StatusCode == HttpStatusCode.NotModified))
            {
                // Change Feed read uses Etag for continuation
                this.FeedRangeContinuation.ReplaceContinuation(responseMessage.Headers.ETag);
                this.changeFeedOptions.From = ChangeFeedRequestOptions.StartFrom.CreateFromContinuation(responseMessage.Headers.ETag);
                this.hasMoreResults = responseMessage.IsSuccessStatusCode;
                return FeedRangeResponse.CreateSuccess(
                    responseMessage,
                    this.FeedRangeContinuation);
            }
            else
            {
                this.hasMoreResults = false;
                return FeedRangeResponse.CreateFailure(responseMessage);
            }
        }

        private async Task<bool> ShouldRetryAsync(
            ResponseMessage responseMessage,
            CancellationToken cancellationToken)
        {
            ShouldRetryResult shouldRetryOnNotModified = this.FeedRangeContinuation.HandleChangeFeedNotModified(responseMessage);
            if (shouldRetryOnNotModified.ShouldRetry)
            {
                return true;
            }

            ShouldRetryResult shouldRetryOnSplit = await this.FeedRangeContinuation.HandleSplitAsync(this.container, responseMessage, cancellationToken);
            if (shouldRetryOnSplit.ShouldRetry)
            {
                return true;
            }

            return false;
        }

        private async Task<TryCatch<string>> TryInitializeContainerRIdAsync(CancellationToken cancellationToken)
        {
            try
            {
                string containerRId = await this.container.GetRIDAsync(cancellationToken);
                return TryCatch<string>.FromResult(containerRId);
            }
            catch (CosmosException cosmosException)
            {
                return TryCatch<string>.FromException(cosmosException);
            }
        }

        private async Task InitializeFeedContinuationAsync(CancellationToken cancellationToken)
        {
            if (this.FeedRangeContinuation == null)
            {
                Routing.PartitionKeyRangeCache partitionKeyRangeCache = await this.clientContext.DocumentClient.GetPartitionKeyRangeCacheAsync();
                List<Documents.Routing.Range<string>> ranges;
                if (this.FeedRangeInternal is FeedRangePartitionKey)
                {
                    PartitionKeyDefinition partitionKeyDefinition = await this.container.GetPartitionKeyDefinitionAsync(cancellationToken);
                    ranges = await this.FeedRangeInternal.GetEffectiveRangesAsync(partitionKeyRangeCache, this.lazyContainerRid.Result.Result, partitionKeyDefinition);
                }
                else
                {
                    IReadOnlyList<PartitionKeyRange> pkRanges = await partitionKeyRangeCache.TryGetOverlappingRangesAsync(
                            collectionRid: this.lazyContainerRid.Result.Result,
                            range: (this.FeedRangeInternal as FeedRangeEPK).Range,
                            forceRefresh: false);
                    ranges = pkRanges.Select(pkRange => pkRange.ToRange()).ToList();
                }

                this.FeedRangeContinuation = new FeedRangeCompositeContinuation(
                    containerRid: this.lazyContainerRid.Result.Result,
                    feedRange: this.FeedRangeInternal,
                    ranges: ranges);
            }
            else if (this.FeedRangeInternal is FeedRangePartitionKeyRange)
            {
                // Migration from PKRangeId scenario
                Routing.PartitionKeyRangeCache partitionKeyRangeCache = await this.clientContext.DocumentClient.GetPartitionKeyRangeCacheAsync();
                List<Documents.Routing.Range<string>> effectiveRanges = await this.FeedRangeInternal.GetEffectiveRangesAsync(
                    routingMapProvider: partitionKeyRangeCache,
                    containerRid: this.lazyContainerRid.Result.Result,
                    partitionKeyDefinition: null);

                // Override the original PKRangeId based FeedRange
                this.FeedRangeInternal = new FeedRangeEPK(effectiveRanges[0]);
                this.FeedRangeContinuation = new FeedRangeCompositeContinuation(
                    containerRid: this.lazyContainerRid.Result.Result,
                    feedRange: this.FeedRangeInternal,
                    ranges: effectiveRanges,
                    continuation: this.FeedRangeContinuation.GetContinuation());
            }

            this.changeFeedOptions.FeedRange = this.FeedRangeInternal;
        }
    }
}<|MERGE_RESOLUTION|>--- conflicted
+++ resolved
@@ -31,15 +31,10 @@
         private bool hasMoreResults = true;
 
         public static ChangeFeedIteratorCore Create(
-<<<<<<< HEAD
-            ContainerCore container,
-=======
-            ContainerInternal container,
-            FeedRangeInternal feedRangeInternal,
-            string continuation,
->>>>>>> 78e205f5
-            ChangeFeedRequestOptions changeFeedRequestOptions)
-        {
+            ContainerInternal container,
+            ChangeFeedRequestOptions changeFeedRequestOptions)
+        {
+            changeFeedRequestOptions ??= new ChangeFeedRequestOptions();
             if (changeFeedRequestOptions?.From is ChangeFeedRequestOptions.StartFromContinuation startFromContinuation)
             {
                 if (FeedRangeContinuation.TryParse(startFromContinuation.Continuation, out FeedRangeContinuation feedRangeContinuation))
