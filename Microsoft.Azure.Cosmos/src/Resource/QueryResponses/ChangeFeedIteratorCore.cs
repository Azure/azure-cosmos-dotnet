//------------------------------------------------------------
// Copyright (c) Microsoft Corporation.  All rights reserved.
//------------------------------------------------------------

namespace Microsoft.Azure.Cosmos
{
    using System;
    using System.Collections.Generic;
    using System.Linq;
    using System.Net;
    using System.Threading;
    using System.Threading.Tasks;
    using Microsoft.Azure.Cosmos.CosmosElements;
    using Microsoft.Azure.Cosmos.Diagnostics;
    using Microsoft.Azure.Cosmos.Query.Core;
    using Microsoft.Azure.Cosmos.Query.Core.Monads;
    using Microsoft.Azure.Cosmos.Resource.CosmosExceptions;
    using Microsoft.Azure.Documents;

    /// <summary>
    /// Cosmos Change Feed iterator using FeedToken
    /// </summary>
    internal sealed class ChangeFeedIteratorCore : FeedIteratorInternal
    {
        internal FeedRangeInternal FeedRangeInternal;
        internal FeedRangeContinuation FeedRangeContinuation { get; private set; }
        private readonly ChangeFeedRequestOptions changeFeedOptions;
        private readonly CosmosClientContext clientContext;
        private readonly ContainerCore container;
        private readonly AsyncLazy<TryCatch<string>> lazyContainerRid;
        private bool hasMoreResults = true;

        public static ChangeFeedIteratorCore Create(
            ContainerCore container,
            FeedRangeInternal feedRangeInternal,
            string continuation,
            ChangeFeedRequestOptions changeFeedRequestOptions)
        {
            if (!string.IsNullOrEmpty(continuation))
            {
                if (FeedRangeContinuation.TryParse(continuation, out FeedRangeContinuation feedRangeContinuation))
                {
                    return new ChangeFeedIteratorCore(container, feedRangeContinuation, changeFeedRequestOptions);
                }
                else
                {
                    throw new ArgumentException(string.Format(ClientResources.FeedToken_UnknownFormat, continuation));
                }
            }

            feedRangeInternal = feedRangeInternal ?? FeedRangeEPK.ForCompleteRange();
            return new ChangeFeedIteratorCore(container, feedRangeInternal, changeFeedRequestOptions);
        }

        internal ChangeFeedIteratorCore(
            ContainerCore container,
            FeedRangeContinuation feedRangeContinuation,
            ChangeFeedRequestOptions changeFeedRequestOptions)
            : this(container, feedRangeContinuation.FeedRange, changeFeedRequestOptions)
        {
            this.FeedRangeContinuation = feedRangeContinuation ?? throw new ArgumentNullException(nameof(feedRangeContinuation));
        }

        private ChangeFeedIteratorCore(
            ContainerCore container,
            FeedRangeInternal feedRangeInternal,
            ChangeFeedRequestOptions changeFeedRequestOptions)
            : this(container, changeFeedRequestOptions)
        {
            this.FeedRangeInternal = feedRangeInternal ?? throw new ArgumentNullException(nameof(feedRangeInternal));
        }

        private ChangeFeedIteratorCore(
            ContainerCore container,
            ChangeFeedRequestOptions changeFeedRequestOptions)
        {
            if (changeFeedRequestOptions != null
                && changeFeedRequestOptions.MaxItemCount.HasValue
                && changeFeedRequestOptions.MaxItemCount.Value <= 0)
            {
                throw new ArgumentOutOfRangeException(nameof(changeFeedRequestOptions.MaxItemCount));
            }

            this.container = container ?? throw new ArgumentNullException(nameof(container));
            this.clientContext = container.ClientContext;
            this.changeFeedOptions = changeFeedRequestOptions ?? new ChangeFeedRequestOptions();
            this.lazyContainerRid = new AsyncLazy<TryCatch<string>>(valueFactory: (innerCancellationToken) =>
            {
                return this.TryInitializeContainerRIdAsync(innerCancellationToken);
            });
        }

        public override bool HasMoreResults => this.hasMoreResults;

        /// <summary>
        /// Get the next set of results from the cosmos service
        /// </summary>
        /// <param name="cancellationToken">(Optional) <see cref="CancellationToken"/> representing request cancellation.</param>
        /// <returns>A query response from cosmos service</returns>
        public override async Task<ResponseMessage> ReadNextAsync(CancellationToken cancellationToken = default(CancellationToken))
        {
            CosmosDiagnosticsContext diagnostics = CosmosDiagnosticsContext.Create(this.changeFeedOptions);
            using (diagnostics.GetOverallScope())
            {
                diagnostics.AddDiagnosticsInternal(new FeedRangeStatistics(this.FeedRangeInternal));
                if (!this.lazyContainerRid.ValueInitialized)
                {
                    using (diagnostics.CreateScope("InitializeContainerResourceId"))
                    {
                        TryCatch<string> tryInitializeContainerRId = await this.lazyContainerRid.GetValueAsync(cancellationToken);
                        if (!tryInitializeContainerRId.Succeeded)
                        {
                            CosmosException cosmosException = tryInitializeContainerRId.Exception.InnerException as CosmosException;
                            return cosmosException.ToCosmosResponseMessage(new RequestMessage(method: null, requestUri: null, diagnosticsContext: diagnostics));
                        }
                    }

                    using (diagnostics.CreateScope("InitializeContinuation"))
                    {
                        if (this.FeedRangeContinuation != null)
                        {
                            TryCatch validateContainer = this.FeedRangeContinuation.ValidateContainer(this.lazyContainerRid.Result.Result);
                            if (!validateContainer.Succeeded)
                            {
                                return CosmosExceptionFactory.CreateBadRequestException(
                                    message: validateContainer.Exception.InnerException.Message,
                                    innerException: validateContainer.Exception.InnerException,
                                    diagnosticsContext: diagnostics).ToCosmosResponseMessage(new RequestMessage(method: null, requestUri: null, diagnosticsContext: diagnostics));
                            }
                        }

                        await this.InitializeFeedContinuationAsync(cancellationToken);
                    }
                }

                return await this.ReadNextInternalAsync(diagnostics, cancellationToken);
            }
        }

        public override CosmosElement GetCosmsoElementContinuationToken() => CosmosElement.Parse(this.FeedRangeContinuation.ToString());

        private async Task<ResponseMessage> ReadNextInternalAsync(
            CosmosDiagnosticsContext diagnosticsScope,
            CancellationToken cancellationToken)
        {
            cancellationToken.ThrowIfCancellationRequested();

            ResponseMessage responseMessage = await this.clientContext.ProcessResourceOperationStreamAsync(
                resourceUri: this.container.LinkUri,
                resourceType: ResourceType.Document,
                operationType: OperationType.ReadFeed,
                requestOptions: this.changeFeedOptions,
                cosmosContainerCore: this.container,
                requestEnricher: request =>
                {
                    FeedRangeVisitor feedRangeVisitor = new FeedRangeVisitor(request);
                    this.FeedRangeInternal.Accept(feedRangeVisitor);
                    this.FeedRangeContinuation.Accept(feedRangeVisitor, ChangeFeedRequestOptions.FillContinuationToken);
                },
                partitionKey: null,
                streamPayload: null,
                diagnosticsContext: diagnosticsScope,
                cancellationToken: cancellationToken);

            if (await this.ShouldRetryAsync(responseMessage, cancellationToken))
            {
                return await this.ReadNextInternalAsync(diagnosticsScope, cancellationToken);
            }

            if (responseMessage.IsSuccessStatusCode
                || responseMessage.StatusCode == HttpStatusCode.NotModified)
            {
                // Change Feed read uses Etag for continuation
                this.FeedRangeContinuation.ReplaceContinuation(responseMessage.Headers.ETag);
                this.hasMoreResults = responseMessage.IsSuccessStatusCode;
                return FeedRangeResponse.CreateSuccess(
                    responseMessage,
                    this.FeedRangeContinuation);
            }
            else
            {
                this.hasMoreResults = false;
                return FeedRangeResponse.CreateFailure(responseMessage);
            }
        }

        private async Task<bool> ShouldRetryAsync(
            ResponseMessage responseMessage,
            CancellationToken cancellationToken)
        {
            ShouldRetryResult shouldRetryOnNotModified = this.FeedRangeContinuation.HandleChangeFeedNotModified(responseMessage);
            if (shouldRetryOnNotModified.ShouldRetry)
            {
                return true;
            }

            ShouldRetryResult shouldRetryOnSplit = await this.FeedRangeContinuation.HandleSplitAsync(this.container, responseMessage, cancellationToken);
            if (shouldRetryOnSplit.ShouldRetry)
            {
                return true;
            }

            return false;
        }

        private async Task<TryCatch<string>> TryInitializeContainerRIdAsync(CancellationToken cancellationToken)
        {
            try
            {
                string containerRId = await this.container.GetRIDAsync(cancellationToken);
                return TryCatch<string>.FromResult(containerRId);
            }
            catch (CosmosException cosmosException)
            {
                return TryCatch<string>.FromException(cosmosException);
            }
        }

<<<<<<< HEAD
        public override CosmosElement GetCosmosElementContinuationToken()
=======
        private async Task InitializeFeedContinuationAsync(CancellationToken cancellationToken)
>>>>>>> d96080f1
        {
            if (this.FeedRangeContinuation == null)
            {
                Routing.PartitionKeyRangeCache partitionKeyRangeCache = await this.clientContext.DocumentClient.GetPartitionKeyRangeCacheAsync();
                List<Documents.Routing.Range<string>> ranges;
                if (this.FeedRangeInternal is FeedRangePartitionKey)
                {
                    PartitionKeyDefinition partitionKeyDefinition = await this.container.GetPartitionKeyDefinitionAsync(cancellationToken);
                    ranges = await this.FeedRangeInternal.GetEffectiveRangesAsync(partitionKeyRangeCache, this.lazyContainerRid.Result.Result, partitionKeyDefinition);
                }
                else
                {
                    IReadOnlyList<PartitionKeyRange> pkRanges = await partitionKeyRangeCache.TryGetOverlappingRangesAsync(
                            collectionRid: this.lazyContainerRid.Result.Result,
                            range: (this.FeedRangeInternal as FeedRangeEPK).Range,
                            forceRefresh: false);
                    ranges = pkRanges.Select(pkRange => pkRange.ToRange()).ToList();
                }

                this.FeedRangeContinuation = new FeedRangeCompositeContinuation(
                    containerRid: this.lazyContainerRid.Result.Result,
                    feedRange: this.FeedRangeInternal,
                    ranges: ranges);
            }
            else if (this.FeedRangeInternal is FeedRangePartitionKeyRange)
            {
                // Migration from PKRangeId scenario
                Routing.PartitionKeyRangeCache partitionKeyRangeCache = await this.clientContext.DocumentClient.GetPartitionKeyRangeCacheAsync();
                List<Documents.Routing.Range<string>> effectiveRanges = await this.FeedRangeInternal.GetEffectiveRangesAsync(
                    routingMapProvider: partitionKeyRangeCache,
                    containerRid: this.lazyContainerRid.Result.Result,
                    partitionKeyDefinition: null);

                // Override the original PKRangeId based FeedRange
                this.FeedRangeInternal = new FeedRangeEPK(effectiveRanges[0]);
                this.FeedRangeContinuation = new FeedRangeCompositeContinuation(
                    containerRid: this.lazyContainerRid.Result.Result,
                    feedRange: this.FeedRangeInternal,
                    ranges: effectiveRanges,
                    continuation: this.FeedRangeContinuation.GetContinuation());
            }
        }
    }
}<|MERGE_RESOLUTION|>--- conflicted
+++ resolved
@@ -137,7 +137,10 @@
             }
         }
 
-        public override CosmosElement GetCosmsoElementContinuationToken() => CosmosElement.Parse(this.FeedRangeContinuation.ToString());
+        public override CosmosElement GetCosmosElementContinuationToken()
+        {
+            return CosmosElement.Parse(this.FeedRangeContinuation.ToString());
+        }
 
         private async Task<ResponseMessage> ReadNextInternalAsync(
             CosmosDiagnosticsContext diagnosticsScope,
@@ -216,11 +219,7 @@
             }
         }
 
-<<<<<<< HEAD
-        public override CosmosElement GetCosmosElementContinuationToken()
-=======
         private async Task InitializeFeedContinuationAsync(CancellationToken cancellationToken)
->>>>>>> d96080f1
         {
             if (this.FeedRangeContinuation == null)
             {
