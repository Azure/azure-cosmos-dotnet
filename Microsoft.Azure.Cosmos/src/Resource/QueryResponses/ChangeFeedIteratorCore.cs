//------------------------------------------------------------
// Copyright (c) Microsoft Corporation.  All rights reserved.
//------------------------------------------------------------

namespace Microsoft.Azure.Cosmos
{
    using System;
    using System.Collections.Generic;
    using System.Linq;
    using System.Net;
    using System.Threading;
    using System.Threading.Tasks;
    using Microsoft.Azure.Cosmos.CosmosElements;
    using Microsoft.Azure.Cosmos.Diagnostics;
    using Microsoft.Azure.Cosmos.Query.Core;
    using Microsoft.Azure.Cosmos.Query.Core.Monads;
    using Microsoft.Azure.Cosmos.Resource.CosmosExceptions;
    using Microsoft.Azure.Documents;

    /// <summary>
    /// Cosmos Change Feed iterator using FeedToken
    /// </summary>
    internal sealed class ChangeFeedIteratorCore : FeedIteratorInternal
    {
        internal FeedRangeInternal FeedRangeInternal;
        internal FeedRangeContinuation FeedRangeContinuation { get; private set; }
        private readonly ChangeFeedRequestOptions changeFeedOptions;
        private readonly CosmosClientContext clientContext;
        private readonly ContainerCore container;
        private readonly AsyncLazy<TryCatch<string>> lazyContainerRid;
        private bool hasMoreResults = true;

        public static ChangeFeedIteratorCore Create(
            ContainerCore container,
            FeedRangeInternal feedRangeInternal,
            string continuation,
            ChangeFeedRequestOptions changeFeedRequestOptions)
        {
            if (!string.IsNullOrEmpty(continuation))
            {
                if (FeedRangeContinuation.TryParse(continuation, out FeedRangeContinuation feedRangeContinuation))
                {
                    return new ChangeFeedIteratorCore(container, feedRangeContinuation, changeFeedRequestOptions);
                }
                else
                {
                    throw new ArgumentException(string.Format(ClientResources.FeedToken_UnknownFormat, continuation));
                }
            }

            feedRangeInternal = feedRangeInternal ?? FeedRangeEPK.ForCompleteRange();
            return new ChangeFeedIteratorCore(container, feedRangeInternal, changeFeedRequestOptions);
        }

        internal ChangeFeedIteratorCore(
            ContainerCore container,
            FeedRangeContinuation feedRangeContinuation,
            ChangeFeedRequestOptions changeFeedRequestOptions)
            : this(container, feedRangeContinuation.FeedRange, changeFeedRequestOptions)
        {
            this.FeedRangeContinuation = feedRangeContinuation ?? throw new ArgumentNullException(nameof(feedRangeContinuation));
        }

        private ChangeFeedIteratorCore(
            ContainerCore container,
            FeedRangeInternal feedRangeInternal,
            ChangeFeedRequestOptions changeFeedRequestOptions)
            : this(container, changeFeedRequestOptions)
        {
            this.FeedRangeInternal = feedRangeInternal ?? throw new ArgumentNullException(nameof(feedRangeInternal));
        }

        private ChangeFeedIteratorCore(
            ContainerCore container,
            ChangeFeedRequestOptions changeFeedRequestOptions)
        {
            if (changeFeedRequestOptions != null
                && changeFeedRequestOptions.MaxItemCount.HasValue
                && changeFeedRequestOptions.MaxItemCount.Value <= 0)
            {
                throw new ArgumentOutOfRangeException(nameof(changeFeedRequestOptions.MaxItemCount));
            }

            this.container = container ?? throw new ArgumentNullException(nameof(container));
            this.clientContext = container.ClientContext;
            this.changeFeedOptions = changeFeedRequestOptions ?? new ChangeFeedRequestOptions();
            this.lazyContainerRid = new AsyncLazy<TryCatch<string>>(valueFactory: (innerCancellationToken) =>
            {
                return this.TryInitializeContainerRIdAsync(innerCancellationToken);
            });
        }

        public override bool HasMoreResults => this.hasMoreResults;

        /// <summary>
        /// Get the next set of results from the cosmos service
        /// </summary>
        /// <param name="cancellationToken">(Optional) <see cref="CancellationToken"/> representing request cancellation.</param>
        /// <returns>A query response from cosmos service</returns>
        public override async Task<ResponseMessage> ReadNextAsync(CancellationToken cancellationToken = default(CancellationToken))
        {
            CosmosDiagnosticsContext diagnostics = CosmosDiagnosticsContext.Create(this.changeFeedOptions);
            using (diagnostics.GetOverallScope())
            {
                diagnostics.AddDiagnosticsInternal(new FeedRangeStatistics(this.FeedRangeInternal));
                if (!this.lazyContainerRid.ValueInitialized)
                {
                    using (diagnostics.CreateScope("InitializeContainerResourceId"))
                    {
                        TryCatch<string> tryInitializeContainerRId = await this.lazyContainerRid.GetValueAsync(cancellationToken);
                        if (!tryInitializeContainerRId.Succeeded)
                        {
                            CosmosException cosmosException = tryInitializeContainerRId.Exception.InnerException as CosmosException;
                            return cosmosException.ToCosmosResponseMessage(new RequestMessage(method: null, requestUri: null, diagnosticsContext: diagnostics));
                        }
                    }

                    using (diagnostics.CreateScope("InitializeContinuation"))
                    {
                        if (this.FeedRangeContinuation != null)
                        {
                            TryCatch validateContainer = this.FeedRangeContinuation.ValidateContainer(this.lazyContainerRid.Result.Result);
                            if (!validateContainer.Succeeded)
                            {
                                return CosmosExceptionFactory.CreateBadRequestException(
                                    message: validateContainer.Exception.InnerException.Message,
                                    innerException: validateContainer.Exception.InnerException,
                                    diagnosticsContext: diagnostics).ToCosmosResponseMessage(new RequestMessage(method: null, requestUri: null, diagnosticsContext: diagnostics));
                            }
                        }

                        await this.InitializeFeedContinuationAsync(cancellationToken);
                    }
                }

                return await this.ReadNextInternalAsync(diagnostics, cancellationToken);
            }
        }

        public override CosmosElement GetCosmsoElementContinuationToken() => CosmosElement.Parse(this.FeedRangeContinuation.ToString());

        private async Task<ResponseMessage> ReadNextInternalAsync(
            CosmosDiagnosticsContext diagnosticsScope,
            CancellationToken cancellationToken)
        {
            cancellationToken.ThrowIfCancellationRequested();

            ResponseMessage responseMessage = await this.clientContext.ProcessResourceOperationStreamAsync(
                resourceUri: this.container.LinkUri,
                resourceType: ResourceType.Document,
                operationType: OperationType.ReadFeed,
                requestOptions: this.changeFeedOptions,
                cosmosContainerCore: this.container,
                requestEnricher: request =>
                {
                    FeedRangeVisitor feedRangeVisitor = new FeedRangeVisitor(request);
                    this.FeedRangeInternal.Accept(feedRangeVisitor);
                    this.FeedRangeContinuation.Accept(feedRangeVisitor, ChangeFeedRequestOptions.FillContinuationToken);
                },
                partitionKey: null,
                streamPayload: null,
                diagnosticsContext: diagnosticsScope,
                cancellationToken: cancellationToken);

            if (await this.ShouldRetryAsync(responseMessage, cancellationToken))
            {
                return await this.ReadNextInternalAsync(diagnosticsScope, cancellationToken);
            }

            if (responseMessage.IsSuccessStatusCode
                || responseMessage.StatusCode == HttpStatusCode.NotModified)
            {
                // Change Feed read uses Etag for continuation
<<<<<<< HEAD
                this.feedTokenInternal.UpdateContinuation(responseMessage.Headers.ETag);

                if (this.clientContext.ClientOptions?.Encryptor != null && responseMessage.Content != null)
                {
                    CosmosArray cosmosArray = CosmosElementSerializer.ToCosmosElements(
                        responseMessage.Content,
                        ResourceType.Document);

                    List<CosmosElement> decryptedCosmosElements = null;
                    List<DecryptionInfo> decryptionInfo = null;

                    (decryptedCosmosElements, decryptionInfo) = await this.GetDecryptedElementResponseAsync(this.clientContext, cosmosArray, diagnosticsScope, cancellationToken);

                    return ReadFeedResponse.CreateSuccess(
                        this.feedTokenInternal.ContainerRid,
                        decryptedCosmosElements,
                        responseMessage.Headers,
                        diagnosticsScope,
                        decryptionInfo);
                }
=======
                this.FeedRangeContinuation.ReplaceContinuation(responseMessage.Headers.ETag);
                this.hasMoreResults = responseMessage.IsSuccessStatusCode;
                return FeedRangeResponse.CreateSuccess(
                    responseMessage,
                    this.FeedRangeContinuation);
            }
            else
            {
                this.hasMoreResults = false;
                return FeedRangeResponse.CreateFailure(responseMessage);
>>>>>>> d96080f1
            }
        }

<<<<<<< HEAD
            this.hasMoreResults = responseMessage.IsSuccessStatusCode;
            
            return responseMessage;
=======
        private async Task<bool> ShouldRetryAsync(
            ResponseMessage responseMessage,
            CancellationToken cancellationToken)
        {
            ShouldRetryResult shouldRetryOnNotModified = this.FeedRangeContinuation.HandleChangeFeedNotModified(responseMessage);
            if (shouldRetryOnNotModified.ShouldRetry)
            {
                return true;
            }

            ShouldRetryResult shouldRetryOnSplit = await this.FeedRangeContinuation.HandleSplitAsync(this.container, responseMessage, cancellationToken);
            if (shouldRetryOnSplit.ShouldRetry)
            {
                return true;
            }

            return false;
>>>>>>> d96080f1
        }

        private async Task<TryCatch<string>> TryInitializeContainerRIdAsync(CancellationToken cancellationToken)
        {
            try
            {
                string containerRId = await this.container.GetRIDAsync(cancellationToken);
                return TryCatch<string>.FromResult(containerRId);
            }
            catch (CosmosException cosmosException)
            {
                return TryCatch<string>.FromException(cosmosException);
            }
        }

        private async Task InitializeFeedContinuationAsync(CancellationToken cancellationToken)
        {
            if (this.FeedRangeContinuation == null)
            {
                Routing.PartitionKeyRangeCache partitionKeyRangeCache = await this.clientContext.DocumentClient.GetPartitionKeyRangeCacheAsync();
                List<Documents.Routing.Range<string>> ranges;
                if (this.FeedRangeInternal is FeedRangePartitionKey)
                {
                    PartitionKeyDefinition partitionKeyDefinition = await this.container.GetPartitionKeyDefinitionAsync(cancellationToken);
                    ranges = await this.FeedRangeInternal.GetEffectiveRangesAsync(partitionKeyRangeCache, this.lazyContainerRid.Result.Result, partitionKeyDefinition);
                }
                else
                {
                    IReadOnlyList<PartitionKeyRange> pkRanges = await partitionKeyRangeCache.TryGetOverlappingRangesAsync(
                            collectionRid: this.lazyContainerRid.Result.Result,
                            range: (this.FeedRangeInternal as FeedRangeEPK).Range,
                            forceRefresh: false);
                    ranges = pkRanges.Select(pkRange => pkRange.ToRange()).ToList();
                }

                this.FeedRangeContinuation = new FeedRangeCompositeContinuation(
                    containerRid: this.lazyContainerRid.Result.Result,
                    feedRange: this.FeedRangeInternal,
                    ranges: ranges);
            }
            else if (this.FeedRangeInternal is FeedRangePartitionKeyRange)
            {
                // Migration from PKRangeId scenario
                Routing.PartitionKeyRangeCache partitionKeyRangeCache = await this.clientContext.DocumentClient.GetPartitionKeyRangeCacheAsync();
                List<Documents.Routing.Range<string>> effectiveRanges = await this.FeedRangeInternal.GetEffectiveRangesAsync(
                    routingMapProvider: partitionKeyRangeCache,
                    containerRid: this.lazyContainerRid.Result.Result,
                    partitionKeyDefinition: null);

                // Override the original PKRangeId based FeedRange
                this.FeedRangeInternal = new FeedRangeEPK(effectiveRanges[0]);
                this.FeedRangeContinuation = new FeedRangeCompositeContinuation(
                    containerRid: this.lazyContainerRid.Result.Result,
                    feedRange: this.FeedRangeInternal,
                    ranges: effectiveRanges,
                    continuation: this.FeedRangeContinuation.GetContinuation());
            }
        }
    }
}<|MERGE_RESOLUTION|>--- conflicted
+++ resolved
@@ -171,13 +171,16 @@
                 || responseMessage.StatusCode == HttpStatusCode.NotModified)
             {
                 // Change Feed read uses Etag for continuation
-<<<<<<< HEAD
-                this.feedTokenInternal.UpdateContinuation(responseMessage.Headers.ETag);
-
-                if (this.clientContext.ClientOptions?.Encryptor != null && responseMessage.Content != null)
+                this.FeedRangeContinuation.ReplaceContinuation(responseMessage.Headers.ETag);
+                this.hasMoreResults = responseMessage.IsSuccessStatusCode;
+                ResponseMessage feedRangeResponse = FeedRangeResponse.CreateSuccess(
+                    responseMessage,
+                    this.FeedRangeContinuation);
+
+                if (this.clientContext.ClientOptions?.Encryptor != null && feedRangeResponse.Content != null)
                 {
                     CosmosArray cosmosArray = CosmosElementSerializer.ToCosmosElements(
-                        responseMessage.Content,
+                        feedRangeResponse.Content,
                         ResourceType.Document);
 
                     List<CosmosElement> decryptedCosmosElements = null;
@@ -192,26 +195,14 @@
                         diagnosticsScope,
                         decryptionInfo);
                 }
-=======
-                this.FeedRangeContinuation.ReplaceContinuation(responseMessage.Headers.ETag);
-                this.hasMoreResults = responseMessage.IsSuccessStatusCode;
-                return FeedRangeResponse.CreateSuccess(
-                    responseMessage,
-                    this.FeedRangeContinuation);
             }
             else
             {
                 this.hasMoreResults = false;
                 return FeedRangeResponse.CreateFailure(responseMessage);
->>>>>>> d96080f1
-            }
-        }
-
-<<<<<<< HEAD
-            this.hasMoreResults = responseMessage.IsSuccessStatusCode;
-            
-            return responseMessage;
-=======
+            }
+        }
+
         private async Task<bool> ShouldRetryAsync(
             ResponseMessage responseMessage,
             CancellationToken cancellationToken)
@@ -229,7 +220,6 @@
             }
 
             return false;
->>>>>>> d96080f1
         }
 
         private async Task<TryCatch<string>> TryInitializeContainerRIdAsync(CancellationToken cancellationToken)
