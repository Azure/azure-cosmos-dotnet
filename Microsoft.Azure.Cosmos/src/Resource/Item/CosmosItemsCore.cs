﻿//------------------------------------------------------------
// Copyright (c) Microsoft Corporation.  All rights reserved.
//------------------------------------------------------------

namespace Microsoft.Azure.Cosmos
{
    using System;
    using System.Collections.Generic;
    using System.IO;
    using System.Linq;
    using System.Net;
    using System.Text;
    using System.Threading;
    using System.Threading.Tasks;
    using Microsoft.Azure.Cosmos.ChangeFeed;
    using Microsoft.Azure.Cosmos.ChangeFeed.FeedProcessing;
<<<<<<< HEAD
    using Microsoft.Azure.Cosmos.CosmosElements;
    using Microsoft.Azure.Cosmos.Linq;
=======
    using Microsoft.Azure.Cosmos.Handlers;
>>>>>>> f9ff9310
    using Microsoft.Azure.Cosmos.Query;
    using Microsoft.Azure.Documents;

    /// <summary>
    /// Used to perform operations on items. There are two different types of operations.
    /// 1. The object operations where it serializes and deserializes the item on request/response
    /// 2. The stream response which takes a Stream containing a JSON serialized object and returns a response containing a Stream
    /// </summary>
    internal partial class CosmosContainerCore : CosmosContainer
    {
        /// <summary>
        /// Cache the full URI segment without the last resource id.
        /// This allows only a single con-cat operation instead of building the full URI string each time.
        /// </summary>
        private string cachedUriSegmentWithoutId { get; }

        private readonly CosmosQueryClient queryClient;

        public override Task<CosmosResponseMessage> CreateItemAsStreamAsync(
                    object partitionKey,
                    Stream streamPayload,
                    ItemRequestOptions requestOptions = null,
                    CancellationToken cancellationToken = default(CancellationToken))
        {
            return this.ProcessItemAsStreamAsync(
                partitionKey,
                null,
                streamPayload,
                OperationType.Create,
                requestOptions,
                cancellationToken);
        }

        public override Task<ItemResponse<T>> CreateItemAsync<T>(
            object partitionKey,
            T item,
            ItemRequestOptions requestOptions = null,
            CancellationToken cancellationToken = default(CancellationToken))
        {
            Task<CosmosResponseMessage> response = this.CreateItemAsStreamAsync(
                partitionKey: partitionKey,
                streamPayload: this.ClientContext.CosmosSerializer.ToStream<T>(item),
                requestOptions: requestOptions,
                cancellationToken: cancellationToken);

            return this.ClientContext.ResponseFactory.CreateItemResponseAsync<T>(response);
        }

        public override Task<CosmosResponseMessage> ReadItemAsStreamAsync(
                    object partitionKey,
                    string id,
                    ItemRequestOptions requestOptions = null,
                    CancellationToken cancellationToken = default(CancellationToken))
        {
            return this.ProcessItemAsStreamAsync(
                partitionKey,
                id,
                null,
                OperationType.Read,
                requestOptions,
                cancellationToken);
        }

        public override Task<ItemResponse<T>> ReadItemAsync<T>(
            object partitionKey,
            string id,
            ItemRequestOptions requestOptions = null,
            CancellationToken cancellationToken = default(CancellationToken))
        {
            Task<CosmosResponseMessage> response = this.ReadItemAsStreamAsync(
                partitionKey: partitionKey,
                id: id,
                requestOptions: requestOptions,
                cancellationToken: cancellationToken);

            return this.ClientContext.ResponseFactory.CreateItemResponseAsync<T>(response);
        }

        public override Task<CosmosResponseMessage> UpsertItemAsStreamAsync(
                    object partitionKey,
                    Stream streamPayload,
                    ItemRequestOptions requestOptions = null,
                    CancellationToken cancellationToken = default(CancellationToken))
        {
            return this.ProcessItemAsStreamAsync(
                partitionKey,
                null,
                streamPayload,
                OperationType.Upsert,
                requestOptions,
                cancellationToken);
        }

        public override Task<ItemResponse<T>> UpsertItemAsync<T>(
            object partitionKey,
            T item,
            ItemRequestOptions requestOptions = null,
            CancellationToken cancellationToken = default(CancellationToken))
        {
            Task<CosmosResponseMessage> response = this.UpsertItemAsStreamAsync(
                partitionKey: partitionKey,
                streamPayload: this.ClientContext.CosmosSerializer.ToStream<T>(item),
                requestOptions: requestOptions,
                cancellationToken: cancellationToken);

            return this.ClientContext.ResponseFactory.CreateItemResponseAsync<T>(response);
        }

        public override Task<CosmosResponseMessage> ReplaceItemAsStreamAsync(
                    object partitionKey,
                    string id,
                    Stream streamPayload,
                    ItemRequestOptions requestOptions = null,
                    CancellationToken cancellationToken = default(CancellationToken))
        {
            return this.ProcessItemAsStreamAsync(
                partitionKey,
                id,
                streamPayload,
                OperationType.Replace,
                requestOptions,
                cancellationToken);
        }

        public override Task<ItemResponse<T>> ReplaceItemAsync<T>(
            object partitionKey,
            string id,
            T item,
            ItemRequestOptions requestOptions = null,
            CancellationToken cancellationToken = default(CancellationToken))
        {
            Task<CosmosResponseMessage> response = this.ReplaceItemAsStreamAsync(
               partitionKey: partitionKey,
               id: id,
               streamPayload: this.ClientContext.CosmosSerializer.ToStream<T>(item),
               requestOptions: requestOptions,
               cancellationToken: cancellationToken);

            return this.ClientContext.ResponseFactory.CreateItemResponseAsync<T>(response);
        }

        public override Task<CosmosResponseMessage> DeleteItemAsStreamAsync(
                    object partitionKey,
                    string id,
                    ItemRequestOptions requestOptions = null,
                    CancellationToken cancellationToken = default(CancellationToken))
        {
            return this.ProcessItemAsStreamAsync(
                partitionKey,
                id,
                null,
                OperationType.Delete,
                requestOptions,
                cancellationToken);
        }

        public override Task<ItemResponse<T>> DeleteItemAsync<T>(
            object partitionKey,
            string id,
            ItemRequestOptions requestOptions = null,
            CancellationToken cancellationToken = default(CancellationToken))
        {
            Task<CosmosResponseMessage> response = this.DeleteItemAsStreamAsync(
               partitionKey: partitionKey,
               id: id,
               requestOptions: requestOptions,
               cancellationToken: cancellationToken);

            return this.ClientContext.ResponseFactory.CreateItemResponseAsync<T>(response);
        }

        public override FeedIterator<T> GetItemsIterator<T>(
            int? maxItemCount = null,
            string continuationToken = null)
        {
            return new FeedIteratorCore<T>(
                maxItemCount,
                continuationToken,
                null,
                this.ItemFeedRequestExecutorAsync<T>);
        }

        public override FeedIterator GetItemsStreamIterator(
            int? maxItemCount = null,
            string continuationToken = null,
            ItemRequestOptions requestOptions = null)
        {
            return new FeedIteratorCore(maxItemCount, continuationToken, requestOptions, this.ItemStreamFeedRequestExecutorAsync);
        }

        public override FeedIterator CreateItemQueryAsStream(
            CosmosSqlQueryDefinition sqlQueryDefinition,
            int maxConcurrency,
            object partitionKey = null,
            int? maxItemCount = null,
            string continuationToken = null,
            QueryRequestOptions requestOptions = null)
        {
            requestOptions = requestOptions ?? new QueryRequestOptions();
            requestOptions.MaxConcurrency = maxConcurrency;
            requestOptions.EnableCrossPartitionQuery = true;
            requestOptions.RequestContinuation = continuationToken;
            requestOptions.MaxItemCount = maxItemCount;
            requestOptions.PartitionKey = partitionKey;

            CosmosQueryExecutionContext cosmosQueryExecution = new CosmosQueryExecutionContextFactory(
                client: this.queryClient,
                resourceTypeEnum: ResourceType.Document,
                operationType: OperationType.Query,
                resourceType: typeof(QueryResponse),
                sqlQuerySpec: sqlQueryDefinition.ToSqlQuerySpec(),
                queryRequestOptions: requestOptions,
                resourceLink: this.LinkUri,
                isContinuationExpected: true,
                allowNonValueAggregateQuery: true,
                correlatedActivityId: Guid.NewGuid());

            return new FeedIteratorCore(
                maxItemCount,
                continuationToken,
                requestOptions,
                this.QueryRequestExecutorAsync,
                cosmosQueryExecution);
        }

        public override FeedIterator CreateItemQueryAsStream(
            string sqlQueryText,
            int maxConcurrency,
            object partitionKey = null,
            int? maxItemCount = null,
            string continuationToken = null,
            QueryRequestOptions requestOptions = null)
        {
            return this.CreateItemQueryAsStream(
                new CosmosSqlQueryDefinition(sqlQueryText),
                maxConcurrency,
                partitionKey,
                maxItemCount,
                continuationToken,
                requestOptions);
        }

        public override FeedIterator<T> CreateItemQuery<T>(
            CosmosSqlQueryDefinition sqlQueryDefinition,
            object partitionKey,
            int? maxItemCount = null,
            string continuationToken = null,
            QueryRequestOptions requestOptions = null)
        {
            requestOptions = requestOptions ?? new QueryRequestOptions();
            requestOptions.PartitionKey = partitionKey;
            requestOptions.EnableCrossPartitionQuery = false;
            requestOptions.RequestContinuation = continuationToken;
            requestOptions.MaxItemCount = maxItemCount;

            CosmosQueryExecutionContext cosmosQueryExecution = new CosmosQueryExecutionContextFactory(
                client: this.queryClient,
                resourceTypeEnum: ResourceType.Document,
                operationType: OperationType.Query,
                resourceType: typeof(T),
                sqlQuerySpec: sqlQueryDefinition.ToSqlQuerySpec(),
                queryRequestOptions: requestOptions,
                resourceLink: this.LinkUri,
                isContinuationExpected: true,
                allowNonValueAggregateQuery: true,
                correlatedActivityId: Guid.NewGuid());

            return new FeedIteratorCore<T>(
                maxItemCount,
                continuationToken,
                requestOptions,
                this.NextResultSetAsync<T>,
                cosmosQueryExecution);
        }

        public override FeedIterator<T> CreateItemQuery<T>(
            string sqlQueryText,
            object partitionKey,
            int? maxItemCount = null,
            string continuationToken = null,
            QueryRequestOptions requestOptions = null)
        {
            return this.CreateItemQuery<T>(
                new CosmosSqlQueryDefinition(sqlQueryText),
                partitionKey,
                maxItemCount,
                continuationToken,
                requestOptions);
        }

        public override FeedIterator<T> CreateItemQuery<T>(
            CosmosSqlQueryDefinition sqlQueryDefinition,
            int maxConcurrency,
            int? maxItemCount = null,
            string continuationToken = null,
            QueryRequestOptions requestOptions = null)
        {
            requestOptions = requestOptions ?? new QueryRequestOptions();
            requestOptions.EnableCrossPartitionQuery = true;
            requestOptions.RequestContinuation = continuationToken;
            requestOptions.MaxItemCount = maxItemCount;
            requestOptions.MaxConcurrency = maxConcurrency;

            CosmosQueryExecutionContext cosmosQueryExecution = new CosmosQueryExecutionContextFactory(
                client: this.queryClient,
                resourceTypeEnum: ResourceType.Document,
                operationType: OperationType.Query,
                resourceType: typeof(T),
                sqlQuerySpec: sqlQueryDefinition.ToSqlQuerySpec(),
                queryRequestOptions: requestOptions,
                resourceLink: this.LinkUri,
                isContinuationExpected: true,
                allowNonValueAggregateQuery: true,
                correlatedActivityId: Guid.NewGuid());

            return new FeedIteratorCore<T>(
                maxItemCount,
                continuationToken,
                requestOptions,
                this.NextResultSetAsync<T>,
                cosmosQueryExecution);
        }

        public override FeedIterator<T> CreateItemQuery<T>(
            string sqlQueryText,
            int maxConcurrency,
            int? maxItemCount = null,
            string continuationToken = null,
            QueryRequestOptions requestOptions = null)
        {
            return this.CreateItemQuery<T>(
                new CosmosSqlQueryDefinition(sqlQueryText),
                maxConcurrency,
                maxItemCount,
                continuationToken,
                requestOptions);
        }

        public override IOrderedQueryable<T> CosmosItemQuery<T>(QueryRequestOptions requestOptions, object partitionKey = null)
        {
            if(requestOptions == null)
            {
                throw new ArgumentNullException("CosmosQueryRequestOptions cannot be null");
            }

            if (!requestOptions.AllowSynchronousQueryExecution)
            {
                throw new NotSupportedException("To use LINQ query please set "+ nameof(requestOptions.AllowSynchronousQueryExecution) + " in CosmosQueryRequestOptions true or" +
                    " use CreateItemQuery returning CosmosFeedIterator which execute asynchronously via CosmosFeedIterator");
            }

            if(partitionKey != null)
            {
                requestOptions.PartitionKey = partitionKey;
            } else
            {
                requestOptions.EnableCrossPartitionQuery = true;
            }

            return new CosmosLINQQuery<T>(this.container, this.clientContext.JsonSerializer, this.queryClient, requestOptions);
        }

        public override ChangeFeedProcessorBuilder CreateChangeFeedProcessorBuilder<T>(
            string workflowName,
            Func<IReadOnlyCollection<T>, CancellationToken, Task> onChangesDelegate)
        {
            if (workflowName == null)
            {
                throw new ArgumentNullException(nameof(workflowName));
            }

            if (onChangesDelegate == null)
            {
                throw new ArgumentNullException(nameof(onChangesDelegate));
            }

            ChangeFeedObserverFactoryCore<T> observerFactory = new ChangeFeedObserverFactoryCore<T>(onChangesDelegate);
            ChangeFeedProcessorCore<T> changeFeedProcessor = new ChangeFeedProcessorCore<T>(observerFactory);
            return new ChangeFeedProcessorBuilder(
                workflowName: workflowName,
                cosmosContainer: this,
                changeFeedProcessor: changeFeedProcessor,
                applyBuilderConfiguration: changeFeedProcessor.ApplyBuildConfiguration);
        }

        public override ChangeFeedProcessorBuilder CreateChangeFeedEstimatorBuilder(
            string workflowName,
            Func<long, CancellationToken, Task> estimationDelegate,
            TimeSpan? estimationPeriod = null)
        {
            if (workflowName == null)
            {
                throw new ArgumentNullException(nameof(workflowName));
            }

            if (estimationDelegate == null)
            {
                throw new ArgumentNullException(nameof(estimationDelegate));
            }

            ChangeFeedEstimatorCore changeFeedEstimatorCore = new ChangeFeedEstimatorCore(estimationDelegate, estimationPeriod);
            return new ChangeFeedProcessorBuilder(
                workflowName: workflowName,
                cosmosContainer: this,
                changeFeedProcessor: changeFeedEstimatorCore,
                applyBuilderConfiguration: changeFeedEstimatorCore.ApplyBuildConfiguration);
        }

        internal FeedIterator GetStandByFeedIterator(
            string continuationToken = null,
            int? maxItemCount = null,
            ChangeFeedRequestOptions requestOptions = null,
            CancellationToken cancellationToken = default(CancellationToken))
        {
            ChangeFeedRequestOptions cosmosQueryRequestOptions = requestOptions as ChangeFeedRequestOptions ?? new ChangeFeedRequestOptions();

            return new ChangeFeedResultSetIteratorCore(
                clientContext: this.ClientContext,
                continuationToken: continuationToken,
                maxItemCount: maxItemCount,
                cosmosContainer: this,
                options: cosmosQueryRequestOptions);
        }

        internal async Task<FeedResponse<T>> NextResultSetAsync<T>(
            int? maxItemCount,
            string continuationToken,
            RequestOptions options,
            object state,
            CancellationToken cancellationToken)
        {
            CosmosQueryExecutionContext cosmosQueryExecution = (CosmosQueryExecutionContext)state;
            QueryResponse queryResponse = await cosmosQueryExecution.ExecuteNextAsync(cancellationToken);
            queryResponse.EnsureSuccessStatusCode();

            return QueryResponse<T>.CreateResponse<T>(
                cosmosQueryResponse: queryResponse,
                jsonSerializer: this.ClientContext.CosmosSerializer,
                hasMoreResults: !cosmosQueryExecution.IsDone);
        }

        internal Task<CosmosResponseMessage> ProcessItemAsStreamAsync(
            object partitionKey,
            string itemId,
            Stream streamPayload,
            OperationType operationType,
            RequestOptions requestOptions,
            CancellationToken cancellationToken)
        {
            CosmosContainerCore.ValidatePartitionKey(partitionKey, requestOptions);
            Uri resourceUri = this.GetResourceUri(requestOptions, operationType, itemId);

            return this.ClientContext.ProcessResourceOperationAsStreamAsync(
                resourceUri,
                ResourceType.Document,
                operationType,
                requestOptions,
                this,
                partitionKey,
                streamPayload,
                null,
                cancellationToken);
        }

        private Task<CosmosResponseMessage> ItemStreamFeedRequestExecutorAsync(
            int? maxItemCount,
            string continuationToken,
            RequestOptions options,
            object state,
            CancellationToken cancellationToken)
        {
            return this.ClientContext.ProcessResourceOperationAsync<CosmosResponseMessage>(
                resourceUri: this.LinkUri,
                resourceType: ResourceType.Document,
                operationType: OperationType.ReadFeed,
                requestOptions: options,
                requestEnricher: request =>
                {
                    QueryRequestOptions.FillContinuationToken(request, continuationToken);
                    QueryRequestOptions.FillMaxItemCount(request, maxItemCount);
                },
                responseCreator: response => response,
                cosmosContainerCore: this,
                partitionKey: null,
                streamPayload: null,
                cancellationToken: cancellationToken);
        }

        private Task<FeedResponse<T>> ItemFeedRequestExecutorAsync<T>(
            int? maxItemCount,
            string continuationToken,
            RequestOptions options,
            object state,
            CancellationToken cancellationToken)
        {
            return this.ClientContext.ProcessResourceOperationAsync<FeedResponse<T>>(
                resourceUri: this.LinkUri,
                resourceType: ResourceType.Document,
                operationType: OperationType.ReadFeed,
                requestOptions: options,
                requestEnricher: request =>
                {
                    QueryRequestOptions.FillContinuationToken(request, continuationToken);
                    QueryRequestOptions.FillMaxItemCount(request, maxItemCount);
                },
                responseCreator: response => this.ClientContext.ResponseFactory.CreateResultSetQueryResponse<T>(response),
                cosmosContainerCore: this,
                partitionKey: null,
                streamPayload: null,
                cancellationToken: cancellationToken);
        }

        private async Task<CosmosResponseMessage> QueryRequestExecutorAsync(
            int? maxItemCount,
            string continuationToken,
            RequestOptions options,
            object state,
            CancellationToken cancellationToken)
        {
            // This catches exception thrown by the caches and converts it to QueryResponse
            try
            {
                CosmosQueryExecutionContext cosmosQueryExecution = (CosmosQueryExecutionContext)state;
                return (CosmosResponseMessage)(await cosmosQueryExecution.ExecuteNextAsync(cancellationToken));
            }
            catch (DocumentClientException exception)
            {
                return exception.ToCosmosResponseMessage(request: null);
            }
            catch (CosmosException exception)
            {
                return new CosmosResponseMessage(
                    headers: exception.Headers,
                    requestMessage: null,
                    errorMessage: exception.Message,
                    statusCode: exception.StatusCode,
                    error: exception.Error);
            }
            catch (AggregateException ae)
            {
                CosmosResponseMessage errorMessage = TransportHandler.AggregateExceptionConverter(ae, null);
                if (errorMessage != null)
                {
                    return errorMessage;
                }

                throw;
            }
        }

        internal Uri GetResourceUri(RequestOptions requestOptions, OperationType operationType, string itemId)
        {
            if (requestOptions != null && requestOptions.TryGetResourceUri(out Uri resourceUri))
            {
                return resourceUri;
            }

            switch (operationType)
            {
                case OperationType.Create:
                case OperationType.Upsert:
                    return this.LinkUri;

                default:
                    return this.ContcatCachedUriWithId(itemId);
            }
        }

        /// <summary>
        /// Throw an exception if the partition key is null or empty string
        /// </summary>
        internal static void ValidatePartitionKey(object partitionKey, RequestOptions requestOptions)
        {
            if (partitionKey != null)
            {
                return;
            }

            if (requestOptions?.Properties != null
                && requestOptions.Properties.TryGetValue(
                    WFConstants.BackendHeaders.EffectivePartitionKeyString, out object effectivePartitionKeyValue)
                && effectivePartitionKeyValue != null)
            {
                return;
            }

            throw new ArgumentNullException(nameof(partitionKey));
        }

        /// <summary>
        /// Gets the full resource segment URI without the last id.
        /// </summary>
        /// <returns>Example: /dbs/*/colls/*/{this.pathSegment}/ </returns>
        private string GetResourceSegmentUriWithoutId()
        {
            // StringBuilder is roughly 2x faster than string.Format
            StringBuilder stringBuilder = new StringBuilder(this.LinkUri.OriginalString.Length +
                                                            Paths.DocumentsPathSegment.Length + 2);
            stringBuilder.Append(this.LinkUri.OriginalString);
            stringBuilder.Append("/");
            stringBuilder.Append(Paths.DocumentsPathSegment);
            stringBuilder.Append("/");
            return stringBuilder.ToString();
        }

        /// <summary>
        /// Gets the full resource URI using the cached resource URI segment 
        /// </summary>
        /// <param name="resourceId">The resource id</param>
        /// <returns>
        /// A document link in the format of {CachedUriSegmentWithoutId}/{0}/ with {0} being a Uri escaped version of the <paramref name="resourceId"/>
        /// </returns>
        /// <remarks>Would be used when creating an <see cref="Attachment"/>, or when replacing or deleting a item in Azure Cosmos DB.</remarks>
        /// <seealso cref="Uri.EscapeUriString"/>
        private Uri ContcatCachedUriWithId(string resourceId)
        {
            return new Uri(this.cachedUriSegmentWithoutId + Uri.EscapeUriString(resourceId), UriKind.Relative);
        }
    }
}<|MERGE_RESOLUTION|>--- conflicted
+++ resolved
@@ -14,12 +14,9 @@
     using System.Threading.Tasks;
     using Microsoft.Azure.Cosmos.ChangeFeed;
     using Microsoft.Azure.Cosmos.ChangeFeed.FeedProcessing;
-<<<<<<< HEAD
     using Microsoft.Azure.Cosmos.CosmosElements;
+    using Microsoft.Azure.Cosmos.Handlers;
     using Microsoft.Azure.Cosmos.Linq;
-=======
-    using Microsoft.Azure.Cosmos.Handlers;
->>>>>>> f9ff9310
     using Microsoft.Azure.Cosmos.Query;
     using Microsoft.Azure.Documents;
 
@@ -360,26 +357,27 @@
 
         public override IOrderedQueryable<T> CosmosItemQuery<T>(QueryRequestOptions requestOptions, object partitionKey = null)
         {
-            if(requestOptions == null)
+            if (requestOptions == null)
             {
                 throw new ArgumentNullException("CosmosQueryRequestOptions cannot be null");
             }
 
             if (!requestOptions.AllowSynchronousQueryExecution)
             {
-                throw new NotSupportedException("To use LINQ query please set "+ nameof(requestOptions.AllowSynchronousQueryExecution) + " in CosmosQueryRequestOptions true or" +
+                throw new NotSupportedException("To use LINQ query please set " + nameof(requestOptions.AllowSynchronousQueryExecution) + " in CosmosQueryRequestOptions true or" +
                     " use CreateItemQuery returning CosmosFeedIterator which execute asynchronously via CosmosFeedIterator");
             }
 
-            if(partitionKey != null)
+            if (partitionKey != null)
             {
                 requestOptions.PartitionKey = partitionKey;
-            } else
+            }
+            else
             {
                 requestOptions.EnableCrossPartitionQuery = true;
             }
 
-            return new CosmosLINQQuery<T>(this.container, this.clientContext.JsonSerializer, this.queryClient, requestOptions);
+            return new CosmosLINQQuery<T>(this, this.ClientContext.CosmosSerializer, this.queryClient, requestOptions);
         }
 
         public override ChangeFeedProcessorBuilder CreateChangeFeedProcessorBuilder<T>(
