--- conflicted
+++ resolved
@@ -490,12 +490,8 @@
         /// ]]>
         /// </code>
         /// </example>
-<<<<<<< HEAD
         /// <returns>An iterator to go through the items.</returns>
-        public abstract FeedIterator<T> GetItemIterator<T>(
-=======
         public abstract FeedIterator<T> GetItemsIterator<T>(
->>>>>>> 8e431e35
             int? maxItemCount = null,
             string continuationToken = null);
 
@@ -528,12 +524,8 @@
         /// ]]>
         /// </code>
         /// </example>
-<<<<<<< HEAD
         /// <returns>An iterator to go through the items.</returns>
-        public abstract FeedIterator GetItemStreamIterator(
-=======
         public abstract FeedIterator GetItemsStreamIterator(
->>>>>>> 8e431e35
             int? maxItemCount = null,
             string continuationToken = null,
             ItemRequestOptions requestOptions = null);
