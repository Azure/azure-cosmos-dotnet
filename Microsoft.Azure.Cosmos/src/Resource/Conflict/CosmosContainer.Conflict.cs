--- conflicted
+++ resolved
@@ -28,7 +28,7 @@
         /// <param name="cosmosConflict">The conflict for which we want to read the item.</param>
         /// <param name="cancellationToken">(Optional) <see cref="CancellationToken"/> representing request cancellation.</param>
         /// <seealso cref="CosmosConflictSettings"/>
-        public abstract Task<CosmosItemResponse<T>> ReadConflictSourceItemAsync<T>(
+        public abstract Task<ItemResponse<T>> ReadConflictSourceItemAsync<T>(
             object partitionKey,
             CosmosConflictSettings cosmosConflict,
             CancellationToken cancellationToken = default(CancellationToken));
@@ -50,11 +50,7 @@
         /// ]]>
         /// </code>
         /// </example>
-<<<<<<< HEAD
-        public abstract FeedIterator<CosmosConflict> GetConflictsIterator(
-=======
-        public abstract CosmosFeedIterator<CosmosConflictSettings> GetConflictsIterator(
->>>>>>> 3257687c
+        public abstract FeedIterator<CosmosConflictSettings> GetConflictsIterator(
             int? maxItemCount = null,
             string continuationToken = null);
 
