--- conflicted
+++ resolved
@@ -91,13 +91,8 @@
         /// ]]>
         /// </code>
         /// </example>
-<<<<<<< HEAD
         public abstract Task<ContainerResponse> ReadAsync(
-            CosmosContainerRequestOptions requestOptions = null,
-=======
-        public abstract Task<CosmosContainerResponse> ReadAsync(
-            ContainerRequestOptions requestOptions = null,
->>>>>>> 84c7db4b
+            ContainerRequestOptions requestOptions = null,
             CancellationToken cancellationToken = default(CancellationToken));
 
         /// <summary>
@@ -162,13 +157,8 @@
         ///]]>
         /// </code>
         /// </example>
-<<<<<<< HEAD
         public abstract Task<ContainerResponse> DeleteAsync(
-            CosmosContainerRequestOptions requestOptions = null,
-=======
-        public abstract Task<CosmosContainerResponse> DeleteAsync(
-            ContainerRequestOptions requestOptions = null,
->>>>>>> 84c7db4b
+            ContainerRequestOptions requestOptions = null,
             CancellationToken cancellationToken = default(CancellationToken));
 
         /// <summary>
