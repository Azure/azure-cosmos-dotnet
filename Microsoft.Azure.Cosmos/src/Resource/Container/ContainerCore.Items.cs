--- conflicted
+++ resolved
@@ -443,12 +443,7 @@
                 this.ClientContext.ClientOptions.SerializerOptions);
         }
 
-#if PREVIEW
-        public override
-#else
-        internal override
-#endif
-        FeedIterator<T> GetItemQueryIterator<T>(
+        public override FeedIterator<T> GetItemQueryIterator<T>(
             FeedRange feedRange,
             QueryDefinition queryDefinition,
             string continuationToken = null,
@@ -470,12 +465,7 @@
                 responseCreator: this.ClientContext.ResponseFactory.CreateQueryFeedUserTypeResponse<T>);
         }
 
-#if PREVIEW
-        public override
-#else
-        internal override
-#endif
-        FeedIterator GetItemQueryStreamIterator(
+        public override FeedIterator GetItemQueryStreamIterator(
             FeedRange feedRange,
             QueryDefinition queryDefinition,
             string continuationToken = null,
@@ -488,56 +478,6 @@
                 continuationToken: continuationToken,
                 feedRange: feedRangeInternal,
                 requestOptions: requestOptions);
-<<<<<<< HEAD
-            }
-
-            throw new ArgumentException(nameof(feedToken), ClientResources.FeedToken_InvalidImplementation);
-        }
-
-#if PREVIEW
-        public override
-#else
-        internal override
-#endif
-        FeedIterator<T> GetItemQueryIterator<T>(
-            FeedToken feedToken,
-            string queryText = null,
-            QueryRequestOptions requestOptions = null)
-        {
-            QueryDefinition queryDefinition = null;
-            if (queryText != null)
-            {
-                queryDefinition = new QueryDefinition(queryText);
-            }
-
-            return this.GetItemQueryIterator<T>(
-                feedToken,
-                queryDefinition,
-                requestOptions);
-        }
-
-#if PREVIEW
-        public override
-#else
-        internal override
-#endif
-        FeedIterator GetItemQueryStreamIterator(
-            FeedToken feedToken,
-            string queryText = null,
-            QueryRequestOptions requestOptions = null)
-        {
-            QueryDefinition queryDefinition = null;
-            if (queryText != null)
-            {
-                queryDefinition = new QueryDefinition(queryText);
-            }
-
-            return this.GetItemQueryStreamIterator(
-                feedToken,
-                queryDefinition,
-                requestOptions);
-=======
->>>>>>> 2acd7888
         }
 
         public override ChangeFeedProcessorBuilder GetChangeFeedProcessorBuilder<T>(
