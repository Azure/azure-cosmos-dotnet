--- conflicted
+++ resolved
@@ -745,14 +745,22 @@
                 CosmosObject pathTraversal = CosmosObject.Create(jsonNavigator, jsonNavigatorNode);
 
                 IReadOnlyList<string[]> tokenslist = await this.GetPartitionKeyPathTokensAsync(cancellation);
-                CosmosElement[] cosmosElementArray = new CosmosElement[tokenslist.Count];
-
-                for (int index = 0; index < tokenslist.Count; index++)
-                {
-                    cosmosElementArray[index] = ParseTokenListForElement(pathTraversal, tokenslist[index]);
-                }
-
-                return CosmosElementToPartitionKeyObject(cosmosElementArray);
+                List<CosmosElement> cosmosElementList = new List<CosmosElement>(tokenslist.Count);
+
+                foreach (string[] tokenList in tokenslist)
+                {
+                    CosmosElement element;
+                    if (TryParseTokenListForElement(pathTraversal, tokenList, out element))
+                    {
+                        cosmosElementList.Add(element);
+                    }
+                    else
+                    {
+                        cosmosElementList.Add(null);
+                    }
+                }
+
+                return CosmosElementToPartitionKeyObject(cosmosElementList);
             }
             finally
             {
@@ -761,32 +769,30 @@
             }
         }
 
-<<<<<<< HEAD
-        private static CosmosElement ParseTokenListForElement(CosmosObject pathTraversal, string[] tokens)
-        {
-            CosmosElement partitionKeyValue;
-
+        private static bool TryParseTokenListForElement(CosmosObject pathTraversal, string[] tokens, out CosmosElement result)
+        {
+            result = null;
             for (int i = 0; i < tokens.Length - 1; i++)
             {
                 if (!pathTraversal.TryGetValue(tokens[i], out pathTraversal))
                 {
-                    return null;
-                }
-            }
-
-            if (!pathTraversal.TryGetValue(tokens[tokens.Length - 1], out partitionKeyValue))
-            {
-                return null;
-            }
-
-            return partitionKeyValue;
-        }
-
-        private static PartitionKey CosmosElementToPartitionKeyObject(CosmosElement[] cosmosElementArray)
+                    return false;
+                }
+            }
+
+            if (!pathTraversal.TryGetValue(tokens[tokens.Length - 1], out result))
+            {
+                return false;
+            }
+
+            return true;
+        }
+
+        private static PartitionKey CosmosElementToPartitionKeyObject(List<CosmosElement> cosmosElementList) 
         {
             PartitionKeyBuilder partitionKeyBuilder = new PartitionKeyBuilder();
 
-            foreach (CosmosElement cosmosElement in cosmosElementArray)
+            cosmosElementList.ForEach(cosmosElement =>
             {
                 if (cosmosElement == null)
                 {
@@ -794,52 +800,23 @@
                 }
                 else
                 {
-                    // TODO: Leverage original serialization and avoid re-serialization (bug)
-                    switch (cosmosElement.Type)
+                    _ = cosmosElement switch
                     {
-                        case CosmosElementType.String:
-                            CosmosString cosmosString = cosmosElement as CosmosString;
-                            partitionKeyBuilder.Add(cosmosString.Value);
-                            break;
-
-                        case CosmosElementType.Number:
-                            CosmosNumber cosmosNumber = cosmosElement as CosmosNumber;
-                            double value = Number64.ToDouble(cosmosNumber.Value);
-                            partitionKeyBuilder.Add(value);
-                            break;
-
-                        case CosmosElementType.Boolean:
-                            CosmosBoolean cosmosBool = cosmosElement as CosmosBoolean;
-                            partitionKeyBuilder.Add(cosmosBool.Value);
-                            break;
-
-                        case CosmosElementType.Null:
-                            partitionKeyBuilder.AddNullValue();
-                            break;
-
-                        default:
-                            throw new ArgumentException(
-                                string.Format(CultureInfo.InvariantCulture, RMResources.UnsupportedPartitionKeyComponentValue, cosmosElement));
-                    }
-                }
-            }
+                        CosmosString cosmosString => partitionKeyBuilder.Add(cosmosString.Value),
+                        CosmosNumber cosmosNumber => partitionKeyBuilder.Add(Number64.ToDouble(cosmosNumber.Value)),
+                        CosmosBoolean cosmosBoolean => partitionKeyBuilder.Add(cosmosBoolean.Value),
+                        CosmosNull _ => partitionKeyBuilder.AddNullValue(),
+                        _ => throw new ArgumentException(
+                               string.Format(
+                                   CultureInfo.InvariantCulture,
+                                   RMResources.UnsupportedPartitionKeyComponentValue,
+                                   cosmosElement)),
+                    };
+                }
+            });
 
             return partitionKeyBuilder.Build();
         }
-=======
-        private PartitionKey CosmosElementToPartitionKeyObject(CosmosElement cosmosElement) => cosmosElement switch
-        {
-            CosmosString cosmosString => new PartitionKey(cosmosString.Value),
-            CosmosNumber cosmosNumber => new PartitionKey(Number64.ToDouble(cosmosNumber.Value)),
-            CosmosBoolean cosmosBoolean => new PartitionKey(cosmosBoolean.Value),
-            CosmosNull _ => PartitionKey.Null,
-            _ => throw new ArgumentException(
-                    string.Format(
-                        CultureInfo.InvariantCulture,
-                        RMResources.UnsupportedPartitionKeyComponentValue,
-                        cosmosElement)),
-        };
->>>>>>> f72a33da
 
         private string GetResourceUri(RequestOptions requestOptions, OperationType operationType, string itemId)
         {
