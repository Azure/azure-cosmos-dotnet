﻿//------------------------------------------------------------
// Copyright (c) Microsoft Corporation.  All rights reserved.
//------------------------------------------------------------

namespace Microsoft.Azure.Cosmos
{
    using System;
    using System.IO;
    using System.Net;
    using System.Threading;
    using System.Threading.Tasks;
    using Microsoft.Azure.Cosmos.Routing;
    using Microsoft.Azure.Cosmos.Scripts;
    using Microsoft.Azure.Documents;
    using Microsoft.Azure.Documents.Routing;

    /// <summary>
    /// Operations for reading, replacing, or deleting a specific, existing cosmosContainer by id.
    /// 
    /// <see cref="CosmosContainers"/> for creating new containers, and reading/querying all containers;
    /// </summary>
    internal class CosmosContainerCore : CosmosContainer
    {
        /// <summary>
        /// Only used for unit testing
        /// </summary>
        internal CosmosContainerCore()
        {
        }

        internal CosmosContainerCore(
            CosmosClientContext clientContext,
            CosmosDatabaseCore database,
            string containerId)
        {
            this.Id = containerId;
            this.ClientContext = clientContext;
            this.LinkUri = clientContext.CreateLink(
                parentLink: database.LinkUri.OriginalString,
                uriPathSegment: Paths.CollectionsPathSegment,
                id: containerId);

            this.Database = database;
            this.Items = new CosmosItemsCore(this.ClientContext, this);
<<<<<<< HEAD
=======
            this.Conflicts = new CosmosConflictsCore(this.ClientContext, this);
            this.StoredProcedures = new CosmosStoredProceduresCore(this.ClientContext, this);
            this.Triggers = new CosmosTriggers(this.ClientContext, this);
            this.UserDefinedFunctions = new CosmosUserDefinedFunctions(this.ClientContext, this);
>>>>>>> 03b9d81c
        }

        public override string Id { get; }

        public override CosmosDatabase Database { get; }

        public override CosmosItems Items { get; }

<<<<<<< HEAD
=======
        public override CosmosConflicts Conflicts { get; }

        public override CosmosStoredProcedures StoredProcedures { get; }

>>>>>>> 03b9d81c
        internal virtual Uri LinkUri { get; }

        internal virtual CosmosClientContext ClientContext { get; }

        public override Task<ContainerResponse> ReadAsync(
            ContainerRequestOptions requestOptions = null,
            CancellationToken cancellationToken = default(CancellationToken))
        {
            Task<CosmosResponseMessage> response = this.ReadStreamAsync(
                requestOptions: requestOptions,
                cancellationToken: cancellationToken);

            return this.ClientContext.ResponseFactory.CreateContainerResponse(this, response);
        }

        public override Task<ContainerResponse> ReplaceAsync(
            CosmosContainerSettings containerSettings,
            ContainerRequestOptions requestOptions = null,
            CancellationToken cancellationToken = default(CancellationToken))
        {
            this.ClientContext.ValidateResource(containerSettings.Id);

            Task<CosmosResponseMessage> response = this.ReplaceStreamAsync(
                streamPayload: CosmosResource.ToStream(containerSettings),
                requestOptions: requestOptions,
                cancellationToken: cancellationToken);

            return this.ClientContext.ResponseFactory.CreateContainerResponse(this, response);
        }

        public override Task<ContainerResponse> DeleteAsync(
            ContainerRequestOptions requestOptions = null,
            CancellationToken cancellationToken = default(CancellationToken))
        {
            Task<CosmosResponseMessage> response = this.DeleteStreamAsync(
                requestOptions: requestOptions,
                cancellationToken: cancellationToken);

            return this.ClientContext.ResponseFactory.CreateContainerResponse(this, response);
        }

        public override async Task<int?> ReadProvisionedThroughputAsync(
            CancellationToken cancellationToken = default(CancellationToken))
        {
            CosmosOfferResult offerResult = await this.ReadProvisionedThroughputIfExistsAsync(cancellationToken);
            if (offerResult.StatusCode == HttpStatusCode.OK || offerResult.StatusCode == HttpStatusCode.NotFound)
            {
                return offerResult.Throughput;
            }

            throw offerResult.CosmosException;
        }

        public override async Task ReplaceProvisionedThroughputAsync(
            int throughput,
            CancellationToken cancellationToken = default(CancellationToken))
        {
            CosmosOfferResult offerResult = await this.ReplaceProvisionedThroughputIfExistsAsync(throughput, cancellationToken);
            if (offerResult.StatusCode != HttpStatusCode.OK)
            {
                throw offerResult.CosmosException;
            }
        }

        public override Task<CosmosResponseMessage> DeleteStreamAsync(
            ContainerRequestOptions requestOptions = null,
            CancellationToken cancellationToken = default(CancellationToken))
        {
            return this.ProcessStreamAsync(
               streamPayload: null,
               operationType: OperationType.Delete,
               requestOptions: requestOptions,
               cancellationToken: cancellationToken);
        }

        public override Task<CosmosResponseMessage> ReplaceStreamAsync(
            Stream streamPayload,
            ContainerRequestOptions requestOptions = null,
            CancellationToken cancellationToken = default(CancellationToken))
        {
            return this.ProcessStreamAsync(
                streamPayload: streamPayload,
                operationType: OperationType.Replace,
                requestOptions: requestOptions,
                cancellationToken: cancellationToken);
        }

        public override Task<CosmosResponseMessage> ReadStreamAsync(
            ContainerRequestOptions requestOptions = null,
            CancellationToken cancellationToken = default(CancellationToken))
        {
            return this.ProcessStreamAsync(
                streamPayload: null,
                operationType: OperationType.Read,
                requestOptions: requestOptions,
                cancellationToken: cancellationToken);
        }

        internal Task<CosmosOfferResult> ReadProvisionedThroughputIfExistsAsync(
            CancellationToken cancellationToken = default(CancellationToken))
        {
            return this.GetRID(cancellationToken)
                .ContinueWith(task => task.Result == null ?
                    Task.FromResult(new CosmosOfferResult(
                        statusCode: HttpStatusCode.Found,
                        cosmosRequestException: new CosmosException(
                            message: RMResources.NotFound,
                            statusCode: HttpStatusCode.Found,
                            subStatusCode: (int)SubStatusCodes.Unknown,
                            activityId: null,
                            requestCharge: 0))) :
                    this.ClientContext.Client.Offers.ReadProvisionedThroughputIfExistsAsync(task.Result, cancellationToken),
                    cancellationToken)
                .Unwrap();
        }

        internal Task<CosmosOfferResult> ReplaceProvisionedThroughputIfExistsAsync(
            int targetThroughput,
            CancellationToken cancellationToken = default(CancellationToken))
        {
            return this.GetRID(cancellationToken)
                 .ContinueWith(task => this.ClientContext.Client.Offers.ReplaceThroughputIfExistsAsync(task.Result, targetThroughput, cancellationToken), cancellationToken)
                 .Unwrap();
        }

        /// <summary>
        /// Gets the container's settings by using the internal cache.
        /// In case the cache does not have information about this container, it may end up making a server call to fetch the data.
        /// </summary>
        /// <param name="cancellationToken"><see cref="CancellationToken"/> representing request cancellation.</param>
        /// <returns>A <see cref="Task"/> containing the <see cref="CosmosContainerSettings"/> for this container.</returns>
        internal async Task<CosmosContainerSettings> GetCachedContainerSettingsAsync(CancellationToken cancellationToken = default(CancellationToken))
        {
            ClientCollectionCache collectionCache = await this.ClientContext.DocumentClient.GetCollectionCacheAsync();
            return await collectionCache.ResolveByNameAsync(HttpConstants.Versions.CurrentVersion, this.LinkUri.OriginalString, cancellationToken);
        }

        // Name based look-up, needs re-computation and can't be cached
        internal Task<string> GetRID(CancellationToken cancellationToken)
        {
            return this.GetCachedContainerSettingsAsync(cancellationToken)
                            .ContinueWith(containerSettingsTask => containerSettingsTask.Result?.ResourceId, cancellationToken);
        }

        internal Task<PartitionKeyDefinition> GetPartitionKeyDefinitionAsync(CancellationToken cancellationToken = default(CancellationToken))
        {
            return this.GetCachedContainerSettingsAsync(cancellationToken)
                            .ContinueWith(containerSettingsTask => containerSettingsTask.Result?.PartitionKey, cancellationToken);
        }

        /// <summary>
        /// Instantiates a new instance of the <see cref="PartitionKeyInternal"/> object.
        /// </summary>
        /// <remarks>
        /// The function selects the right partition key constant for inserting documents that don't have
        /// a value for partition key. The constant selection is based on whether the collection is migrated
        /// or user partitioned
        /// 
        /// For non-existing container will throw <see cref="DocumentClientException"/> with 404 as status code
        /// </remarks>
        internal async Task<PartitionKeyInternal> GetNonePartitionKeyValueAsync(CancellationToken cancellation = default(CancellationToken))
        {
            CosmosContainerSettings containerSettings = await this.GetCachedContainerSettingsAsync(cancellation);
            return containerSettings.GetNoneValue();
        }

        internal Task<CollectionRoutingMap> GetRoutingMapAsync(CancellationToken cancellationToken)
        {
            string collectionRID = null;
            return this.GetRID(cancellationToken)
                .ContinueWith(ridTask =>
                {
                    collectionRID = ridTask.Result;
                    return this.ClientContext.Client.DocumentClient.GetPartitionKeyRangeCacheAsync();
                })
                .Unwrap()
                .ContinueWith(partitionKeyRangeCachetask =>
                {
                    PartitionKeyRangeCache partitionKeyRangeCache = partitionKeyRangeCachetask.Result;
                    return partitionKeyRangeCache.TryLookupAsync(
                            collectionRID,
                            null,
                            null,
                            cancellationToken);
                })
                .Unwrap();
        }

        private Task<CosmosResponseMessage> ProcessStreamAsync(
            Stream streamPayload,
            OperationType operationType,
            ContainerRequestOptions requestOptions = null,
            CancellationToken cancellationToken = default(CancellationToken))
        {
            return this.ClientContext.ProcessResourceOperationStreamAsync(
              resourceUri: this.LinkUri,
              resourceType: ResourceType.Collection,
              operationType: operationType,
              cosmosContainerCore: null,
              partitionKey: null,
              streamPayload: streamPayload,
              requestOptions: requestOptions,
              requestEnricher: null,
              cancellationToken: cancellationToken);
        }
    }
}<|MERGE_RESOLUTION|>--- conflicted
+++ resolved
@@ -42,13 +42,7 @@
 
             this.Database = database;
             this.Items = new CosmosItemsCore(this.ClientContext, this);
-<<<<<<< HEAD
-=======
             this.Conflicts = new CosmosConflictsCore(this.ClientContext, this);
-            this.StoredProcedures = new CosmosStoredProceduresCore(this.ClientContext, this);
-            this.Triggers = new CosmosTriggers(this.ClientContext, this);
-            this.UserDefinedFunctions = new CosmosUserDefinedFunctions(this.ClientContext, this);
->>>>>>> 03b9d81c
         }
 
         public override string Id { get; }
@@ -57,13 +51,8 @@
 
         public override CosmosItems Items { get; }
 
-<<<<<<< HEAD
-=======
         public override CosmosConflicts Conflicts { get; }
 
-        public override CosmosStoredProcedures StoredProcedures { get; }
-
->>>>>>> 03b9d81c
         internal virtual Uri LinkUri { get; }
 
         internal virtual CosmosClientContext ClientContext { get; }
