﻿//------------------------------------------------------------
// Copyright (c) Microsoft Corporation.  All rights reserved.
//------------------------------------------------------------

namespace Microsoft.Azure.Cosmos
{
    using System;
    using System.IO;
    using System.Net;
    using System.Threading;
    using System.Threading.Tasks;
    using Microsoft.Azure.Cosmos.Routing;
    using Microsoft.Azure.Cosmos.Scripts;
    using Microsoft.Azure.Documents;
    using Microsoft.Azure.Documents.Routing;

    /// <summary>
    /// Operations for reading, replacing, or deleting a specific, existing cosmosContainer by id.
    /// 
    /// <see cref="CosmosContainers"/> for creating new containers, and reading/querying all containers;
    /// </summary>
    internal class CosmosContainerCore : CosmosContainer
    {
        /// <summary>
        /// Only used for unit testing
        /// </summary>
        internal CosmosContainerCore()
        {
        }

        internal CosmosContainerCore(
            CosmosClientContext clientContext,
            CosmosDatabaseCore database,
            string containerId)
        {
            this.Id = containerId;
            this.ClientContext = clientContext;
            this.LinkUri = clientContext.CreateLink(
                parentLink: database.LinkUri.OriginalString,
                uriPathSegment: Paths.CollectionsPathSegment,
                id: containerId);

            this.Database = database;
            this.Items = new CosmosItemsCore(this.ClientContext, this);
            this.Conflicts = new CosmosConflictsCore(this.ClientContext, this);
        }

        public override string Id { get; }

        public override CosmosDatabase Database { get; }

        public override CosmosItems Items { get; }

        public override CosmosConflicts Conflicts { get; }

        internal virtual Uri LinkUri { get; }

        internal virtual CosmosClientContext ClientContext { get; }

        public override Task<ContainerResponse> ReadAsync(
            ContainerRequestOptions requestOptions = null,
            CancellationToken cancellationToken = default(CancellationToken))
        {
            Task<CosmosResponseMessage> response = this.ReadAsStreamAsync(
                requestOptions: requestOptions,
                cancellationToken: cancellationToken);

            return this.ClientContext.ResponseFactory.CreateContainerResponse(this, response);
        }

        public override Task<ContainerResponse> ReplaceAsync(
            CosmosContainerSettings containerSettings,
            ContainerRequestOptions requestOptions = null,
            CancellationToken cancellationToken = default(CancellationToken))
        {
            this.ClientContext.ValidateResource(containerSettings.Id);

<<<<<<< HEAD
            Task<CosmosResponseMessage> response = this.ReplaceStreamAsync(
                streamPayload: this.ClientContext.SettingsSerializer.ToStream(containerSettings),
=======
            Task<CosmosResponseMessage> response = this.ReplaceAsStreamAsync(
                streamPayload: CosmosResource.ToStream(containerSettings),
>>>>>>> 17435e86
                requestOptions: requestOptions,
                cancellationToken: cancellationToken);

            return this.ClientContext.ResponseFactory.CreateContainerResponse(this, response);
        }

        public override Task<ContainerResponse> DeleteAsync(
            ContainerRequestOptions requestOptions = null,
            CancellationToken cancellationToken = default(CancellationToken))
        {
            Task<CosmosResponseMessage> response = this.DeleteAsStreamAsync(
                requestOptions: requestOptions,
                cancellationToken: cancellationToken);

            return this.ClientContext.ResponseFactory.CreateContainerResponse(this, response);
        }

        public override async Task<int?> ReadProvisionedThroughputAsync(
            CancellationToken cancellationToken = default(CancellationToken))
        {
            CosmosOfferResult offerResult = await this.ReadProvisionedThroughputIfExistsAsync(cancellationToken);
            if (offerResult.StatusCode == HttpStatusCode.OK || offerResult.StatusCode == HttpStatusCode.NotFound)
            {
                return offerResult.Throughput;
            }

            throw offerResult.CosmosException;
        }

        public override async Task ReplaceProvisionedThroughputAsync(
            int throughput,
            CancellationToken cancellationToken = default(CancellationToken))
        {
            CosmosOfferResult offerResult = await this.ReplaceProvisionedThroughputIfExistsAsync(throughput, cancellationToken);
            if (offerResult.StatusCode != HttpStatusCode.OK)
            {
                throw offerResult.CosmosException;
            }
        }

        public override Task<CosmosResponseMessage> DeleteAsStreamAsync(
            ContainerRequestOptions requestOptions = null,
            CancellationToken cancellationToken = default(CancellationToken))
        {
            return this.ProcessAsStreamAsync(
               streamPayload: null,
               operationType: OperationType.Delete,
               requestOptions: requestOptions,
               cancellationToken: cancellationToken);
        }

        public override Task<CosmosResponseMessage> ReplaceAsStreamAsync(
            Stream streamPayload,
            ContainerRequestOptions requestOptions = null,
            CancellationToken cancellationToken = default(CancellationToken))
        {
            return this.ProcessAsStreamAsync(
                streamPayload: streamPayload,
                operationType: OperationType.Replace,
                requestOptions: requestOptions,
                cancellationToken: cancellationToken);
        }

        public override Task<CosmosResponseMessage> ReadAsStreamAsync(
            ContainerRequestOptions requestOptions = null,
            CancellationToken cancellationToken = default(CancellationToken))
        {
            return this.ProcessAsStreamAsync(
                streamPayload: null,
                operationType: OperationType.Read,
                requestOptions: requestOptions,
                cancellationToken: cancellationToken);
        }

        internal Task<CosmosOfferResult> ReadProvisionedThroughputIfExistsAsync(
            CancellationToken cancellationToken = default(CancellationToken))
        {
            return this.GetRID(cancellationToken)
                .ContinueWith(task => task.Result == null ?
                    Task.FromResult(new CosmosOfferResult(
                        statusCode: HttpStatusCode.Found,
                        cosmosRequestException: new CosmosException(
                            message: RMResources.NotFound,
                            statusCode: HttpStatusCode.Found,
                            subStatusCode: (int)SubStatusCodes.Unknown,
                            activityId: null,
                            requestCharge: 0))) :
                    this.ClientContext.Client.Offers.ReadProvisionedThroughputIfExistsAsync(task.Result, cancellationToken),
                    cancellationToken)
                .Unwrap();
        }

        internal Task<CosmosOfferResult> ReplaceProvisionedThroughputIfExistsAsync(
            int targetThroughput,
            CancellationToken cancellationToken = default(CancellationToken))
        {
            return this.GetRID(cancellationToken)
                 .ContinueWith(task => this.ClientContext.Client.Offers.ReplaceThroughputIfExistsAsync(task.Result, targetThroughput, cancellationToken), cancellationToken)
                 .Unwrap();
        }

        /// <summary>
        /// Gets the container's settings by using the internal cache.
        /// In case the cache does not have information about this container, it may end up making a server call to fetch the data.
        /// </summary>
        /// <param name="cancellationToken"><see cref="CancellationToken"/> representing request cancellation.</param>
        /// <returns>A <see cref="Task"/> containing the <see cref="CosmosContainerSettings"/> for this container.</returns>
        internal async Task<CosmosContainerSettings> GetCachedContainerSettingsAsync(CancellationToken cancellationToken = default(CancellationToken))
        {
            ClientCollectionCache collectionCache = await this.ClientContext.DocumentClient.GetCollectionCacheAsync();
            return await collectionCache.ResolveByNameAsync(HttpConstants.Versions.CurrentVersion, this.LinkUri.OriginalString, cancellationToken);
        }

        // Name based look-up, needs re-computation and can't be cached
        internal Task<string> GetRID(CancellationToken cancellationToken)
        {
            return this.GetCachedContainerSettingsAsync(cancellationToken)
                            .ContinueWith(containerSettingsTask => containerSettingsTask.Result?.ResourceId, cancellationToken);
        }

        internal Task<PartitionKeyDefinition> GetPartitionKeyDefinitionAsync(CancellationToken cancellationToken = default(CancellationToken))
        {
            return this.GetCachedContainerSettingsAsync(cancellationToken)
                            .ContinueWith(containerSettingsTask => containerSettingsTask.Result?.PartitionKey, cancellationToken);
        }

        /// <summary>
        /// Instantiates a new instance of the <see cref="PartitionKeyInternal"/> object.
        /// </summary>
        /// <remarks>
        /// The function selects the right partition key constant for inserting documents that don't have
        /// a value for partition key. The constant selection is based on whether the collection is migrated
        /// or user partitioned
        /// 
        /// For non-existing container will throw <see cref="DocumentClientException"/> with 404 as status code
        /// </remarks>
        internal async Task<PartitionKeyInternal> GetNonePartitionKeyValueAsync(CancellationToken cancellationToken = default(CancellationToken))
        {
            CosmosContainerSettings containerSettings = await this.GetCachedContainerSettingsAsync(cancellationToken);
            return containerSettings.GetNoneValue();
        }

        internal Task<CollectionRoutingMap> GetRoutingMapAsync(CancellationToken cancellationToken)
        {
            string collectionRID = null;
            return this.GetRID(cancellationToken)
                .ContinueWith(ridTask =>
                {
                    collectionRID = ridTask.Result;
                    return this.ClientContext.Client.DocumentClient.GetPartitionKeyRangeCacheAsync();
                })
                .Unwrap()
                .ContinueWith(partitionKeyRangeCachetask =>
                {
                    PartitionKeyRangeCache partitionKeyRangeCache = partitionKeyRangeCachetask.Result;
                    return partitionKeyRangeCache.TryLookupAsync(
                            collectionRID,
                            null,
                            null,
                            cancellationToken);
                })
                .Unwrap();
        }

        private Task<CosmosResponseMessage> ProcessAsStreamAsync(
            Stream streamPayload,
            OperationType operationType,
            ContainerRequestOptions requestOptions = null,
            CancellationToken cancellationToken = default(CancellationToken))
        {
            return this.ClientContext.ProcessResourceOperationAsStreamAsync(
              resourceUri: this.LinkUri,
              resourceType: ResourceType.Collection,
              operationType: operationType,
              cosmosContainerCore: null,
              partitionKey: null,
              streamPayload: streamPayload,
              requestOptions: requestOptions,
              requestEnricher: null,
              cancellationToken: cancellationToken);
        }
    }
}<|MERGE_RESOLUTION|>--- conflicted
+++ resolved
@@ -75,13 +75,8 @@
         {
             this.ClientContext.ValidateResource(containerSettings.Id);
 
-<<<<<<< HEAD
-            Task<CosmosResponseMessage> response = this.ReplaceStreamAsync(
+            Task<CosmosResponseMessage> response = this.ReplaceAsStreamAsync(
                 streamPayload: this.ClientContext.SettingsSerializer.ToStream(containerSettings),
-=======
-            Task<CosmosResponseMessage> response = this.ReplaceAsStreamAsync(
-                streamPayload: CosmosResource.ToStream(containerSettings),
->>>>>>> 17435e86
                 requestOptions: requestOptions,
                 cancellationToken: cancellationToken);
 
