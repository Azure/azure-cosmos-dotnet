﻿//------------------------------------------------------------
// Copyright (c) Microsoft Corporation.  All rights reserved.
//------------------------------------------------------------

namespace Microsoft.Azure.Cosmos
{
    using System;
    using System.IO;
    using System.Threading;
    using System.Threading.Tasks;

    /// <summary>
    /// Operations for creating new containers, and reading/querying all containers
    ///
    /// <see cref="CosmosContainer"/> for reading, replacing, or deleting an existing container.
    ///
    /// Note: all these operations make calls against a fixed budget.
    /// You should design your system such that these calls scale sub-linearly with your application.
    /// For instance, do not call `containers.GetContainerIterator()` before every single `item.read()` call, to ensure the container exists;
    /// do this once on application start up.
    /// </summary>
    public abstract class CosmosContainers
    {
        /// <summary>
        /// Creates a container as an asynchronous operation in the Azure Cosmos service.
        /// </summary>
        /// <param name="containerSettings">The <see cref="CosmosContainerSettings"/> object.</param>
        /// <param name="throughput">(Optional) The throughput provisioned for a collection in measurement of Requests-per-Unit in the Azure Cosmos DB service.</param>
        /// <param name="requestOptions">(Optional) The options for the container request <see cref="RequestOptions"/></param>
        /// <param name="cancellationToken">(Optional) <see cref="CancellationToken"/> representing request cancellation.</param>
        /// <returns>A <see cref="Task"/> containing a <see cref="ContainerResponse"/> which wraps a <see cref="CosmosContainerSettings"/> containing the read resource record.</returns>
        /// <exception cref="ArgumentNullException">If either <paramref name="containerSettings"/> is not set.</exception>
        /// <exception cref="System.AggregateException">Represents a consolidation of failures that occurred during async processing. Look within InnerExceptions to find the actual exception(s).</exception>
        /// <exception cref="CosmosException">This exception can encapsulate many different types of errors. To determine the specific error always look at the StatusCode property. Some common codes you may get when creating a container are:
        /// <list type="table">
        ///     <listheader>
        ///         <term>StatusCode</term><description>Reason for exception</description>
        ///     </listheader>
        ///     <item>
        ///         <term>400</term><description>BadRequest - This means something was wrong with the request supplied. It is likely that an id was not supplied for the new container.</description>
        ///     </item>
        ///     <item>
        ///         <term>403</term><description>Forbidden - This means you attempted to exceed your quota for containers. Contact support to have this quota increased.</description>
        ///     </item>
        ///     <item>
        ///         <term>409</term><description>Conflict - This means a <see cref="CosmosContainerSettings"/> with an id matching the id you supplied already existed.</description>
        ///     </item>
        /// </list>
        /// </exception>
        /// <example>
        ///
        /// <code language="c#">
        /// <![CDATA[
        /// CosmosContainerSettings settings = new CosmosContainerSettings() 
        /// { 
        ///     Id = Guid.NewGuid().ToString(),
        ///     IndexingPolicy = new IndexingPolicy()
        ///    {
        ///         Automatic = false,
        ///         IndexingMode = IndexingMode.Lazy,
        ///    };
        /// };
        /// 
        /// ContainerResponse response = this.cosmosDatabase.Containers.CreateContainerAsync(settings);
        /// ]]>
        /// </code>
        /// </example>
        public abstract Task<ContainerResponse> CreateContainerAsync(
                    CosmosContainerSettings containerSettings,
                    int? throughput = null,
                    RequestOptions requestOptions = null,
                    CancellationToken cancellationToken = default(CancellationToken));

        /// <summary>
        /// Creates a container as an asynchronous operation in the Azure Cosmos service.
        /// </summary>
        /// <param name="id">The cosmos container id</param>
        /// <param name="partitionKeyPath">The path to the partition key. Example: /location</param>
        /// <param name="throughput">(Optional) The throughput provisioned for a collection in measurement of Requests-per-Unit in the Azure Cosmos DB service.</param>
        /// <param name="requestOptions">(Optional) The options for the container request <see cref="RequestOptions"/></param>
        /// <param name="cancellationToken">(Optional) <see cref="CancellationToken"/> representing request cancellation.</param>
        /// <returns>A <see cref="Task"/> containing a <see cref="ContainerResponse"/> which wraps a <see cref="CosmosContainerSettings"/> containing the read resource record.</returns>
        /// <exception cref="ArgumentNullException">If <paramref name="id"/> is not set.</exception>
        /// <exception cref="System.AggregateException">Represents a consolidation of failures that occurred during async processing. Look within InnerExceptions to find the actual exception(s).</exception>
        /// <exception cref="CosmosException">This exception can encapsulate many different types of errors. To determine the specific error always look at the StatusCode property. Some common codes you may get when creating a container are:
        /// <list type="table">
        ///     <listheader>
        ///         <term>StatusCode</term><description>Reason for exception</description>
        ///     </listheader>
        ///     <item>
        ///         <term>400</term><description>BadRequest - This means something was wrong with the request supplied. It is likely that an id was not supplied for the new container.</description>
        ///     </item>
        ///     <item>
        ///         <term>403</term><description>Forbidden - This means you attempted to exceed your quota for containers. Contact support to have this quota increased.</description>
        ///     </item>
        ///     <item>
        ///         <term>409</term><description>Conflict - This means a <see cref="CosmosContainerSettings"/> with an id matching the id you supplied already existed.</description>
        ///     </item>
        /// </list>
        /// </exception>
        /// <example>
        ///
        /// <code language="c#">
        /// <![CDATA[
        /// ContainerResponse response = this.cosmosDatabase.Containers.CreateContainerAsync(Guid.NewGuid().ToString());
        /// ]]>
        /// </code>
        /// </example>
        public abstract Task<ContainerResponse> CreateContainerAsync(
            string id,
            string partitionKeyPath,
            int? throughput = null,
            RequestOptions requestOptions = null,
            CancellationToken cancellationToken = default(CancellationToken));

        /// <summary>
        /// Check if a container exists, and if it doesn't, create it.
        /// This will make a read operation, and if the container is not found it will do a create operation.
        /// </summary>
        /// <param name="containerSettings">The <see cref="CosmosContainerSettings"/> object.</param>
        /// <param name="throughput">(Optional) The throughput provisioned for a collection in measurement of Requests-per-Unit in the Azure Cosmos DB service.</param>
        /// <param name="requestOptions">(Optional) The options for the container request <see cref="RequestOptions"/></param>
        /// <param name="cancellationToken">(Optional) <see cref="CancellationToken"/> representing request cancellation.</param>
        /// <returns>A <see cref="Task"/> containing a <see cref="ContainerResponse"/> which wraps a <see cref="CosmosContainerSettings"/> containing the read resource record.</returns>
        /// <exception cref="ArgumentNullException">If either <paramref name="containerSettings"/> is not set.</exception>
        /// <exception cref="System.AggregateException">Represents a consolidation of failures that occurred during async processing. Look within InnerExceptions to find the actual exception(s).</exception>
        /// <exception cref="CosmosException">This exception can encapsulate many different types of errors. To determine the specific error always look at the StatusCode property. Some common codes you may get when creating a container are:
        /// <list type="table">
        ///     <listheader>
        ///         <term>StatusCode</term><description>Reason for exception</description>
        ///     </listheader>
        ///     <item>
        ///         <term>400</term><description>BadRequest - This means something was wrong with the request supplied. It is likely that an id was not supplied for the new container.</description>
        ///     </item>
        ///     <item>
        ///         <term>403</term><description>Forbidden - This means you attempted to exceed your quota for containers. Contact support to have this quota increased.</description>
        ///     </item>
        ///     <item>
        ///         <term>409</term><description>Conflict - This means a <see cref="CosmosContainerSettings"/> with an id matching the id you supplied already existed.</description>
        ///     </item>
        /// </list>
        /// </exception>
        /// <example>
        ///
        /// <code language="c#">
        /// <![CDATA[
        /// CosmosContainerSettings settings = new CosmosContainerSettings() 
        /// { 
        ///     Id = Guid.NewGuid().ToString(),
        ///     IndexingPolicy = new IndexingPolicy()
        ///    {
        ///         Automatic = false,
        ///         IndexingMode = IndexingMode.Lazy,
        ///    };
        /// };
        /// 
        /// ContainerResponse response = this.cosmosDatabase.Containers.CreateContainerIfNotExistsAsync(settings);
        /// ]]>
        /// </code>
        /// </example>
        public abstract Task<ContainerResponse> CreateContainerIfNotExistsAsync(
            CosmosContainerSettings containerSettings,
            int? throughput = null,
            RequestOptions requestOptions = null,
            CancellationToken cancellationToken = default(CancellationToken));

        /// <summary>
        /// Check if a container exists, and if it doesn't, create it.
        /// This will make a read operation, and if the container is not found it will do a create operation.
        /// </summary>
        /// <param name="id">The cosmos container id</param>
        /// <param name="partitionKeyPath">The path to the partition key. Example: /location</param>
        /// <param name="throughput">(Optional) The throughput provisioned for a collection in measurement of Requests-per-Unit in the Azure Cosmos DB service.</param>
        /// <param name="requestOptions">(Optional) The options for the container request <see cref="RequestOptions"/></param>
        /// <param name="cancellationToken">(Optional) <see cref="CancellationToken"/> representing request cancellation.</param>
        /// <returns>A <see cref="Task"/> containing a <see cref="ContainerResponse"/> which wraps a <see cref="CosmosContainerSettings"/> containing the read resource record.</returns>
        /// <exception cref="ArgumentNullException">If <paramref name="id"/> is not set.</exception>
        /// <exception cref="System.AggregateException">Represents a consolidation of failures that occurred during async processing. Look within InnerExceptions to find the actual exception(s).</exception>
        /// <exception cref="CosmosException">This exception can encapsulate many different types of errors. To determine the specific error always look at the StatusCode property. Some common codes you may get when creating a container are:
        /// <list type="table">
        ///     <listheader>
        ///         <term>StatusCode</term><description>Reason for exception</description>
        ///     </listheader>
        ///     <item>
        ///         <term>400</term><description>BadRequest - This means something was wrong with the request supplied. It is likely that an id was not supplied for the new container.</description>
        ///     </item>
        ///     <item>
        ///         <term>403</term><description>Forbidden - This means you attempted to exceed your quota for containers. Contact support to have this quota increased.</description>
        ///     </item>
        ///     <item>
        ///         <term>409</term><description>Conflict - This means a <see cref="CosmosContainerSettings"/> with an id matching the id you supplied already existed.</description>
        ///     </item>
        /// </list>
        /// </exception>
        /// <example>
        ///
        /// <code language="c#">
        /// <![CDATA[
        /// ContainerResponse response = this.cosmosDatabase.Containers.CreateContainerIfNotExistsAsync(Guid.NewGuid().ToString());
        /// ]]>
        /// </code>
        /// </example>
        public abstract Task<ContainerResponse> CreateContainerIfNotExistsAsync(
            string id,
            string partitionKeyPath,
            int? throughput = null,
            RequestOptions requestOptions = null,
            CancellationToken cancellationToken = default(CancellationToken));

        /// <summary>
        /// Gets an iterator to go through all the containers for the database
        /// </summary>
        /// <param name="maxItemCount">(Optional) The max item count to return as part of the query</param>
        /// <param name="continuationToken">(Optional) The continuation token in the Azure Cosmos DB service.</param>
        /// <example>
        /// Get an iterator for all the containers under the database
        /// <code language="c#">
        /// <![CDATA[
        /// FeedIterator<CosmosContainerSettings> feedIterator = this.cosmosDatabase.Containers.GetContainerIterator();
        /// while (feedIterator.HasMoreResults)
        /// {
        ///     foreach(CosmosContainerSettings setting in await feedIterator.FetchNextSetAsync())
        ///     {
        ///          Console.WriteLine(setting.Id); 
        ///     }
        /// }
        /// ]]>
        /// </code>
        /// </example>
        public abstract FeedIterator<CosmosContainerSettings> GetContainerIterator(
            int? maxItemCount = null,
            string continuationToken = null);

        /// <summary>
        /// Returns a reference to a container object. 
        /// </summary>
        /// <param name="id">The cosmos container id.</param>
        /// <remarks>
        /// Note that the container must be explicitly created, if it does not already exist, before
        /// you can read from it or write to it.
        /// </remarks>
        /// <example>
        /// <code language="c#">
        /// <![CDATA[
        /// CosmosDatabase db = this.cosmosClient.Databases["myDatabaseId"];
        /// DatabaseResponse response = await db.ReadAsync();
        /// ]]>
        /// </code>
        /// </example>
        public abstract CosmosContainer this[string id] { get; }

        /// <summary>
        /// Creates a container as an asynchronous operation in the Azure Cosmos service.
        /// </summary>
        /// <param name="streamPayload">The <see cref="CosmosContainerSettings"/> object.</param>
        /// <param name="throughput">(Optional) The throughput provisioned for a collection in measurement of Requests-per-Unit in the Azure Cosmos DB service.</param>
        /// <param name="requestOptions">(Optional) The options for the container request <see cref="RequestOptions"/></param>
        /// <param name="cancellationToken">(Optional) <see cref="CancellationToken"/> representing request cancellation.</param>
        /// <returns>A <see cref="Task"/> containing a <see cref="CosmosResponseMessage"/> containing the created resource record.</returns>
        public abstract Task<CosmosResponseMessage> CreateContainerStreamAsync(
            Stream streamPayload,
            int? throughput = null,
            RequestOptions requestOptions = null,
            CancellationToken cancellationToken = default(CancellationToken));

        /// <summary>
        /// Gets an iterator to go through all the containers for the database
        /// </summary>
        /// <param name="maxItemCount">(Optional) The max item count to return as part of the query</param>
        /// <param name="continuationToken">The continuation token in the Azure Cosmos DB service.</param>
<<<<<<< HEAD
        /// <param name="requestOptions">(Optional) The options for the container request <see cref="CosmosQueryRequestOptions"/></param>
        public abstract FeedIterator GetContainerStreamIterator(
=======
        /// <param name="requestOptions">(Optional) The options for the container request <see cref="QueryRequestOptions"/></param>
        public abstract CosmosFeedIterator GetContainerStreamIterator(
>>>>>>> 84c7db4b
            int? maxItemCount = null,
            string continuationToken = null,
            QueryRequestOptions requestOptions = null);
    }
}<|MERGE_RESOLUTION|>--- conflicted
+++ resolved
@@ -268,13 +268,8 @@
         /// </summary>
         /// <param name="maxItemCount">(Optional) The max item count to return as part of the query</param>
         /// <param name="continuationToken">The continuation token in the Azure Cosmos DB service.</param>
-<<<<<<< HEAD
-        /// <param name="requestOptions">(Optional) The options for the container request <see cref="CosmosQueryRequestOptions"/></param>
+        /// <param name="requestOptions">(Optional) The options for the container request <see cref="QueryRequestOptions"/></param>
         public abstract FeedIterator GetContainerStreamIterator(
-=======
-        /// <param name="requestOptions">(Optional) The options for the container request <see cref="QueryRequestOptions"/></param>
-        public abstract CosmosFeedIterator GetContainerStreamIterator(
->>>>>>> 84c7db4b
             int? maxItemCount = null,
             string continuationToken = null,
             QueryRequestOptions requestOptions = null);
