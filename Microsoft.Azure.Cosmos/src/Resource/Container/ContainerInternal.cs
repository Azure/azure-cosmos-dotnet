--- conflicted
+++ resolved
@@ -115,13 +115,6 @@
             throw new ArgumentNullException(nameof(partitionKey));
         }
 
-<<<<<<< HEAD
-#if !PREVIEW
-        public abstract Task<ResponseMessage> DeleteAllItemsByPartitionKeyStreamAsync(
-               Cosmos.PartitionKey partitionKey,
-               ItemRequestOptions requestOptions = null,
-               CancellationToken cancellationToken = default(CancellationToken));
-=======
 #if !INTERNAL
         public abstract Task<ResponseMessage> PatchItemStreamAsync(
             string id,
@@ -129,7 +122,6 @@
             IReadOnlyList<PatchOperation> patchOperations,
             ItemRequestOptions requestOptions = null,
             CancellationToken cancellationToken = default);
->>>>>>> 06ed425a
 
         public abstract Task<ItemResponse<T>> PatchItemAsync<T>(
             string id,
@@ -140,6 +132,11 @@
 #endif
 
 #if !PREVIEW
+        public abstract Task<ResponseMessage> DeleteAllItemsByPartitionKeyStreamAsync(
+               Cosmos.PartitionKey partitionKey,
+               ItemRequestOptions requestOptions = null,
+               CancellationToken cancellationToken = default(CancellationToken));
+
         public abstract ChangeFeedEstimator GetChangeFeedEstimator(
            string processorName,
            Container leaseContainer);
