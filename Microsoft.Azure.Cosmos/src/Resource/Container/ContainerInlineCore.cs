--- conflicted
+++ resolved
@@ -396,7 +396,6 @@
         public override FeedIterator GetChangeFeedStreamIterator(
             ChangeFeedStartFrom changeFeedStartFrom,
             ChangeFeedMode changeFeedMode,
-<<<<<<< HEAD
             ChangeFeedRequestOptions changeFeedRequestOptions = null)
         {
             return base.GetChangeFeedStreamIterator(changeFeedStartFrom, changeFeedMode, changeFeedRequestOptions);
@@ -410,23 +409,6 @@
             return base.GetChangeFeedIterator<T>(changeFeedStartFrom, changeFeedMode, changeFeedRequestOptions);
         }
 
-        public override FeedIterator GetChangeFeedStreamIterator(
-            ChangeFeedStartFrom changeFeedStartFrom,
-=======
->>>>>>> 3dca3d9f
-            ChangeFeedRequestOptions changeFeedRequestOptions = null)
-        {
-            return base.GetChangeFeedStreamIterator(changeFeedStartFrom, changeFeedMode, changeFeedRequestOptions);
-        }
-
-        public override FeedIterator<T> GetChangeFeedIterator<T>(
-            ChangeFeedStartFrom changeFeedStartFrom,
-            ChangeFeedMode changeFeedMode,
-            ChangeFeedRequestOptions changeFeedRequestOptions = null)
-        {
-            return base.GetChangeFeedIterator<T>(changeFeedStartFrom, changeFeedMode, changeFeedRequestOptions);
-        }
-
         public override Task<IEnumerable<string>> GetPartitionKeyRangesAsync(
             FeedRange feedRange,
             CancellationToken cancellationToken = default)
@@ -483,11 +465,7 @@
             return this.ClientContext.OperationHelperAsync(
                 nameof(DeleteAllItemsByPartitionKeyStreamAsync),
                 requestOptions,
-<<<<<<< HEAD
-                (diagnostics, trace) => base.DeleteAllItemsByPartitionKeyStreamAsync(partitionKey, diagnostics, trace, requestOptions, cancellationToken));
-=======
                 (trace) => base.DeleteAllItemsByPartitionKeyStreamAsync(partitionKey, trace, requestOptions, cancellationToken));
->>>>>>> 3dca3d9f
         }
     }
 }