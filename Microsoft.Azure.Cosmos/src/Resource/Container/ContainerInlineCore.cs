--- conflicted
+++ resolved
@@ -83,15 +83,12 @@
             return TaskHelper.RunInlineIfNeededAsync(() => base.ReadThroughputAsync(requestOptions, cancellationToken));
         }
 
-        public override Task<ThroughputResponse> ReplaceThroughputAsync(
-            int throughput,
-            RequestOptions requestOptions = null,
-            CancellationToken cancellationToken = default)
-        {
-            return TaskHelper.RunInlineIfNeededAsync(() => base.ReplaceThroughputAsync(throughput, requestOptions, cancellationToken));
-        }
-
-        public override Task<ThroughputResponse> ReplaceThroughputAsync(ThroughputProperties throughputProperties, RequestOptions requestOptions = null, CancellationToken cancellationToken = default)
+#if PREVIEW
+        public
+#else
+        internal
+#endif
+        override Task<ThroughputResponse> ReplaceThroughputAsync(ThroughputProperties throughputProperties, RequestOptions requestOptions = null, CancellationToken cancellationToken = default)
         {
             return TaskHelper.RunInlineIfNeededAsync(() => base.ReplaceThroughputAsync(throughputProperties, requestOptions, cancellationToken));
         }
@@ -258,22 +255,16 @@
         {
             return base.CreateTransactionalBatch(partitionKey);
         }
-<<<<<<< HEAD
 #if PREVIEW
         public
 #else
         internal
 #endif
         override Task<IReadOnlyList<FeedRange>> GetFeedRangesAsync(CancellationToken cancellationToken = default(CancellationToken))
-=======
-
-        public override Task<IReadOnlyList<FeedRange>> GetFeedRangesAsync(CancellationToken cancellationToken = default(CancellationToken))
->>>>>>> 78e205f5
         {
             return TaskHelper.RunInlineIfNeededAsync(() => base.GetFeedRangesAsync(cancellationToken));
         }
 
-<<<<<<< HEAD
 #if PREVIEW
         public
 #else
@@ -282,36 +273,21 @@
         override FeedIterator GetChangeFeedStreamIterator(
             ChangeFeedRequestOptions changeFeedRequestOptions = null)
         {
-            return this.container.GetChangeFeedStreamIterator(changeFeedRequestOptions);
-=======
-        public override FeedIterator GetChangeFeedStreamIterator(
-            string continuationToken = null,
+            return this.GetChangeFeedStreamIterator(changeFeedRequestOptions);
+        }
+
+#if PREVIEW
+        public
+#else
+        internal
+#endif
+        override FeedIterator GetChangeFeedStreamIterator(
+            PartitionKey partitionKey,
             ChangeFeedRequestOptions changeFeedRequestOptions = null)
         {
-            return base.GetChangeFeedStreamIterator(continuationToken, changeFeedRequestOptions);
-        }
-
-        public override FeedIterator GetChangeFeedStreamIterator(
-            FeedRange feedRange,
-            ChangeFeedRequestOptions changeFeedRequestOptions = null)
-        {
-            return base.GetChangeFeedStreamIterator(feedRange, changeFeedRequestOptions);
->>>>>>> 78e205f5
-        }
-
-#if PREVIEW
-        public
-#else
-        internal
-#endif
-        override FeedIterator GetChangeFeedStreamIterator(
-            PartitionKey partitionKey,
-            ChangeFeedRequestOptions changeFeedRequestOptions = null)
-        {
             return base.GetChangeFeedStreamIterator(partitionKey, changeFeedRequestOptions);
         }
 
-<<<<<<< HEAD
 #if PREVIEW
         public
 #else
@@ -320,52 +296,27 @@
         override FeedIterator<T> GetChangeFeedIterator<T>(
             ChangeFeedRequestOptions changeFeedRequestOptions = null)
         {
-            return this.container.GetChangeFeedIterator<T>(changeFeedRequestOptions);
-=======
-        public override FeedIterator<T> GetChangeFeedIterator<T>(
-            string continuationToken = null,
+            return this.GetChangeFeedIterator<T>(changeFeedRequestOptions);
+        }
+
+#if PREVIEW
+        public
+#else
+        internal
+#endif
+        override FeedIterator<T> GetChangeFeedIterator<T>(
+            PartitionKey partitionKey,
             ChangeFeedRequestOptions changeFeedRequestOptions = null)
         {
-            return base.GetChangeFeedIterator<T>(continuationToken, changeFeedRequestOptions);
-        }
-
-        public override FeedIterator<T> GetChangeFeedIterator<T>(
-            FeedRange feedRange,
-            ChangeFeedRequestOptions changeFeedRequestOptions = null)
-        {
-            return base.GetChangeFeedIterator<T>(feedRange, changeFeedRequestOptions);
->>>>>>> 78e205f5
-        }
-
-#if PREVIEW
-        public
-#else
-        internal
-#endif
-        override FeedIterator<T> GetChangeFeedIterator<T>(
-            PartitionKey partitionKey,
-            ChangeFeedRequestOptions changeFeedRequestOptions = null)
-        {
             return base.GetChangeFeedIterator<T>(partitionKey, changeFeedRequestOptions);
         }
 
-<<<<<<< HEAD
 #if PREVIEW
         public
 #else
         internal
 #endif
         override FeedIterator GetItemQueryStreamIterator(
-=======
-        public override Task<IEnumerable<string>> GetPartitionKeyRangesAsync(
-            FeedRange feedRange,
-            CancellationToken cancellationToken = default(CancellationToken))
-        {
-            return TaskHelper.RunInlineIfNeededAsync(() => base.GetPartitionKeyRangesAsync(feedRange, cancellationToken));
-        }
-
-        public override FeedIterator GetItemQueryStreamIterator(
->>>>>>> 78e205f5
             FeedRange feedRange,
             QueryDefinition queryDefinition,
             string continuationToken = null,
@@ -387,10 +338,5 @@
         {
             return base.GetItemQueryIterator<T>(feedRange, queryDefinition, continuationToken, requestOptions);
         }
-<<<<<<< HEAD
-
-        public static implicit operator ContainerCore(ContainerInlineCore containerInlineCore) => containerInlineCore.container;
-=======
->>>>>>> 78e205f5
     }
 }