﻿//------------------------------------------------------------
// Copyright (c) Microsoft Corporation.  All rights reserved.
//------------------------------------------------------------

namespace Microsoft.Azure.Cosmos
{
    using System;
    using System.Collections.Generic;
    using System.IO;
    using System.Threading;
    using System.Threading.Tasks;
    using Microsoft.Azure.Cosmos.ChangeFeed;
    using Microsoft.Azure.Cosmos.Query.Core.QueryClient;
    using Microsoft.Azure.Cosmos.Resource.CosmosExceptions;
    using Microsoft.Azure.Cosmos.Routing;
    using Microsoft.Azure.Cosmos.Scripts;
    using Microsoft.Azure.Documents;
    using Microsoft.Azure.Documents.Routing;

    /// <summary>
    /// Operations for reading, replacing, or deleting a specific, existing container by id.
    /// 
    /// <see cref="Cosmos.Database"/> for creating new containers, and reading/querying all containers;
    /// </summary>
    internal abstract partial class ContainerCore : ContainerInternal
    {
        private readonly Lazy<BatchAsyncContainerExecutor> lazyBatchExecutor;

        protected ContainerCore(
            CosmosClientContext clientContext,
            DatabaseInternal database,
            string containerId,
            CosmosQueryClient cosmosQueryClient = null)
        {
            this.Id = containerId;
            this.ClientContext = clientContext;
            this.LinkUri = clientContext.CreateLink(
                parentLink: database.LinkUri,
                uriPathSegment: Paths.CollectionsPathSegment,
                id: containerId);

            this.Database = database;
            this.Conflicts = new ConflictsInlineCore(this.ClientContext, this);
            this.Scripts = new ScriptsInlineCore(this, this.ClientContext);
            this.cachedUriSegmentWithoutId = this.GetResourceSegmentUriWithoutId();
            this.queryClient = cosmosQueryClient ?? new CosmosQueryClientCore(this.ClientContext, this);
            this.lazyBatchExecutor = new Lazy<BatchAsyncContainerExecutor>(() => this.ClientContext.GetExecutorForContainer(this));
        }

        public override string Id { get; }

        public override Database Database { get; }

        public override string LinkUri { get; }

        public override CosmosClientContext ClientContext { get; }

        public override BatchAsyncContainerExecutor BatchExecutor => this.lazyBatchExecutor.Value;

        public override Conflicts Conflicts { get; }

        public override Scripts.Scripts Scripts { get; }

        public async Task<ContainerResponse> ReadContainerAsync(
            CosmosDiagnosticsContext diagnosticsContext,
            ContainerRequestOptions requestOptions = null,
            CancellationToken cancellationToken = default)
        {
            ResponseMessage response = await this.ReadContainerStreamAsync(
                diagnosticsContext: diagnosticsContext,
                requestOptions: requestOptions,
                cancellationToken: cancellationToken);

            return this.ClientContext.ResponseFactory.CreateContainerResponse(this, response);
        }

        public async Task<ContainerResponse> ReplaceContainerAsync(
            CosmosDiagnosticsContext diagnosticsContext,
            ContainerProperties containerProperties,
            ContainerRequestOptions requestOptions = null,
            CancellationToken cancellationToken = default)
        {
            if (containerProperties == null)
            {
                throw new ArgumentNullException(nameof(containerProperties));
            }

            this.ClientContext.ValidateResource(containerProperties.Id);
            ResponseMessage response = await this.ReplaceStreamInternalAsync(
                diagnosticsContext: diagnosticsContext,
                streamPayload: this.ClientContext.SerializerCore.ToStream(containerProperties),
                requestOptions: requestOptions,
                cancellationToken: cancellationToken);

            return this.ClientContext.ResponseFactory.CreateContainerResponse(this, response);
        }

        public async Task<ContainerResponse> DeleteContainerAsync(
            CosmosDiagnosticsContext diagnosticsContext,
            ContainerRequestOptions requestOptions = null,
            CancellationToken cancellationToken = default)
        {
            ResponseMessage response = await this.DeleteContainerStreamAsync(
                diagnosticsContext: diagnosticsContext,
                requestOptions: requestOptions,
                cancellationToken: cancellationToken);

            return this.ClientContext.ResponseFactory.CreateContainerResponse(this, response);
        }

        public async Task<int?> ReadThroughputAsync(
            CosmosDiagnosticsContext diagnosticsContext,
            CancellationToken cancellationToken = default)
        {
            ThroughputResponse response = await this.ReadThroughputIfExistsAsync(null, cancellationToken);
            return response.Resource?.Throughput;
        }

        public async Task<ThroughputResponse> ReadThroughputAsync(
            CosmosDiagnosticsContext diagnosticsContext,
            RequestOptions requestOptions,
            CancellationToken cancellationToken = default)
        {
            string rid = await this.GetRIDAsync(cancellationToken);
            CosmosOffers cosmosOffers = new CosmosOffers(this.ClientContext);
            return await cosmosOffers.ReadThroughputAsync(rid, requestOptions, cancellationToken);
        }

        public async Task<ThroughputResponse> ReadThroughputIfExistsAsync(
            CosmosDiagnosticsContext diagnosticsContext,
            RequestOptions requestOptions,
            CancellationToken cancellationToken = default)
        {
            string rid = await this.GetRIDAsync(cancellationToken);
            CosmosOffers cosmosOffers = new CosmosOffers(this.ClientContext);
            return await cosmosOffers.ReadThroughputIfExistsAsync(rid, requestOptions, cancellationToken);
        }

        public async Task<ThroughputResponse> ReplaceThroughputAsync(
            CosmosDiagnosticsContext diagnosticsContext,
            int throughput,
            RequestOptions requestOptions = null,
            CancellationToken cancellationToken = default)
        {
            string rid = await this.GetRIDAsync(cancellationToken);

            CosmosOffers cosmosOffers = new CosmosOffers(this.ClientContext);
            return await cosmosOffers.ReplaceThroughputAsync(
                targetRID: rid,
                throughput: throughput,
                requestOptions: requestOptions,
                cancellationToken: cancellationToken);
        }

        public async Task<ThroughputResponse> ReplaceThroughputIfExistsAsync(
            CosmosDiagnosticsContext diagnosticsContext,
            ThroughputProperties throughput,
            RequestOptions requestOptions = null,
            CancellationToken cancellationToken = default)
        {
            string rid = await this.GetRIDAsync(cancellationToken);

            CosmosOffers cosmosOffers = new CosmosOffers(this.ClientContext);
            return await cosmosOffers.ReplaceThroughputPropertiesIfExistsAsync(
                targetRID: rid,
                throughputProperties: throughput,
                requestOptions: requestOptions,
                cancellationToken: cancellationToken);
        }

        public async Task<ThroughputResponse> ReplaceThroughputAsync(
            CosmosDiagnosticsContext diagnosticsContext,
            ThroughputProperties throughputProperties,
            RequestOptions requestOptions = null,
            CancellationToken cancellationToken = default)
        {
            string rid = await this.GetRIDAsync(cancellationToken);
            CosmosOffers cosmosOffers = new CosmosOffers(this.ClientContext);
            return await cosmosOffers.ReplaceThroughputPropertiesAsync(
                rid,
                throughputProperties,
                requestOptions,
                cancellationToken);
        }

        public Task<ResponseMessage> DeleteContainerStreamAsync(
            CosmosDiagnosticsContext diagnosticsContext,
            ContainerRequestOptions requestOptions = null,
            CancellationToken cancellationToken = default)
        {
            return this.ProcessStreamAsync(
                diagnosticsContext: diagnosticsContext,
                streamPayload: null,
                operationType: OperationType.Delete,
                requestOptions: requestOptions,
                cancellationToken: cancellationToken);
        }

        public Task<ResponseMessage> ReadContainerStreamAsync(
            CosmosDiagnosticsContext diagnosticsContext,
            ContainerRequestOptions requestOptions = null,
            CancellationToken cancellationToken = default)
        {
            return this.ProcessStreamAsync(
                diagnosticsContext: diagnosticsContext,
                streamPayload: null,
                operationType: OperationType.Read,
                requestOptions: requestOptions,
                cancellationToken: cancellationToken);
        }

        public Task<ResponseMessage> ReplaceContainerStreamAsync(
            CosmosDiagnosticsContext diagnosticsContext,
            ContainerProperties containerProperties,
            ContainerRequestOptions requestOptions = null,
            CancellationToken cancellationToken = default)
        {
            if (containerProperties == null)
            {
                throw new ArgumentNullException(nameof(containerProperties));
            }

            this.ClientContext.ValidateResource(containerProperties.Id);
            return this.ReplaceStreamInternalAsync(
                diagnosticsContext: diagnosticsContext,
                streamPayload: this.ClientContext.SerializerCore.ToStream(containerProperties),
                requestOptions: requestOptions,
                cancellationToken: cancellationToken);
        }

        public async Task<IReadOnlyList<FeedRange>> GetFeedRangesAsync(
            CosmosDiagnosticsContext diagnosticsContext,
            CancellationToken cancellationToken = default)
        {
            PartitionKeyRangeCache partitionKeyRangeCache = await this.ClientContext.DocumentClient.GetPartitionKeyRangeCacheAsync();
            string containerRId = await this.GetRIDAsync(cancellationToken);
            IReadOnlyList<PartitionKeyRange> partitionKeyRanges = await partitionKeyRangeCache.TryGetOverlappingRangesAsync(
                        containerRId,
                        new Range<string>(
                            PartitionKeyInternal.MinimumInclusiveEffectivePartitionKey,
                            PartitionKeyInternal.MaximumExclusiveEffectivePartitionKey,
                            isMinInclusive: true,
                            isMaxInclusive: false),
                        forceRefresh: true);
            List<FeedRange> feedTokens = new List<FeedRange>(partitionKeyRanges.Count);
            foreach (PartitionKeyRange partitionKeyRange in partitionKeyRanges)
            {
                feedTokens.Add(new FeedRangeEpk(partitionKeyRange.ToRange()));
            }

            return feedTokens;
        }

        public override FeedIterator GetChangeFeedStreamIterator(
            ChangeFeedStartFrom changeFeedStartFrom,
            ChangeFeedRequestOptions changeFeedRequestOptions = null)
        {
            if (changeFeedStartFrom == null)
            {
                throw new ArgumentNullException(nameof(changeFeedStartFrom));
            }

            return new ChangeFeedIteratorCore(
                container: this,
                changeFeedStartFrom: changeFeedStartFrom,
                changeFeedRequestOptions: changeFeedRequestOptions);
        }

        public override FeedIterator<T> GetChangeFeedIterator<T>(
            ChangeFeedStartFrom changeFeedStartFrom,
            ChangeFeedRequestOptions changeFeedRequestOptions = null)
        {
            if (changeFeedStartFrom == null)
            {
                throw new ArgumentNullException(nameof(changeFeedStartFrom));
            }

            ChangeFeedIteratorCore changeFeedIteratorCore = new ChangeFeedIteratorCore(
                container: this,
                changeFeedStartFrom: changeFeedStartFrom,
                changeFeedRequestOptions: changeFeedRequestOptions);

            return new FeedIteratorCore<T>(changeFeedIteratorCore, responseCreator: this.ClientContext.ResponseFactory.CreateChangeFeedUserTypeResponse<T>);
        }

        public override async Task<IEnumerable<string>> GetPartitionKeyRangesAsync(
            FeedRange feedRange,
            CancellationToken cancellationToken = default)
        {
            IRoutingMapProvider routingMapProvider = await this.ClientContext.DocumentClient.GetPartitionKeyRangeCacheAsync();
            string containerRid = await this.GetRIDAsync(cancellationToken);
            PartitionKeyDefinition partitionKeyDefinition = await this.GetPartitionKeyDefinitionAsync(cancellationToken);

            if (!(feedRange is FeedRangeInternal feedTokenInternal))
            {
                throw new ArgumentException(nameof(feedRange), ClientResources.FeedToken_UnrecognizedFeedToken);
            }

            return await feedTokenInternal.GetPartitionKeyRangesAsync(routingMapProvider, containerRid, partitionKeyDefinition, cancellationToken);
        }

        /// <summary>
        /// Gets the container's Properties by using the internal cache.
        /// In case the cache does not have information about this container, it may end up making a server call to fetch the data.
        /// </summary>
        /// <param name="cancellationToken"><see cref="CancellationToken"/> representing request cancellation.</param>
        /// <returns>A <see cref="Task"/> containing the <see cref="ContainerProperties"/> for this container.</returns>
        public override async Task<ContainerProperties> GetCachedContainerPropertiesAsync(CancellationToken cancellationToken = default)
        {
            ClientCollectionCache collectionCache = await this.ClientContext.DocumentClient.GetCollectionCacheAsync();
            try
            {
                return await collectionCache.ResolveByNameAsync(HttpConstants.Versions.CurrentVersion, this.LinkUri, cancellationToken);
            }
            catch (DocumentClientException ex)
            {
                throw CosmosExceptionFactory.Create(
                    dce: ex,
                    diagnosticsContext: null);
            }
        }

        // Name based look-up, needs re-computation and can't be cached
        public override async Task<string> GetRIDAsync(CancellationToken cancellationToken)
        {
            ContainerProperties containerProperties = await this.GetCachedContainerPropertiesAsync(cancellationToken);
            return containerProperties?.ResourceId;
        }

<<<<<<< HEAD
        public override async Task<PartitionKeyDefinition> GetPartitionKeyDefinitionAsync(CancellationToken cancellationToken = default(CancellationToken))
=======
        public override Task<PartitionKeyDefinition> GetPartitionKeyDefinitionAsync(CancellationToken cancellationToken = default)
>>>>>>> 174c8ed7
        {
            ContainerProperties containerProperties = await this.GetCachedContainerPropertiesAsync(cancellationToken);
            return containerProperties?.PartitionKey;
        }

        /// <summary>
        /// Used by typed API only. Exceptions are allowed.
        /// </summary>
        /// <param name="cancellationToken"></param>
        /// <returns>Returns the partition key path</returns>
        public override async Task<IReadOnlyList<IReadOnlyList<string>>> GetPartitionKeyPathTokensAsync(CancellationToken cancellationToken = default)
        {
            ContainerProperties containerProperties = await this.GetCachedContainerPropertiesAsync(cancellationToken);
            if (containerProperties == null)
            {
                throw new ArgumentOutOfRangeException($"Container {this.LinkUri.ToString()} not found");
            }

            if (containerProperties.PartitionKey?.Paths == null)
            {
                throw new ArgumentOutOfRangeException($"Partition key not defined for container {this.LinkUri.ToString()}");
            }

            return containerProperties.PartitionKeyPathTokens;
        }

        /// <summary>
        /// Instantiates a new instance of the <see cref="PartitionKeyInternal"/> object.
        /// </summary>
        /// <remarks>
        /// The function selects the right partition key constant for inserting documents that don't have
        /// a value for partition key. The constant selection is based on whether the collection is migrated
        /// or user partitioned
        /// 
        /// For non-existing container will throw <see cref="DocumentClientException"/> with 404 as status code
        /// </remarks>
        public override async Task<PartitionKeyInternal> GetNonePartitionKeyValueAsync(CancellationToken cancellationToken = default)
        {
            ContainerProperties containerProperties = await this.GetCachedContainerPropertiesAsync(cancellationToken);
            return containerProperties.GetNoneValue();
        }

        public override async Task<CollectionRoutingMap> GetRoutingMapAsync(CancellationToken cancellationToken)
        {
            string collectionRID = await this.GetRIDAsync(cancellationToken);

            PartitionKeyRangeCache partitionKeyRangeCache = await this.ClientContext.Client.DocumentClient.GetPartitionKeyRangeCacheAsync();

            return await partitionKeyRangeCache.TryLookupAsync(
                    collectionRID,
                    null,
                    null,
                    cancellationToken);
        }

        private Task<ResponseMessage> ReplaceStreamInternalAsync(
            CosmosDiagnosticsContext diagnosticsContext,
            Stream streamPayload,
            ContainerRequestOptions requestOptions = null,
            CancellationToken cancellationToken = default)
        {
            return this.ProcessStreamAsync(
                diagnosticsContext: diagnosticsContext,
                streamPayload: streamPayload,
                operationType: OperationType.Replace,
                requestOptions: requestOptions,
                cancellationToken: cancellationToken);
        }

        private Task<ResponseMessage> ProcessStreamAsync(
            CosmosDiagnosticsContext diagnosticsContext,
            Stream streamPayload,
            OperationType operationType,
            ContainerRequestOptions requestOptions = null,
            CancellationToken cancellationToken = default)
        {
            return this.ProcessResourceOperationStreamAsync(
                diagnosticsContext: diagnosticsContext,
                streamPayload: streamPayload,
                operationType: operationType,
                linkUri: this.LinkUri,
                resourceType: ResourceType.Collection,
                requestOptions: requestOptions,
                cancellationToken: cancellationToken);
        }

        private Task<ResponseMessage> ProcessResourceOperationStreamAsync(
            CosmosDiagnosticsContext diagnosticsContext,
            Stream streamPayload,
            OperationType operationType,
            string linkUri,
            ResourceType resourceType,
            RequestOptions requestOptions = null,
            CancellationToken cancellationToken = default)
        {
            return this.ClientContext.ProcessResourceOperationStreamAsync(
              resourceUri: linkUri,
              resourceType: resourceType,
              operationType: operationType,
              cosmosContainerCore: null,
              partitionKey: null,
              streamPayload: streamPayload,
              requestOptions: requestOptions,
              requestEnricher: null,
              diagnosticsContext: diagnosticsContext,
              cancellationToken: cancellationToken);
        }
    }
}<|MERGE_RESOLUTION|>--- conflicted
+++ resolved
@@ -327,11 +327,7 @@
             return containerProperties?.ResourceId;
         }
 
-<<<<<<< HEAD
-        public override async Task<PartitionKeyDefinition> GetPartitionKeyDefinitionAsync(CancellationToken cancellationToken = default(CancellationToken))
-=======
-        public override Task<PartitionKeyDefinition> GetPartitionKeyDefinitionAsync(CancellationToken cancellationToken = default)
->>>>>>> 174c8ed7
+        public override async Task<PartitionKeyDefinition> GetPartitionKeyDefinitionAsync(CancellationToken cancellationToken = default)
         {
             ContainerProperties containerProperties = await this.GetCachedContainerPropertiesAsync(cancellationToken);
             return containerProperties?.PartitionKey;
