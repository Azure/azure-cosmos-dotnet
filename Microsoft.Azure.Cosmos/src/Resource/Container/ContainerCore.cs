--- conflicted
+++ resolved
@@ -241,11 +241,7 @@
                             isMinInclusive: true,
                             isMaxInclusive: false),
                         forceRefresh: true);
-<<<<<<< HEAD
-            List<FeedRangeEpk> feedTokens = new List<FeedRangeEpk>(partitionKeyRanges.Count);
-=======
             List<FeedRange> feedTokens = new List<FeedRange>(partitionKeyRanges.Count);
->>>>>>> 513009eb
             foreach (PartitionKeyRange partitionKeyRange in partitionKeyRanges)
             {
                 feedTokens.Add(new FeedRangeEpk(partitionKeyRange.ToRange()));
