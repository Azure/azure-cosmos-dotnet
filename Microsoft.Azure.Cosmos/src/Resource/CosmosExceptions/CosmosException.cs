--- conflicted
+++ resolved
@@ -40,11 +40,7 @@
             this.Error = error;
 
             // Always have a diagnostic context. A new diagnostic will have useful info like user agent
-<<<<<<< HEAD
             this.DiagnosticsContext = diagnosticsContext ?? new CosmosDiagnosticsContextCore(userClientRequestId: null);
-=======
-            this.DiagnosticsContext = diagnosticsContext ?? new CosmosDiagnosticsContextCore();
->>>>>>> 16f054a0
         }
 
         /// <summary>
@@ -69,11 +65,7 @@
             this.RequestCharge = requestCharge;
             this.ActivityId = activityId;
             this.Headers = new Headers();
-<<<<<<< HEAD
             this.DiagnosticsContext = new CosmosDiagnosticsContextCore(userClientRequestId: null);
-=======
-            this.DiagnosticsContext = new CosmosDiagnosticsContextCore();
->>>>>>> 16f054a0
         }
 
         /// <summary>
