--- conflicted
+++ resolved
@@ -66,11 +66,7 @@
         /// <summary>
         /// Gets the cosmos diagnostics information for the current request to Azure Cosmos DB service
         /// </summary>
-<<<<<<< HEAD
-        public CosmosDiagnostics cosmosDiagnostics { get; set; }
-=======
         public CosmosDiagnostics Diagnostics { get; set; }
->>>>>>> 76e76dd5
 
         /// <summary>
         /// Gets the maximum size limit for this entity from the Azure Cosmos DB service.
