﻿//------------------------------------------------------------
// Copyright (c) Microsoft Corporation.  All rights reserved.
//------------------------------------------------------------

namespace Microsoft.Azure.Cosmos.Scripts
{
    using System;
    using System.IO;
    using System.Threading;
    using System.Threading.Tasks;
    using Microsoft.Azure.Documents;

    internal abstract class ScriptsCore : Scripts
    {
        private readonly ContainerInternal container;

        internal ScriptsCore(
            ContainerInternal container,
            CosmosClientContext clientContext)
        {
            this.container = container;
            this.ClientContext = clientContext;
        }

        protected CosmosClientContext ClientContext { get; }

        public Task<StoredProcedureResponse> CreateStoredProcedureAsync(
            CosmosDiagnosticsContext diagnosticsContext,
            StoredProcedureProperties storedProcedureProperties,
            RequestOptions requestOptions,
            CancellationToken cancellationToken)
        {
<<<<<<< HEAD
            return this.ProcessScriptsCreateOperationAsync(
                resourceUri: this.container.LinkUri,
                resourceType: ResourceType.StoredProcedure,
=======
            return this.ProcessStoredProcedureOperationAsync(
                diagnosticsContext: diagnosticsContext,
                linkUri: this.container.LinkUri,
>>>>>>> 37763a47
                operationType: OperationType.Create,
                streamPayload: this.ClientContext.SerializerCore.ToStream(storedProcedureProperties),
                requestOptions: requestOptions,
                responseFunc: this.clientContext.ResponseFactory.CreateStoredProcedureResponse,
                cancellationToken: cancellationToken);
        }

        public override FeedIterator GetStoredProcedureQueryStreamIterator(
           string queryText = null,
           string continuationToken = null,
           QueryRequestOptions requestOptions = null)
        {
            QueryDefinition queryDefinition = null;
            if (queryText != null)
            {
                queryDefinition = new QueryDefinition(queryText);
            }

            return this.GetStoredProcedureQueryStreamIterator(
                queryDefinition,
                continuationToken,
                requestOptions);
        }

        public override FeedIterator<T> GetStoredProcedureQueryIterator<T>(
            string queryText = null,
            string continuationToken = null,
            QueryRequestOptions requestOptions = null)
        {
            QueryDefinition queryDefinition = null;
            if (queryText != null)
            {
                queryDefinition = new QueryDefinition(queryText);
            }

            return this.GetStoredProcedureQueryIterator<T>(
                queryDefinition,
                continuationToken,
                requestOptions);
        }

        public override FeedIterator GetStoredProcedureQueryStreamIterator(
            QueryDefinition queryDefinition,
            string continuationToken = null,
            QueryRequestOptions requestOptions = null)
        {
            return new FeedIteratorCore(
               clientContext: this.ClientContext,
               this.container.LinkUri,
               resourceType: ResourceType.StoredProcedure,
               queryDefinition: queryDefinition,
               continuationToken: continuationToken,
               options: requestOptions);
        }

        public override FeedIterator<T> GetStoredProcedureQueryIterator<T>(
            QueryDefinition queryDefinition,
            string continuationToken = null,
            QueryRequestOptions requestOptions = null)
        {
            if (!(this.GetStoredProcedureQueryStreamIterator(
                queryDefinition,
                continuationToken,
                requestOptions) is FeedIteratorInternal databaseStreamIterator))
            {
                throw new InvalidOperationException($"Expected a FeedIteratorInternal.");
            }

            return new FeedIteratorCore<T>(
                databaseStreamIterator,
                (response) => this.ClientContext.ResponseFactory.CreateQueryFeedResponse<T>(
                    responseMessage: response,
                    resourceType: ResourceType.StoredProcedure));
        }

        public Task<StoredProcedureResponse> ReadStoredProcedureAsync(
            CosmosDiagnosticsContext diagnosticsContext,
            string id,
            RequestOptions requestOptions,
            CancellationToken cancellationToken)
        {
            if (string.IsNullOrEmpty(id))
            {
                throw new ArgumentNullException(nameof(id));
            }

            return this.ProcessStoredProcedureOperationAsync(
                diagnosticsContext: diagnosticsContext,
                id: id,
                operationType: OperationType.Read,
                streamPayload: null,
                requestOptions: requestOptions,
                cancellationToken: cancellationToken);
        }

        public Task<StoredProcedureResponse> ReplaceStoredProcedureAsync(
            CosmosDiagnosticsContext diagnosticsContext,
            StoredProcedureProperties storedProcedureProperties,
            RequestOptions requestOptions,
            CancellationToken cancellationToken)
        {
            return this.ProcessStoredProcedureOperationAsync(
                diagnosticsContext: diagnosticsContext,
                id: storedProcedureProperties.Id,
                operationType: OperationType.Replace,
                streamPayload: this.ClientContext.SerializerCore.ToStream(storedProcedureProperties),
                requestOptions: requestOptions,
                cancellationToken: cancellationToken);
        }

        public Task<StoredProcedureResponse> DeleteStoredProcedureAsync(
            CosmosDiagnosticsContext diagnosticsContext,
            string id,
            RequestOptions requestOptions,
            CancellationToken cancellationToken)
        {
            if (string.IsNullOrEmpty(id))
            {
                throw new ArgumentNullException(nameof(id));
            }

            return this.ProcessStoredProcedureOperationAsync(
                diagnosticsContext: diagnosticsContext,
                id: id,
                operationType: OperationType.Delete,
                streamPayload: null,
                requestOptions: requestOptions,
                cancellationToken: cancellationToken);
        }

        public async Task<StoredProcedureExecuteResponse<TOutput>> ExecuteStoredProcedureAsync<TOutput>(
            CosmosDiagnosticsContext diagnosticsContext,
            string storedProcedureId,
            Cosmos.PartitionKey partitionKey,
            dynamic[] parameters,
            StoredProcedureRequestOptions requestOptions,
            CancellationToken cancellationToken)
        {
            ResponseMessage response = await this.ExecuteStoredProcedureStreamAsync(
                diagnosticsContext: diagnosticsContext,
                storedProcedureId: storedProcedureId,
                partitionKey: partitionKey,
                parameters: parameters,
                requestOptions: requestOptions,
                cancellationToken: cancellationToken);

            return this.ClientContext.ResponseFactory.CreateStoredProcedureExecuteResponse<TOutput>(response);
        }

        public Task<ResponseMessage> ExecuteStoredProcedureStreamAsync(
            CosmosDiagnosticsContext diagnosticsContext,
            string storedProcedureId,
            Cosmos.PartitionKey partitionKey,
            dynamic[] parameters,
            StoredProcedureRequestOptions requestOptions,
            CancellationToken cancellationToken)
        {
            Stream streamPayload = null;
            if (parameters != null)
            {
                streamPayload = this.ClientContext.SerializerCore.ToStream<dynamic[]>(parameters);
            }

            return this.ExecuteStoredProcedureStreamAsync(
                diagnosticsContext: diagnosticsContext,
                storedProcedureId: storedProcedureId,
                partitionKey: partitionKey,
                streamPayload: streamPayload,
                requestOptions: requestOptions,
                cancellationToken: cancellationToken);
        }

        public Task<ResponseMessage> ExecuteStoredProcedureStreamAsync(
            CosmosDiagnosticsContext diagnosticsContext,
            string storedProcedureId,
            Stream streamPayload,
            Cosmos.PartitionKey partitionKey,
            StoredProcedureRequestOptions requestOptions,
            CancellationToken cancellationToken)
        {
            if (string.IsNullOrEmpty(storedProcedureId))
            {
                throw new ArgumentNullException(nameof(storedProcedureId));
            }

            ContainerInternal.ValidatePartitionKey(partitionKey, requestOptions);
<<<<<<< HEAD
            
            string linkUri = this.clientContext.CreateLink(
                parentLink: this.container.LinkUri,
=======

            Uri linkUri = this.ClientContext.CreateLink(
                parentLink: this.container.LinkUri.OriginalString,
>>>>>>> 37763a47
                uriPathSegment: Paths.StoredProceduresPathSegment,
                id: storedProcedureId);

            return this.ProcessStreamOperationAsync(
                diagnosticsContext: diagnosticsContext,
                resourceUri: linkUri,
                resourceType: ResourceType.StoredProcedure,
                operationType: OperationType.ExecuteJavaScript,
                partitionKey: partitionKey,
                streamPayload: streamPayload,
                requestOptions: requestOptions,
                cancellationToken: cancellationToken);
        }

        public Task<TriggerResponse> CreateTriggerAsync(
            CosmosDiagnosticsContext diagnosticsContext,
            TriggerProperties triggerProperties,
            RequestOptions requestOptions,
            CancellationToken cancellationToken)
        {
            if (triggerProperties == null)
            {
                throw new ArgumentNullException(nameof(triggerProperties));
            }

            if (string.IsNullOrEmpty(triggerProperties.Id))
            {
                throw new ArgumentNullException(nameof(triggerProperties.Id));
            }

            if (string.IsNullOrEmpty(triggerProperties.Body))
            {
                throw new ArgumentNullException(nameof(triggerProperties.Body));
            }

<<<<<<< HEAD
            return this.ProcessScriptsCreateOperationAsync(
                resourceUri: this.container.LinkUri,
                resourceType: ResourceType.Trigger,
=======
            return this.ProcessTriggerOperationAsync(
                diagnosticsContext: diagnosticsContext,
                linkUri: this.container.LinkUri,
>>>>>>> 37763a47
                operationType: OperationType.Create,
                streamPayload: this.ClientContext.SerializerCore.ToStream(triggerProperties),
                requestOptions: requestOptions,
                responseFunc: this.clientContext.ResponseFactory.CreateTriggerResponse,
                cancellationToken: cancellationToken);
        }

        public override FeedIterator GetTriggerQueryStreamIterator(
           string queryText = null,
           string continuationToken = null,
           QueryRequestOptions requestOptions = null)
        {
            QueryDefinition queryDefinition = null;
            if (queryText != null)
            {
                queryDefinition = new QueryDefinition(queryText);
            }

            return this.GetTriggerQueryStreamIterator(
                queryDefinition,
                continuationToken,
                requestOptions);
        }

        public override FeedIterator<T> GetTriggerQueryIterator<T>(
            string queryText = null,
            string continuationToken = null,
            QueryRequestOptions requestOptions = null)
        {
            QueryDefinition queryDefinition = null;
            if (queryText != null)
            {
                queryDefinition = new QueryDefinition(queryText);
            }

            return this.GetTriggerQueryIterator<T>(
                queryDefinition,
                continuationToken,
                requestOptions);
        }

        public override FeedIterator GetTriggerQueryStreamIterator(
            QueryDefinition queryDefinition,
            string continuationToken = null,
            QueryRequestOptions requestOptions = null)
        {
            return new FeedIteratorCore(
               clientContext: this.ClientContext,
               this.container.LinkUri,
               resourceType: ResourceType.Trigger,
               queryDefinition: queryDefinition,
               continuationToken: continuationToken,
               options: requestOptions);
        }

        public override FeedIterator<T> GetTriggerQueryIterator<T>(
            QueryDefinition queryDefinition,
            string continuationToken = null,
            QueryRequestOptions requestOptions = null)
        {
            if (!(this.GetTriggerQueryStreamIterator(
                queryDefinition,
                continuationToken,
                requestOptions) is FeedIteratorInternal databaseStreamIterator))
            {
                throw new InvalidOperationException($"Expected a FeedIteratorInternal.");
            }

            return new FeedIteratorCore<T>(
                databaseStreamIterator,
                (response) => this.ClientContext.ResponseFactory.CreateQueryFeedResponse<T>(
                    responseMessage: response,
                    resourceType: ResourceType.Trigger));
        }

        public Task<TriggerResponse> ReadTriggerAsync(
            CosmosDiagnosticsContext diagnosticsContext,
            string id,
            RequestOptions requestOptions,
            CancellationToken cancellationToken)
        {
            if (string.IsNullOrEmpty(id))
            {
                throw new ArgumentNullException(nameof(id));
            }

            return this.ProcessTriggerOperationAsync(
                diagnosticsContext: diagnosticsContext,
                id: id,
                operationType: OperationType.Read,
                streamPayload: null,
                requestOptions: requestOptions,
                cancellationToken: cancellationToken);
        }

        public Task<TriggerResponse> ReplaceTriggerAsync(
            CosmosDiagnosticsContext diagnosticsContext,
            TriggerProperties triggerProperties,
            RequestOptions requestOptions,
            CancellationToken cancellationToken)
        {
            if (triggerProperties == null)
            {
                throw new ArgumentNullException(nameof(triggerProperties));
            }

            if (string.IsNullOrEmpty(triggerProperties.Id))
            {
                throw new ArgumentNullException(nameof(triggerProperties.Id));
            }

            if (string.IsNullOrEmpty(triggerProperties.Body))
            {
                throw new ArgumentNullException(nameof(triggerProperties.Body));
            }

            return this.ProcessTriggerOperationAsync(
                diagnosticsContext: diagnosticsContext,
                id: triggerProperties.Id,
                operationType: OperationType.Replace,
                streamPayload: this.ClientContext.SerializerCore.ToStream(triggerProperties),
                requestOptions: requestOptions,
                cancellationToken: cancellationToken);
        }

        public Task<TriggerResponse> DeleteTriggerAsync(
            CosmosDiagnosticsContext diagnosticsContext,
            string id,
            RequestOptions requestOptions,
            CancellationToken cancellationToken)
        {
            if (string.IsNullOrEmpty(id))
            {
                throw new ArgumentNullException(nameof(id));
            }

            return this.ProcessTriggerOperationAsync(
                diagnosticsContext: diagnosticsContext,
                id: id,
                operationType: OperationType.Delete,
                streamPayload: null,
                requestOptions: requestOptions,
                cancellationToken: cancellationToken);
        }

        public Task<UserDefinedFunctionResponse> CreateUserDefinedFunctionAsync(
            CosmosDiagnosticsContext diagnosticsContext,
            UserDefinedFunctionProperties userDefinedFunctionProperties,
            RequestOptions requestOptions,
            CancellationToken cancellationToken)
        {
            if (userDefinedFunctionProperties == null)
            {
                throw new ArgumentNullException(nameof(userDefinedFunctionProperties));
            }

            if (string.IsNullOrEmpty(userDefinedFunctionProperties.Id))
            {
                throw new ArgumentNullException(nameof(userDefinedFunctionProperties.Id));
            }

            if (string.IsNullOrEmpty(userDefinedFunctionProperties.Body))
            {
                throw new ArgumentNullException(nameof(userDefinedFunctionProperties.Body));
            }

<<<<<<< HEAD
            return this.ProcessScriptsCreateOperationAsync(
                resourceUri: this.container.LinkUri,
                resourceType: ResourceType.UserDefinedFunction,
=======
            return this.ProcessUserDefinedFunctionOperationAsync(
                diagnosticsContext: diagnosticsContext,
                linkUri: this.container.LinkUri,
>>>>>>> 37763a47
                operationType: OperationType.Create,
                streamPayload: this.ClientContext.SerializerCore.ToStream(userDefinedFunctionProperties),
                requestOptions: requestOptions,
                responseFunc: this.clientContext.ResponseFactory.CreateUserDefinedFunctionResponse,
                cancellationToken: cancellationToken);
        }

        public override FeedIterator GetUserDefinedFunctionQueryStreamIterator(
           string queryText = null,
           string continuationToken = null,
           QueryRequestOptions requestOptions = null)
        {
            QueryDefinition queryDefinition = null;
            if (queryText != null)
            {
                queryDefinition = new QueryDefinition(queryText);
            }

            return this.GetUserDefinedFunctionQueryStreamIterator(
                queryDefinition,
                continuationToken,
                requestOptions);
        }

        public override FeedIterator<T> GetUserDefinedFunctionQueryIterator<T>(
            string queryText = null,
            string continuationToken = null,
            QueryRequestOptions requestOptions = null)
        {
            QueryDefinition queryDefinition = null;
            if (queryText != null)
            {
                queryDefinition = new QueryDefinition(queryText);
            }

            return this.GetUserDefinedFunctionQueryIterator<T>(
                queryDefinition,
                continuationToken,
                requestOptions);
        }

        public override FeedIterator GetUserDefinedFunctionQueryStreamIterator(
            QueryDefinition queryDefinition,
            string continuationToken = null,
            QueryRequestOptions requestOptions = null)
        {
            return new FeedIteratorCore(
               clientContext: this.ClientContext,
               this.container.LinkUri,
               resourceType: ResourceType.UserDefinedFunction,
               queryDefinition: queryDefinition,
               continuationToken: continuationToken,
               options: requestOptions);
        }

        public override FeedIterator<T> GetUserDefinedFunctionQueryIterator<T>(
            QueryDefinition queryDefinition,
            string continuationToken = null,
            QueryRequestOptions requestOptions = null)
        {
            if (!(this.GetUserDefinedFunctionQueryStreamIterator(
                queryDefinition,
                continuationToken,
                requestOptions) is FeedIteratorInternal databaseStreamIterator))
            {
                throw new InvalidOperationException($"Expected a FeedIteratorInternal.");
            }

            return new FeedIteratorCore<T>(
                databaseStreamIterator,
                (response) => this.ClientContext.ResponseFactory.CreateQueryFeedResponse<T>(
                    responseMessage: response,
                    resourceType: ResourceType.UserDefinedFunction));
        }

        public Task<UserDefinedFunctionResponse> ReadUserDefinedFunctionAsync(
            CosmosDiagnosticsContext diagnosticsContext,
            string id,
            RequestOptions requestOptions,
            CancellationToken cancellationToken)
        {
            if (string.IsNullOrEmpty(id))
            {
                throw new ArgumentNullException(nameof(id));
            }

            return this.ProcessUserDefinedFunctionOperationAsync(
                diagnosticsContext: diagnosticsContext,
                id: id,
                operationType: OperationType.Read,
                streamPayload: null,
                requestOptions: requestOptions,
                cancellationToken: cancellationToken);
        }

        public Task<UserDefinedFunctionResponse> ReplaceUserDefinedFunctionAsync(
            CosmosDiagnosticsContext diagnosticsContext,
            UserDefinedFunctionProperties userDefinedFunctionProperties,
            RequestOptions requestOptions,
            CancellationToken cancellationToken)
        {
            if (userDefinedFunctionProperties == null)
            {
                throw new ArgumentNullException(nameof(userDefinedFunctionProperties));
            }

            if (string.IsNullOrEmpty(userDefinedFunctionProperties.Id))
            {
                throw new ArgumentNullException(nameof(userDefinedFunctionProperties.Id));
            }

            if (string.IsNullOrEmpty(userDefinedFunctionProperties.Body))
            {
                throw new ArgumentNullException(nameof(userDefinedFunctionProperties.Body));
            }

            return this.ProcessUserDefinedFunctionOperationAsync(
                diagnosticsContext: diagnosticsContext,
                id: userDefinedFunctionProperties.Id,
                operationType: OperationType.Replace,
                streamPayload: this.ClientContext.SerializerCore.ToStream(userDefinedFunctionProperties),
                requestOptions: requestOptions,
                cancellationToken: cancellationToken);
        }

        public Task<UserDefinedFunctionResponse> DeleteUserDefinedFunctionAsync(
            CosmosDiagnosticsContext diagnosticsContext,
            string id,
            RequestOptions requestOptions,
            CancellationToken cancellationToken)
        {
            if (string.IsNullOrEmpty(id))
            {
                throw new ArgumentNullException(nameof(id));
            }

            return this.ProcessUserDefinedFunctionOperationAsync(
                diagnosticsContext: diagnosticsContext,
                id: id,
                operationType: OperationType.Delete,
                streamPayload: null,
                requestOptions: requestOptions,
                cancellationToken: cancellationToken);
        }

<<<<<<< HEAD
        private async Task<StoredProcedureResponse> ProcessStoredProcedureOperationAsync(
=======
        private Task<StoredProcedureResponse> ProcessStoredProcedureOperationAsync(
            CosmosDiagnosticsContext diagnosticsContext,
>>>>>>> 37763a47
            string id,
            OperationType operationType,
            Stream streamPayload,
            RequestOptions requestOptions,
            CancellationToken cancellationToken)
        {
<<<<<<< HEAD
            string linkUri = this.clientContext.CreateLink(
                parentLink: this.container.LinkUri,
                uriPathSegment: Paths.StoredProceduresPathSegment,
                id: id);

=======
            Uri linkUri = this.ClientContext.CreateLink(
                parentLink: this.container.LinkUri.OriginalString,
                uriPathSegment: Paths.StoredProceduresPathSegment,
                id: id);

            return this.ProcessStoredProcedureOperationAsync(
                diagnosticsContext: diagnosticsContext,
                linkUri: linkUri,
                operationType: operationType,
                streamPayload: streamPayload,
                requestOptions: requestOptions,
                cancellationToken: cancellationToken);
        }

        private async Task<StoredProcedureResponse> ProcessStoredProcedureOperationAsync(
            CosmosDiagnosticsContext diagnosticsContext,
            Uri linkUri,
            OperationType operationType,
            Stream streamPayload,
            RequestOptions requestOptions,
            CancellationToken cancellationToken)
        {
>>>>>>> 37763a47
            ResponseMessage response = await this.ProcessStreamOperationAsync(
                diagnosticsContext: diagnosticsContext,
                resourceUri: linkUri,
                resourceType: ResourceType.StoredProcedure,
                operationType: operationType,
                requestOptions: requestOptions,
                partitionKey: null,
                streamPayload: streamPayload,
                cancellationToken: cancellationToken);

            return this.ClientContext.ResponseFactory.CreateStoredProcedureResponse(response);
        }

<<<<<<< HEAD
        private async Task<TriggerResponse> ProcessTriggerOperationAsync(
=======
        private Task<TriggerResponse> ProcessTriggerOperationAsync(
            CosmosDiagnosticsContext diagnosticsContext,
>>>>>>> 37763a47
            string id,
            OperationType operationType,
            Stream streamPayload,
            RequestOptions requestOptions,
            CancellationToken cancellationToken)
        {
<<<<<<< HEAD
            string linkUri = this.clientContext.CreateLink(
                parentLink: this.container.LinkUri,
                uriPathSegment: Paths.TriggersPathSegment,
                id: id);

=======
            Uri linkUri = this.ClientContext.CreateLink(
                parentLink: this.container.LinkUri.OriginalString,
                uriPathSegment: Paths.TriggersPathSegment,
                id: id);

            return this.ProcessTriggerOperationAsync(
                diagnosticsContext: diagnosticsContext,
                linkUri: linkUri,
                operationType: operationType,
                streamPayload: streamPayload,
                requestOptions: requestOptions,
                cancellationToken: cancellationToken);
        }

        private async Task<TriggerResponse> ProcessTriggerOperationAsync(
            CosmosDiagnosticsContext diagnosticsContext,
            Uri linkUri,
            OperationType operationType,
            Stream streamPayload,
            RequestOptions requestOptions,
            CancellationToken cancellationToken)
        {
>>>>>>> 37763a47
            ResponseMessage response = await this.ProcessStreamOperationAsync(
                diagnosticsContext: diagnosticsContext,
                resourceUri: linkUri,
                resourceType: ResourceType.Trigger,
                operationType: operationType,
                requestOptions: requestOptions,
                partitionKey: null,
                streamPayload: streamPayload,
                cancellationToken: cancellationToken);

            return this.ClientContext.ResponseFactory.CreateTriggerResponse(response);
        }

        private Task<ResponseMessage> ProcessStreamOperationAsync(
<<<<<<< HEAD
            string resourceUri,
=======
            CosmosDiagnosticsContext diagnosticsContext,
            Uri resourceUri,
>>>>>>> 37763a47
            ResourceType resourceType,
            OperationType operationType,
            Cosmos.PartitionKey? partitionKey,
            Stream streamPayload,
            RequestOptions requestOptions,
            CancellationToken cancellationToken)
        {
            return this.ClientContext.ProcessResourceOperationStreamAsync(
                resourceUri: resourceUri,
                resourceType: resourceType,
                operationType: operationType,
                requestOptions: requestOptions,
                cosmosContainerCore: this.container,
                partitionKey: partitionKey,
                streamPayload: streamPayload,
                requestEnricher: null,
                diagnosticsContext: diagnosticsContext,
                cancellationToken: cancellationToken);
        }

<<<<<<< HEAD
        private async Task<T> ProcessScriptsCreateOperationAsync<T>(
            string resourceUri,
            ResourceType resourceType,
=======
        private Task<UserDefinedFunctionResponse> ProcessUserDefinedFunctionOperationAsync(
            CosmosDiagnosticsContext diagnosticsContext,
            string id,
>>>>>>> 37763a47
            OperationType operationType,
            Stream streamPayload,
            RequestOptions requestOptions,
            Func<ResponseMessage, T> responseFunc,
            CancellationToken cancellationToken)
        {
<<<<<<< HEAD
            ResponseMessage response = await this.ProcessStreamOperationAsync(
                resourceUri: resourceUri,
                resourceType: resourceType,
=======
            Uri linkUri = this.ClientContext.CreateLink(
                parentLink: this.container.LinkUri.OriginalString,
                uriPathSegment: Paths.UserDefinedFunctionsPathSegment,
                id: id);

            return this.ProcessUserDefinedFunctionOperationAsync(
                diagnosticsContext: diagnosticsContext,
                linkUri: linkUri,
>>>>>>> 37763a47
                operationType: operationType,
                requestOptions: requestOptions,
                partitionKey: null,
                streamPayload: streamPayload,
                cancellationToken: cancellationToken);

            return responseFunc(response);
        }

        private async Task<UserDefinedFunctionResponse> ProcessUserDefinedFunctionOperationAsync(
<<<<<<< HEAD
            string id,
=======
            CosmosDiagnosticsContext diagnosticsContext,
            Uri linkUri,
>>>>>>> 37763a47
            OperationType operationType,
            Stream streamPayload,
            RequestOptions requestOptions,
            CancellationToken cancellationToken)
        {
            string linkUri = this.clientContext.CreateLink(
                parentLink: this.container.LinkUri,
                uriPathSegment: Paths.UserDefinedFunctionsPathSegment,
                id: id);

            ResponseMessage response = await this.ProcessStreamOperationAsync(
                diagnosticsContext: diagnosticsContext,
                resourceUri: linkUri,
                resourceType: ResourceType.UserDefinedFunction,
                operationType: operationType,
                requestOptions: requestOptions,
                partitionKey: null,
                streamPayload: streamPayload,
                cancellationToken: cancellationToken);

            return this.ClientContext.ResponseFactory.CreateUserDefinedFunctionResponse(response);
        }
    }
}<|MERGE_RESOLUTION|>--- conflicted
+++ resolved
@@ -30,19 +30,14 @@
             RequestOptions requestOptions,
             CancellationToken cancellationToken)
         {
-<<<<<<< HEAD
             return this.ProcessScriptsCreateOperationAsync(
+                diagnosticsContext: diagnosticsContext,
                 resourceUri: this.container.LinkUri,
                 resourceType: ResourceType.StoredProcedure,
-=======
-            return this.ProcessStoredProcedureOperationAsync(
-                diagnosticsContext: diagnosticsContext,
-                linkUri: this.container.LinkUri,
->>>>>>> 37763a47
                 operationType: OperationType.Create,
                 streamPayload: this.ClientContext.SerializerCore.ToStream(storedProcedureProperties),
                 requestOptions: requestOptions,
-                responseFunc: this.clientContext.ResponseFactory.CreateStoredProcedureResponse,
+                responseFunc: this.ClientContext.ResponseFactory.CreateStoredProcedureResponse,
                 cancellationToken: cancellationToken);
         }
 
@@ -225,15 +220,9 @@
             }
 
             ContainerInternal.ValidatePartitionKey(partitionKey, requestOptions);
-<<<<<<< HEAD
             
-            string linkUri = this.clientContext.CreateLink(
+            string linkUri = this.ClientContext.CreateLink(
                 parentLink: this.container.LinkUri,
-=======
-
-            Uri linkUri = this.ClientContext.CreateLink(
-                parentLink: this.container.LinkUri.OriginalString,
->>>>>>> 37763a47
                 uriPathSegment: Paths.StoredProceduresPathSegment,
                 id: storedProcedureId);
 
@@ -269,19 +258,14 @@
                 throw new ArgumentNullException(nameof(triggerProperties.Body));
             }
 
-<<<<<<< HEAD
             return this.ProcessScriptsCreateOperationAsync(
+                diagnosticsContext: diagnosticsContext,
                 resourceUri: this.container.LinkUri,
                 resourceType: ResourceType.Trigger,
-=======
-            return this.ProcessTriggerOperationAsync(
-                diagnosticsContext: diagnosticsContext,
-                linkUri: this.container.LinkUri,
->>>>>>> 37763a47
                 operationType: OperationType.Create,
                 streamPayload: this.ClientContext.SerializerCore.ToStream(triggerProperties),
                 requestOptions: requestOptions,
-                responseFunc: this.clientContext.ResponseFactory.CreateTriggerResponse,
+                responseFunc: this.ClientContext.ResponseFactory.CreateTriggerResponse,
                 cancellationToken: cancellationToken);
         }
 
@@ -444,19 +428,14 @@
                 throw new ArgumentNullException(nameof(userDefinedFunctionProperties.Body));
             }
 
-<<<<<<< HEAD
             return this.ProcessScriptsCreateOperationAsync(
+                diagnosticsContext: diagnosticsContext,
                 resourceUri: this.container.LinkUri,
                 resourceType: ResourceType.UserDefinedFunction,
-=======
-            return this.ProcessUserDefinedFunctionOperationAsync(
-                diagnosticsContext: diagnosticsContext,
-                linkUri: this.container.LinkUri,
->>>>>>> 37763a47
                 operationType: OperationType.Create,
                 streamPayload: this.ClientContext.SerializerCore.ToStream(userDefinedFunctionProperties),
                 requestOptions: requestOptions,
-                responseFunc: this.clientContext.ResponseFactory.CreateUserDefinedFunctionResponse,
+                responseFunc: this.ClientContext.ResponseFactory.CreateUserDefinedFunctionResponse,
                 cancellationToken: cancellationToken);
         }
 
@@ -598,48 +577,19 @@
                 cancellationToken: cancellationToken);
         }
 
-<<<<<<< HEAD
         private async Task<StoredProcedureResponse> ProcessStoredProcedureOperationAsync(
-=======
-        private Task<StoredProcedureResponse> ProcessStoredProcedureOperationAsync(
-            CosmosDiagnosticsContext diagnosticsContext,
->>>>>>> 37763a47
+            CosmosDiagnosticsContext diagnosticsContext,
             string id,
             OperationType operationType,
             Stream streamPayload,
             RequestOptions requestOptions,
             CancellationToken cancellationToken)
         {
-<<<<<<< HEAD
-            string linkUri = this.clientContext.CreateLink(
+            string linkUri = this.ClientContext.CreateLink(
                 parentLink: this.container.LinkUri,
                 uriPathSegment: Paths.StoredProceduresPathSegment,
                 id: id);
 
-=======
-            Uri linkUri = this.ClientContext.CreateLink(
-                parentLink: this.container.LinkUri.OriginalString,
-                uriPathSegment: Paths.StoredProceduresPathSegment,
-                id: id);
-
-            return this.ProcessStoredProcedureOperationAsync(
-                diagnosticsContext: diagnosticsContext,
-                linkUri: linkUri,
-                operationType: operationType,
-                streamPayload: streamPayload,
-                requestOptions: requestOptions,
-                cancellationToken: cancellationToken);
-        }
-
-        private async Task<StoredProcedureResponse> ProcessStoredProcedureOperationAsync(
-            CosmosDiagnosticsContext diagnosticsContext,
-            Uri linkUri,
-            OperationType operationType,
-            Stream streamPayload,
-            RequestOptions requestOptions,
-            CancellationToken cancellationToken)
-        {
->>>>>>> 37763a47
             ResponseMessage response = await this.ProcessStreamOperationAsync(
                 diagnosticsContext: diagnosticsContext,
                 resourceUri: linkUri,
@@ -653,48 +603,19 @@
             return this.ClientContext.ResponseFactory.CreateStoredProcedureResponse(response);
         }
 
-<<<<<<< HEAD
         private async Task<TriggerResponse> ProcessTriggerOperationAsync(
-=======
-        private Task<TriggerResponse> ProcessTriggerOperationAsync(
-            CosmosDiagnosticsContext diagnosticsContext,
->>>>>>> 37763a47
+            CosmosDiagnosticsContext diagnosticsContext,
             string id,
             OperationType operationType,
             Stream streamPayload,
             RequestOptions requestOptions,
             CancellationToken cancellationToken)
         {
-<<<<<<< HEAD
-            string linkUri = this.clientContext.CreateLink(
+            string linkUri = this.ClientContext.CreateLink(
                 parentLink: this.container.LinkUri,
                 uriPathSegment: Paths.TriggersPathSegment,
                 id: id);
 
-=======
-            Uri linkUri = this.ClientContext.CreateLink(
-                parentLink: this.container.LinkUri.OriginalString,
-                uriPathSegment: Paths.TriggersPathSegment,
-                id: id);
-
-            return this.ProcessTriggerOperationAsync(
-                diagnosticsContext: diagnosticsContext,
-                linkUri: linkUri,
-                operationType: operationType,
-                streamPayload: streamPayload,
-                requestOptions: requestOptions,
-                cancellationToken: cancellationToken);
-        }
-
-        private async Task<TriggerResponse> ProcessTriggerOperationAsync(
-            CosmosDiagnosticsContext diagnosticsContext,
-            Uri linkUri,
-            OperationType operationType,
-            Stream streamPayload,
-            RequestOptions requestOptions,
-            CancellationToken cancellationToken)
-        {
->>>>>>> 37763a47
             ResponseMessage response = await this.ProcessStreamOperationAsync(
                 diagnosticsContext: diagnosticsContext,
                 resourceUri: linkUri,
@@ -709,12 +630,8 @@
         }
 
         private Task<ResponseMessage> ProcessStreamOperationAsync(
-<<<<<<< HEAD
+            CosmosDiagnosticsContext diagnosticsContext,
             string resourceUri,
-=======
-            CosmosDiagnosticsContext diagnosticsContext,
-            Uri resourceUri,
->>>>>>> 37763a47
             ResourceType resourceType,
             OperationType operationType,
             Cosmos.PartitionKey? partitionKey,
@@ -735,35 +652,20 @@
                 cancellationToken: cancellationToken);
         }
 
-<<<<<<< HEAD
         private async Task<T> ProcessScriptsCreateOperationAsync<T>(
+            CosmosDiagnosticsContext diagnosticsContext,
             string resourceUri,
             ResourceType resourceType,
-=======
-        private Task<UserDefinedFunctionResponse> ProcessUserDefinedFunctionOperationAsync(
-            CosmosDiagnosticsContext diagnosticsContext,
-            string id,
->>>>>>> 37763a47
             OperationType operationType,
             Stream streamPayload,
             RequestOptions requestOptions,
             Func<ResponseMessage, T> responseFunc,
             CancellationToken cancellationToken)
         {
-<<<<<<< HEAD
             ResponseMessage response = await this.ProcessStreamOperationAsync(
+                diagnosticsContext: diagnosticsContext,
                 resourceUri: resourceUri,
                 resourceType: resourceType,
-=======
-            Uri linkUri = this.ClientContext.CreateLink(
-                parentLink: this.container.LinkUri.OriginalString,
-                uriPathSegment: Paths.UserDefinedFunctionsPathSegment,
-                id: id);
-
-            return this.ProcessUserDefinedFunctionOperationAsync(
-                diagnosticsContext: diagnosticsContext,
-                linkUri: linkUri,
->>>>>>> 37763a47
                 operationType: operationType,
                 requestOptions: requestOptions,
                 partitionKey: null,
@@ -774,18 +676,14 @@
         }
 
         private async Task<UserDefinedFunctionResponse> ProcessUserDefinedFunctionOperationAsync(
-<<<<<<< HEAD
-            string id,
-=======
-            CosmosDiagnosticsContext diagnosticsContext,
-            Uri linkUri,
->>>>>>> 37763a47
+            CosmosDiagnosticsContext diagnosticsContext,
+            string id,
             OperationType operationType,
             Stream streamPayload,
             RequestOptions requestOptions,
             CancellationToken cancellationToken)
         {
-            string linkUri = this.clientContext.CreateLink(
+            string linkUri = this.ClientContext.CreateLink(
                 parentLink: this.container.LinkUri,
                 uriPathSegment: Paths.UserDefinedFunctionsPathSegment,
                 id: id);
