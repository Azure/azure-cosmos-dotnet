﻿//------------------------------------------------------------
// Copyright (c) Microsoft Corporation.  All rights reserved.
//------------------------------------------------------------

namespace Microsoft.Azure.Cosmos
{
    using System;
    using System.IO;
    using System.Net.Http;
    using System.Threading;
    using System.Threading.Tasks;
    using Microsoft.Azure.Documents.Routing;
    using Microsoft.Azure.Documents;

    internal static class ExecUtils
    {
        internal static Task<T> ProcessResourceOperationAsync<T>(
            CosmosClient client,
            Uri resourceUri,
            ResourceType resourceType,
            OperationType operationType,
            CosmosRequestOptions requestOptions,
            Action<CosmosRequestMessage> requestEnricher,
            Func<CosmosResponseMessage, T> responseCreator,
            CancellationToken cancellationToken)
        {
            return ExecUtils.ProcessResourceOperationAsync(
                client,
                resourceUri,
                resourceType,
                operationType,
                requestOptions,
                cosmosContainerCore: null,
                partitionKey: null,
                streamPayload: null,
                requestEnricher: requestEnricher,
                responseCreator: responseCreator,
                cancellationToken: cancellationToken);
        }

        internal static Task<T> ProcessResourceOperationAsync<T>(
            CosmosClient client,
            Uri resourceUri,
            ResourceType resourceType,
            OperationType operationType,
            CosmosRequestOptions requestOptions,
            Func<CosmosResponseMessage, T> responseCreator,
            CancellationToken cancellationToken)
        {
            return ExecUtils.ProcessResourceOperationAsync(
                client,
                resourceUri,
                resourceType,
                operationType,
                requestOptions,
                cosmosContainerCore: null,
                partitionKey: null,
                streamPayload: null,
                requestEnricher: null,
                responseCreator: responseCreator,
                cancellationToken: cancellationToken);
        }

        internal static Task<T> ProcessResourceOperationAsync<T>(
            CosmosClient client,
            Uri resourceUri,
            ResourceType resourceType,
            OperationType operationType,
            CosmosRequestOptions requestOptions,
            Stream streamPayload,
            Func<CosmosResponseMessage, T> responseCreator,
            CancellationToken cancellationToken)
        {
            return ExecUtils.ProcessResourceOperationAsync(
                client,
                resourceUri,
                resourceType,
                operationType,
                requestOptions,
                cosmosContainerCore: null,
                partitionKey: null,
                streamPayload: streamPayload,
                requestEnricher: null,
                responseCreator: responseCreator,
                cancellationToken: cancellationToken);
        }

        /// <summary>
<<<<<<< HEAD
        /// Used internally by friends ensure robust argument and 
        /// exception-less handling
=======
        /// Used internally by friends ensrue robust argument and
        /// exception-less handling, with container information
>>>>>>> 0b4cbdc0
        /// </summary>
        internal static async Task<T> ProcessResourceOperationAsync<T>(
            CosmosClient client,
            Uri resourceUri,
            ResourceType resourceType,
            OperationType operationType,
            CosmosRequestOptions requestOptions,
            CosmosContainerCore cosmosContainerCore,
            Object partitionKey,
            Stream streamPayload,
            Action<CosmosRequestMessage> requestEnricher,
            Func<CosmosResponseMessage, T> responseCreator,
            CancellationToken cancellationToken)
        {
            if (client == null)
            {
                throw new ArgumentNullException(nameof(client));
            }

            return ExecUtils.ProcessResourceOperationAsync<T>(
                requestHandler: client.RequestHandler,
                resourceUri: resourceUri,
                resourceType: resourceType,
                operationType: operationType,
                requestOptions: requestOptions,
                partitionKey: partitionKey,
                streamPayload: streamPayload,
                requestEnricher: requestEnricher,
                responseCreator: responseCreator,
                cancellationToken: cancellationToken);
        }

        /// <summary>
        /// Used internally by friends ensure robust argument and 
        /// exception-less handling
        /// </summary>
        internal static Task<T> ProcessResourceOperationAsync<T>(
            CosmosRequestHandler requestHandler,
            Uri resourceUri,
            ResourceType resourceType,
            OperationType operationType,
            CosmosRequestOptions requestOptions,
            Object partitionKey,
            Stream streamPayload,
            Action<CosmosRequestMessage> requestEnricher,
            Func<CosmosResponseMessage, T> responseCreator,
            CancellationToken cancellationToken)
        {
            if (requestHandler == null)
            {
                throw new ArgumentException(nameof(requestHandler));
            }

            if (resourceUri == null)
            {
                throw new ArgumentNullException(nameof(resourceUri));
            }

            if (responseCreator == null)
            {
                throw new ArgumentNullException(nameof(responseCreator));
            }

            CosmosRequestMessage request = await ExecUtils.GenerateCosmosRequestMessage(
                resourceUri,
                resourceType,
                operationType,
                requestOptions,
                cosmosContainerCore,
                partitionKey,
                streamPayload,
                requestEnricher);

<<<<<<< HEAD
            return requestHandler.SendAsync(request, cancellationToken)
                     .ContinueWith(task => responseCreator(task.Result), cancellationToken);
=======
            CosmosResponseMessage response = await client.RequestHandler.SendAsync(request, cancellationToken);
            return responseCreator(response);
        }

        /// <summary>
        /// Used internally by friends ensrue robust argument and
        /// exception-less handling
        /// </summary>
        internal static Task<T> ProcessResourceOperationAsync<T>(
            CosmosClient client,
            Uri resourceUri,
            ResourceType resourceType,
            OperationType operationType,
            CosmosRequestOptions requestOptions,
            Object partitionKey,
            Stream streamPayload,
            Action<CosmosRequestMessage> requestEnricher,
            Func<CosmosResponseMessage, T> responseCreator,
            CancellationToken cancellationToken)
        {
            return ProcessResourceOperationAsync(client: client, resourceUri: resourceUri, resourceType: resourceType, operationType: operationType, requestOptions: requestOptions, cosmosContainerCore: null
                , partitionKey: partitionKey, streamPayload: streamPayload, requestEnricher: requestEnricher, responseCreator: responseCreator, cancellationToken: cancellationToken);
>>>>>>> 0b4cbdc0
        }

        internal static Task<CosmosResponseMessage> ProcessResourceOperationStreamAsync(
            CosmosRequestHandler requestHandler,
            Uri resourceUri,
            ResourceType resourceType,
            OperationType operationType,
            CosmosRequestOptions requestOptions,
            Object partitionKey,
            Stream streamPayload,
            Action<CosmosRequestMessage> requestEnricher,
            CancellationToken cancellationToken)
        {
<<<<<<< HEAD
            if (requestHandler == null)
            {
                throw new ArgumentException(nameof(requestHandler));
            }

            if (resourceUri == null)
            {
                throw new ArgumentNullException(nameof(resourceUri));
            }

            CosmosRequestMessage request = ExecUtils.GenerateCosmosRequestMessage(
=======
            return ProcessResourceOperationStreamAsync(client, resourceUri, resourceType, operationType, requestOptions,
                null, partitionKey, streamPayload, requestEnricher, cancellationToken);
        }

        internal static async Task<CosmosResponseMessage> ProcessResourceOperationStreamAsync(
            CosmosClient client,
            Uri resourceUri,
            ResourceType resourceType,
            OperationType operationType,
            CosmosRequestOptions requestOptions,
            CosmosContainerCore cosmosContainerCore,
            Object partitionKey,
            Stream streamPayload,
            Action<CosmosRequestMessage> requestEnricher,
            CancellationToken cancellationToken)
        {
            CosmosRequestMessage request = await ExecUtils.GenerateCosmosRequestMessage(
>>>>>>> 0b4cbdc0
                resourceUri,
                resourceType,
                operationType,
                requestOptions,
                cosmosContainerCore,
                partitionKey,
                streamPayload,
                requestEnricher);

<<<<<<< HEAD
            return requestHandler.SendAsync(request, cancellationToken);
=======
            return await client.RequestHandler.SendAsync(request, cancellationToken);
>>>>>>> 0b4cbdc0
        }

        private static async Task<CosmosRequestMessage> GenerateCosmosRequestMessage(
            Uri resourceUri,
            ResourceType resourceType,
            OperationType operationType,
            CosmosRequestOptions requestOptions,
            CosmosContainerCore cosmosContainerCore,
            Object partitionKey,
            Stream streamPayload,
            Action<CosmosRequestMessage> requestEnricher)
        {
            HttpMethod method = ExecUtils.GetHttpMethod(operationType);

            CosmosRequestMessage request = new CosmosRequestMessage(method, resourceUri);
            request.OperationType = operationType;
            request.ResourceType = resourceType;
            request.RequestOptions = requestOptions;
            request.Content = streamPayload;

            if (partitionKey != null)
            {
                if (cosmosContainerCore == null && partitionKey.Equals(PartitionKey.None))
                {
                    throw new ArgumentException($"{nameof(cosmosContainerCore)} can not be null with partition key as PartitionKey.None");
                }
                else if (partitionKey.Equals(PartitionKey.None))
                {
                    PartitionKeyInternal partitionKeyInternal = await cosmosContainerCore.GetNonePartitionKeyValue();
                    request.Headers.PartitionKey = partitionKeyInternal.ToJsonString();
                }
                else
                {
                    PartitionKey pk = new PartitionKey(partitionKey);
                    request.Headers.PartitionKey = pk.InternalKey.ToJsonString();
                }
            }

            if (operationType == OperationType.Upsert)
            {
                request.Headers.IsUpsert = bool.TrueString;
            }

            requestEnricher?.Invoke(request);

            return request;
        }

        internal static HttpMethod GetHttpMethod(
            OperationType operationType)
        {
            HttpMethod httpMethod = HttpMethod.Head;
            if (operationType == OperationType.Create ||
                operationType == OperationType.Upsert ||
                operationType == OperationType.Query ||
                operationType == OperationType.SqlQuery ||
                operationType == OperationType.Batch ||
                operationType == OperationType.ExecuteJavaScript)
            {
                return HttpMethod.Post;
            }
            else if (operationType == OperationType.Read ||
                operationType == OperationType.ReadFeed)
            {
                return HttpMethod.Get;
            }
            else if (operationType == OperationType.Replace)
            {
                return HttpMethod.Put;
            }
            else if (operationType == OperationType.Delete)
            {
                return HttpMethod.Delete;
            }
            else
            {
                throw new NotImplementedException();
            }
        }
    }
}<|MERGE_RESOLUTION|>--- conflicted
+++ resolved
@@ -86,15 +86,10 @@
         }
 
         /// <summary>
-<<<<<<< HEAD
-        /// Used internally by friends ensure robust argument and 
-        /// exception-less handling
-=======
         /// Used internally by friends ensrue robust argument and
         /// exception-less handling, with container information
->>>>>>> 0b4cbdc0
         /// </summary>
-        internal static async Task<T> ProcessResourceOperationAsync<T>(
+        internal static Task<T> ProcessResourceOperationAsync<T>(
             CosmosClient client,
             Uri resourceUri,
             ResourceType resourceType,
@@ -109,15 +104,16 @@
         {
             if (client == null)
             {
-                throw new ArgumentNullException(nameof(client));
-            }
-
-            return ExecUtils.ProcessResourceOperationAsync<T>(
+                throw new ArgumentException(nameof(client));
+            }
+
+            return ExecUtils.ProcessResourceOperationAsync(
                 requestHandler: client.RequestHandler,
                 resourceUri: resourceUri,
                 resourceType: resourceType,
                 operationType: operationType,
                 requestOptions: requestOptions,
+                cosmosContainerCore: cosmosContainerCore,
                 partitionKey: partitionKey,
                 streamPayload: streamPayload,
                 requestEnricher: requestEnricher,
@@ -125,16 +121,13 @@
                 cancellationToken: cancellationToken);
         }
 
-        /// <summary>
-        /// Used internally by friends ensure robust argument and 
-        /// exception-less handling
-        /// </summary>
-        internal static Task<T> ProcessResourceOperationAsync<T>(
+        internal static async Task<T> ProcessResourceOperationAsync<T>(
             CosmosRequestHandler requestHandler,
             Uri resourceUri,
             ResourceType resourceType,
             OperationType operationType,
             CosmosRequestOptions requestOptions,
+            CosmosContainerCore cosmosContainerCore,
             Object partitionKey,
             Stream streamPayload,
             Action<CosmosRequestMessage> requestEnricher,
@@ -166,16 +159,12 @@
                 streamPayload,
                 requestEnricher);
 
-<<<<<<< HEAD
-            return requestHandler.SendAsync(request, cancellationToken)
-                     .ContinueWith(task => responseCreator(task.Result), cancellationToken);
-=======
-            CosmosResponseMessage response = await client.RequestHandler.SendAsync(request, cancellationToken);
+            CosmosResponseMessage response = await requestHandler.SendAsync(request, cancellationToken);
             return responseCreator(response);
         }
 
         /// <summary>
-        /// Used internally by friends ensrue robust argument and
+        /// Used internally by friends ensure robust argument and
         /// exception-less handling
         /// </summary>
         internal static Task<T> ProcessResourceOperationAsync<T>(
@@ -190,45 +179,26 @@
             Func<CosmosResponseMessage, T> responseCreator,
             CancellationToken cancellationToken)
         {
-            return ProcessResourceOperationAsync(client: client, resourceUri: resourceUri, resourceType: resourceType, operationType: operationType, requestOptions: requestOptions, cosmosContainerCore: null
-                , partitionKey: partitionKey, streamPayload: streamPayload, requestEnricher: requestEnricher, responseCreator: responseCreator, cancellationToken: cancellationToken);
->>>>>>> 0b4cbdc0
-        }
-
-        internal static Task<CosmosResponseMessage> ProcessResourceOperationStreamAsync(
+            return ProcessResourceOperationAsync(
+                requestHandler: client.RequestHandler,
+                resourceUri: resourceUri,
+                resourceType: resourceType,
+                operationType: operationType,
+                requestOptions: requestOptions,
+                cosmosContainerCore: null,
+                partitionKey: partitionKey,
+                streamPayload: streamPayload,
+                requestEnricher: requestEnricher,
+                responseCreator: responseCreator,
+                cancellationToken: cancellationToken);
+        }
+
+        internal static async Task<CosmosResponseMessage> ProcessResourceOperationStreamAsync(
             CosmosRequestHandler requestHandler,
             Uri resourceUri,
             ResourceType resourceType,
             OperationType operationType,
             CosmosRequestOptions requestOptions,
-            Object partitionKey,
-            Stream streamPayload,
-            Action<CosmosRequestMessage> requestEnricher,
-            CancellationToken cancellationToken)
-        {
-<<<<<<< HEAD
-            if (requestHandler == null)
-            {
-                throw new ArgumentException(nameof(requestHandler));
-            }
-
-            if (resourceUri == null)
-            {
-                throw new ArgumentNullException(nameof(resourceUri));
-            }
-
-            CosmosRequestMessage request = ExecUtils.GenerateCosmosRequestMessage(
-=======
-            return ProcessResourceOperationStreamAsync(client, resourceUri, resourceType, operationType, requestOptions,
-                null, partitionKey, streamPayload, requestEnricher, cancellationToken);
-        }
-
-        internal static async Task<CosmosResponseMessage> ProcessResourceOperationStreamAsync(
-            CosmosClient client,
-            Uri resourceUri,
-            ResourceType resourceType,
-            OperationType operationType,
-            CosmosRequestOptions requestOptions,
             CosmosContainerCore cosmosContainerCore,
             Object partitionKey,
             Stream streamPayload,
@@ -236,7 +206,6 @@
             CancellationToken cancellationToken)
         {
             CosmosRequestMessage request = await ExecUtils.GenerateCosmosRequestMessage(
->>>>>>> 0b4cbdc0
                 resourceUri,
                 resourceType,
                 operationType,
@@ -246,11 +215,7 @@
                 streamPayload,
                 requestEnricher);
 
-<<<<<<< HEAD
-            return requestHandler.SendAsync(request, cancellationToken);
-=======
-            return await client.RequestHandler.SendAsync(request, cancellationToken);
->>>>>>> 0b4cbdc0
+            return await requestHandler.SendAsync(request, cancellationToken);
         }
 
         private static async Task<CosmosRequestMessage> GenerateCosmosRequestMessage(
