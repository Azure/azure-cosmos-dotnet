--- conflicted
+++ resolved
@@ -15,12 +15,9 @@
     using Microsoft.Azure.Cosmos.Core.Trace;
     using Microsoft.Azure.Cosmos.Diagnostics;
     using Microsoft.Azure.Cosmos.Resource.CosmosExceptions;
-<<<<<<< HEAD
-    using Microsoft.Azure.Cosmos.Routing;
-=======
     using Microsoft.Azure.Cosmos.Tracing;
     using Microsoft.Azure.Cosmos.Tracing.TraceData;
->>>>>>> ce27451a
+    using Microsoft.Azure.Cosmos.Routing;
     using Microsoft.Azure.Documents;
     using Microsoft.Azure.Documents.Collections;
 
