﻿//------------------------------------------------------------
// Copyright (c) Microsoft Corporation.  All rights reserved.
//------------------------------------------------------------

namespace Microsoft.Azure.Cosmos
{
    using System;
    using System.Diagnostics;
    using System.Net;
    using System.Net.Sockets;
    using System.Text;
    using System.Threading;
    using System.Threading.Tasks;
    using Microsoft.Azure.Cosmos.Core.Trace;
    using Microsoft.Azure.Documents;

    internal static class Extensions
    {
        private static readonly char[] NewLineCharacters = new[] { '\r', '\n' };

        internal static ResponseMessage ToCosmosResponseMessage(this DocumentServiceResponse response, RequestMessage requestMessage)
        {
            Debug.Assert(requestMessage != null, nameof(requestMessage));

            ResponseMessage cosmosResponse = new ResponseMessage(response.StatusCode, requestMessage);
            if (response.ResponseBody != null)
            {
                cosmosResponse.Content = response.ResponseBody;
            }

            if (response.Headers != null)
            {
                foreach (string key in response.Headers)
                {
                    cosmosResponse.Headers.Add(key, response.Headers[key]);
                }
            }

            if (response.RequestStats != null)
            {
                CosmosClientSideRequestStatistics cosmosClientSideRequestStatistics = response.RequestStats as CosmosClientSideRequestStatistics;
                if (cosmosClientSideRequestStatistics != null)
                {
<<<<<<< HEAD
                    cosmosResponse.cosmosDiagnostics = new PointOperationStatistics(cosmosClientSideRequestStatistics);
=======
                    cosmosResponse.Diagnostics = new PointOperationStatistics(cosmosClientSideRequestStatistics);
>>>>>>> 76e76dd5
                }
            }

            return cosmosResponse;
        }

        internal static ResponseMessage ToCosmosResponseMessage(this DocumentClientException dce, RequestMessage request)
        {
            // if StatusCode is null it is a client business logic error and it never hit the backend, so throw
            if (dce.StatusCode == null)
            {
                throw dce;
            }

            // if there is a status code then it came from the backend, return error as http error instead of throwing the exception
            ResponseMessage cosmosResponse = new ResponseMessage(dce.StatusCode ?? HttpStatusCode.InternalServerError, request);
            string reasonPhraseString = string.Empty;
            if (!string.IsNullOrEmpty(dce.Message))
            {
                if (dce.Message.IndexOfAny(Extensions.NewLineCharacters) >= 0)
                {
                    StringBuilder sb = new StringBuilder(dce.Message);
                    sb = sb.Replace("\r", string.Empty);
                    sb = sb.Replace("\n", string.Empty);
                    reasonPhraseString = sb.ToString();
                }
                else
                {
                    reasonPhraseString = dce.Message;
                }
            }

            cosmosResponse.ErrorMessage = reasonPhraseString;
            cosmosResponse.Error = dce.Error;

            if (dce.Headers != null)
            {
                foreach (string header in dce.Headers.AllKeys())
                {
                    cosmosResponse.Headers.Add(header, dce.Headers[header]);
                }
            }

            if (request != null)
            {
                request.Properties.Remove(nameof(DocumentClientException));
                request.Properties.Add(nameof(DocumentClientException), dce);
            }

            return cosmosResponse;
        }

        internal static ResponseMessage ToCosmosResponseMessage(this StoreResponse response, RequestMessage request)
        {
            // Is status code conversion lossy? 
            ResponseMessage httpResponse = new ResponseMessage((HttpStatusCode)response.Status, request);
            if (response.ResponseBody != null)
            {
                httpResponse.Content = response.ResponseBody;
            }

            for (int i = 0; i < response.ResponseHeaderNames.Length; i++)
            {
                httpResponse.Headers.Add(response.ResponseHeaderNames[i], response.ResponseHeaderValues[i]);
            }

            return httpResponse;
        }

        internal static void TraceException(Exception e)
        {
            AggregateException aggregateException = e as AggregateException;
            if (aggregateException != null)
            {
                foreach (Exception exception in aggregateException.InnerExceptions)
                {
                    Extensions.TraceExceptionInternal(exception);
                }
            }
            else
            {
                Extensions.TraceExceptionInternal(e);
            }
        }

        public static async Task<IDisposable> UsingWaitAsync(
            this SemaphoreSlim semaphoreSlim,
            CancellationToken cancellationToken = default(CancellationToken))
        {
            await semaphoreSlim.WaitAsync(cancellationToken).ConfigureAwait(false);
            return new UsableSemaphoreWrapper(semaphoreSlim);
        }

        private static void TraceExceptionInternal(Exception e)
        {
            while (e != null)
            {
                Uri requestUri = null;

                SocketException socketException = e as SocketException;
                if (socketException != null)
                {
                    DefaultTrace.TraceWarning(
                        "Exception {0}: RequesteUri: {1}, SocketErrorCode: {2}, {3}, {4}",
                        e.GetType(),
                        requestUri,
                        socketException.SocketErrorCode,
                        e.Message,
                        e.StackTrace);
                }
                else
                {
                    DefaultTrace.TraceWarning(
                        "Exception {0}: RequestUri: {1}, {2}, {3}",
                        e.GetType(),
                        requestUri,
                        e.Message,
                        e.StackTrace);
                }

                e = e.InnerException;
            }
        }
    }
}<|MERGE_RESOLUTION|>--- conflicted
+++ resolved
@@ -41,11 +41,7 @@
                 CosmosClientSideRequestStatistics cosmosClientSideRequestStatistics = response.RequestStats as CosmosClientSideRequestStatistics;
                 if (cosmosClientSideRequestStatistics != null)
                 {
-<<<<<<< HEAD
-                    cosmosResponse.cosmosDiagnostics = new PointOperationStatistics(cosmosClientSideRequestStatistics);
-=======
                     cosmosResponse.Diagnostics = new PointOperationStatistics(cosmosClientSideRequestStatistics);
->>>>>>> 76e76dd5
                 }
             }
 
