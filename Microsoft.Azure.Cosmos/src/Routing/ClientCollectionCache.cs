//------------------------------------------------------------
// Copyright (c) Microsoft Corporation.  All rights reserved.
//------------------------------------------------------------

namespace Microsoft.Azure.Cosmos.Routing
{
    using System;
    using System.Threading;
    using System.Threading.Tasks;
    using Microsoft.Azure.Cosmos.Common;
    using Microsoft.Azure.Documents;
    using Microsoft.Azure.Documents.Collections;

    /// <summary>
    /// Caches collection information.
    /// </summary>
    internal class ClientCollectionCache : CollectionCache
    {
        private readonly IStoreModel storeModel;
        private readonly IAuthorizationTokenProvider tokenProvider;
        private readonly IRetryPolicyFactory retryPolicy;
        private readonly ISessionContainer sessionContainer;

        public ClientCollectionCache(ISessionContainer sessionContainer, IStoreModel storeModel, IAuthorizationTokenProvider tokenProvider, IRetryPolicyFactory retryPolicy)
        {
            if (storeModel == null)
            {
                throw new ArgumentNullException("storeModel");
            }

            this.storeModel = storeModel;
            this.tokenProvider = tokenProvider;
            this.retryPolicy = retryPolicy;
            this.sessionContainer = sessionContainer;
        }

        protected override Task<ContainerProperties> GetByRidAsync(string apiVersion, string collectionRid, CancellationToken cancellationToken)
        {
            cancellationToken.ThrowIfCancellationRequested();
            IDocumentClientRetryPolicy retryPolicyInstance = new ClearingSessionContainerClientRetryPolicy(this.sessionContainer, this.retryPolicy.GetRequestPolicy());
            return TaskHelper.InlineIfPossible(
                  () => this.ReadCollectionAsync(PathsHelper.GeneratePath(ResourceType.Collection, collectionRid, false), cancellationToken, retryPolicyInstance),
                  retryPolicyInstance,
                  cancellationToken);
        }

        protected override Task<ContainerProperties> GetByNameAsync(string apiVersion, string resourceAddress, CancellationToken cancellationToken)
        {
            cancellationToken.ThrowIfCancellationRequested();
            IDocumentClientRetryPolicy retryPolicyInstance = new ClearingSessionContainerClientRetryPolicy(this.sessionContainer, this.retryPolicy.GetRequestPolicy());
            return TaskHelper.InlineIfPossible(
                () => this.ReadCollectionAsync(resourceAddress, cancellationToken, retryPolicyInstance),
                retryPolicyInstance,
                cancellationToken);
        }

        private async Task<ContainerProperties> ReadCollectionAsync(string collectionLink, CancellationToken cancellationToken, IDocumentClientRetryPolicy retryPolicyInstance)
        {
            cancellationToken.ThrowIfCancellationRequested();

            using (DocumentServiceRequest request = DocumentServiceRequest.Create(
                   OperationType.Read,
                   ResourceType.Collection,
                   collectionLink,
                   AuthorizationTokenType.PrimaryMasterKey,
                   new DictionaryNameValueCollection()))
            {
                request.Headers[HttpConstants.HttpHeaders.XDate] = DateTime.UtcNow.ToString("r");
<<<<<<< HEAD

                string authorizationToken = (await this.tokenProvider.GetUserAuthorizationAsync(
=======
                
                (string authorizationToken, string payload) = await this.tokenProvider.GetUserAuthorizationAsync(
>>>>>>> ed0c8f0e
                    request.ResourceAddress,
                    PathsHelper.GetResourcePath(request.ResourceType),
                    HttpConstants.HttpMethods.Get,
                    request.Headers,
<<<<<<< HEAD
                    AuthorizationTokenType.PrimaryMasterKey)).token;
=======
                    AuthorizationTokenType.PrimaryMasterKey);
>>>>>>> ed0c8f0e

                request.Headers[HttpConstants.HttpHeaders.Authorization] = authorizationToken;

                using (new ActivityScope(Guid.NewGuid()))
                {
                    if (retryPolicyInstance != null)
                    {
                        retryPolicyInstance.OnBeforeSendRequest(request);
                    }

                    using (DocumentServiceResponse response = await this.storeModel.ProcessMessageAsync(request))
                    {
                        return CosmosResource.FromStream<ContainerProperties>(response);
                    }
                }
            }
        }
    }
}<|MERGE_RESOLUTION|>--- conflicted
+++ resolved
@@ -66,22 +66,13 @@
                    new DictionaryNameValueCollection()))
             {
                 request.Headers[HttpConstants.HttpHeaders.XDate] = DateTime.UtcNow.ToString("r");
-<<<<<<< HEAD
-
-                string authorizationToken = (await this.tokenProvider.GetUserAuthorizationAsync(
-=======
                 
                 (string authorizationToken, string payload) = await this.tokenProvider.GetUserAuthorizationAsync(
->>>>>>> ed0c8f0e
                     request.ResourceAddress,
                     PathsHelper.GetResourcePath(request.ResourceType),
                     HttpConstants.HttpMethods.Get,
                     request.Headers,
-<<<<<<< HEAD
-                    AuthorizationTokenType.PrimaryMasterKey)).token;
-=======
                     AuthorizationTokenType.PrimaryMasterKey);
->>>>>>> ed0c8f0e
 
                 request.Headers[HttpConstants.HttpHeaders.Authorization] = authorizationToken;
 
