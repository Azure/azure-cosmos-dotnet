--- conflicted
+++ resolved
@@ -431,13 +431,8 @@
                 uri: targetEndpoint,
                 additionalHeaders: headers,
                 resourceType: resourceType,
-<<<<<<< HEAD
-                timeoutPolicy: HttpTimeoutPolicyControlPlaneHotPath.Instance,
+                timeoutPolicy: HttpTimeoutPolicyControlPlaneRetriableHotPath.Instance,
                 trace: NoOpTrace.Singleton,
-=======
-                timeoutPolicy: HttpTimeoutPolicyControlPlaneRetriableHotPath.Instance,
-                diagnosticsContext: null,
->>>>>>> 5009e822
                 cancellationToken: default))
             {
                 using (DocumentServiceResponse documentServiceResponse =
@@ -514,13 +509,8 @@
                 uri: targetEndpoint,
                 additionalHeaders: headers,
                 resourceType: ResourceType.Document,
-<<<<<<< HEAD
-                timeoutPolicy: HttpTimeoutPolicyControlPlaneHotPath.Instance,
+                timeoutPolicy: HttpTimeoutPolicyControlPlaneRetriableHotPath.Instance,
                 trace: NoOpTrace.Singleton,
-=======
-                timeoutPolicy: HttpTimeoutPolicyControlPlaneRetriableHotPath.Instance,
-                diagnosticsContext: null,
->>>>>>> 5009e822
                 cancellationToken: default))
             {
                 using (DocumentServiceResponse documentServiceResponse =
