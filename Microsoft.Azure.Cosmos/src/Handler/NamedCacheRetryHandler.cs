--- conflicted
+++ resolved
@@ -18,11 +18,7 @@
         {
         }
 
-<<<<<<< HEAD
-        internal override Task<IDocumentClientRetryPolicy> GetRetryPolicyAsync(CosmosRequestMessage request)
-=======
-        internal override async Task<IDocumentClientRetryPolicy> GetRetryPolicyAsync(RequestMessage request)
->>>>>>> e25464df
+        internal override Task<IDocumentClientRetryPolicy> GetRetryPolicyAsync(RequestMessage request)
         {
             return Task.FromResult<IDocumentClientRetryPolicy>(new InvalidPartitionExceptionRetryPolicy(null));
         }
