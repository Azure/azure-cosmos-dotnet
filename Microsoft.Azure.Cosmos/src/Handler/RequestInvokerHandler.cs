﻿//------------------------------------------------------------
// Copyright (c) Microsoft Corporation.  All rights reserved.
//------------------------------------------------------------

namespace Microsoft.Azure.Cosmos.Handlers
{
    using System;
    using System.Diagnostics;
    using System.Globalization;
    using System.IO;
    using System.Net.Http;
    using System.Threading;
    using System.Threading.Tasks;
    using Microsoft.Azure.Cosmos.Diagnostics;
    using Microsoft.Azure.Documents;
    using Microsoft.Azure.Documents.Routing;

    /// <summary>
    /// HttpMessageHandler can only be invoked by derived classed or internal classes inside http assembly
    /// </summary>
    internal class RequestInvokerHandler : RequestHandler
    {
        private static (bool, ResponseMessage) clientIsValid = (false, null);
        private readonly CosmosClient client;
        private Cosmos.ConsistencyLevel? AccountConsistencyLevel = null;
        private Cosmos.ConsistencyLevel? RequestedClientConsistencyLevel;
        private static readonly HttpMethod httpPatchMethod = new HttpMethod(HttpConstants.HttpMethods.Patch);

        public RequestInvokerHandler(
            CosmosClient client,
            Cosmos.ConsistencyLevel? requestedClientConsistencyLevel)
        {
            this.client = client;
            this.RequestedClientConsistencyLevel = requestedClientConsistencyLevel;
        }

        public override async Task<ResponseMessage> SendAsync(
            RequestMessage request,
            CancellationToken cancellationToken)
        {
            if (request == null)
            {
                throw new ArgumentNullException(nameof(request));
            }

            RequestOptions promotedRequestOptions = request.RequestOptions;
            if (promotedRequestOptions != null)
            {
                // Fill request options
                promotedRequestOptions.PopulateRequestOptions(request);
            }

            await this.ValidateAndSetConsistencyLevelAsync(request);
            (bool isError, ResponseMessage errorResponse) = await this.EnsureValidClientAsync(request);
            if (isError)
            {
                return errorResponse;
            }

            await request.AssertPartitioningDetailsAsync(this.client, cancellationToken);
            this.FillMultiMasterContext(request);
            return await base.SendAsync(request, cancellationToken);
        }

        public virtual async Task<T> SendAsync<T>(
            string resourceUri,
            ResourceType resourceType,
            OperationType operationType,
            RequestOptions requestOptions,
            ContainerInternal cosmosContainerCore,
            Cosmos.PartitionKey? partitionKey,
            Stream streamPayload,
            Action<RequestMessage> requestEnricher,
            Func<ResponseMessage, T> responseCreator,
            CosmosDiagnosticsContext diagnosticsScope,
            CancellationToken cancellationToken)
        {
            if (responseCreator == null)
            {
                throw new ArgumentNullException(nameof(responseCreator));
            }

            ResponseMessage responseMessage = await this.SendAsync(
                resourceUriString: resourceUri,
                resourceType: resourceType,
                operationType: operationType,
                requestOptions: requestOptions,
                cosmosContainerCore: cosmosContainerCore,
                partitionKey: partitionKey,
                streamPayload: streamPayload,
                requestEnricher: requestEnricher,
                diagnosticsContext: diagnosticsScope,
                cancellationToken: cancellationToken);

            return responseCreator(responseMessage);
        }

        public virtual async Task<ResponseMessage> SendAsync(
            string resourceUriString,
            ResourceType resourceType,
            OperationType operationType,
            RequestOptions requestOptions,
            ContainerInternal cosmosContainerCore,
            Cosmos.PartitionKey? partitionKey,
            Stream streamPayload,
            Action<RequestMessage> requestEnricher,
            CosmosDiagnosticsContext diagnosticsContext,
            CancellationToken cancellationToken)
        {
            if (resourceUriString == null)
            {
                throw new ArgumentNullException(nameof(resourceUriString));
            }

            // DEVNOTE: Non-Item operations need to be refactored to always pass
            // the diagnostic context in. https://github.com/Azure/azure-cosmos-dotnet-v3/issues/1276
            bool disposeDiagnosticContext = false;
            if (diagnosticsContext == null)
            {
                diagnosticsContext = CosmosDiagnosticsContext.Create(requestOptions);
                disposeDiagnosticContext = true;
            }

            // This is needed for query where a single
            // user request might span multiple backend requests.
            // This will still have a single request id for retry scenarios
            ActivityScope activityScope = ActivityScope.CreateIfDefaultActivityId();
<<<<<<< HEAD
=======
            Debug.Assert(activityScope == null || (activityScope != null &&
                         (operationType != OperationType.SqlQuery || operationType != OperationType.Query || operationType != OperationType.QueryPlan)),
                "There should be an activity id already set");
>>>>>>> 4a405881

            try
            {
                HttpMethod method = RequestInvokerHandler.GetHttpMethod(operationType);
                RequestMessage request = new RequestMessage(
                        method,
                        resourceUriString,
                        diagnosticsContext)
                {
                    OperationType = operationType,
                    ResourceType = resourceType,
                    RequestOptions = requestOptions,
                    Content = streamPayload,
                };

                if (partitionKey.HasValue)
                {
                    if (cosmosContainerCore == null && object.ReferenceEquals(partitionKey, Cosmos.PartitionKey.None))
                    {
                        throw new ArgumentException($"{nameof(cosmosContainerCore)} can not be null with partition key as PartitionKey.None");
                    }
                    else if (partitionKey.Value.IsNone)
                    {
                        using (diagnosticsContext.CreateScope("GetNonePkValue"))
                        {
                            try
                            {
                                PartitionKeyInternal partitionKeyInternal = await cosmosContainerCore.GetNonePartitionKeyValueAsync(cancellationToken);
                                request.Headers.PartitionKey = partitionKeyInternal.ToJsonString();
                            }
                            catch (DocumentClientException dce)
                            {
                                return dce.ToCosmosResponseMessage(request);
                            }
                            catch (CosmosException ce)
                            {
                                return ce.ToCosmosResponseMessage(request);
                            }
                        }
                    }
                    else
                    {
                        request.Headers.PartitionKey = partitionKey.Value.ToJsonString();
                    }
                }

                if (operationType == OperationType.Upsert)
                {
                    request.Headers.IsUpsert = bool.TrueString;
                }
                else if (operationType == OperationType.Patch)
                {
                    request.Headers.ContentType = RuntimeConstants.MediaTypes.JsonPatch;
                }

                requestEnricher?.Invoke(request);
                return await this.SendAsync(request, cancellationToken);
            }
            finally
            {
                if (disposeDiagnosticContext)
                {
                    diagnosticsContext.GetOverallScope().Dispose();
                }

                activityScope?.Dispose();
            }
        }

        internal static HttpMethod GetHttpMethod(
            OperationType operationType)
        {
            HttpMethod httpMethod = HttpMethod.Head;
            if (operationType == OperationType.Create ||
                operationType == OperationType.Upsert ||
                operationType == OperationType.Query ||
                operationType == OperationType.SqlQuery ||
                operationType == OperationType.QueryPlan ||
                operationType == OperationType.Batch ||
                operationType == OperationType.ExecuteJavaScript)
            {
                return HttpMethod.Post;
            }
            else if (operationType == OperationType.Read ||
                operationType == OperationType.ReadFeed)
            {
                return HttpMethod.Get;
            }
            else if (operationType == OperationType.Replace)
            {
                return HttpMethod.Put;
            }
            else if (operationType == OperationType.Delete)
            {
                return HttpMethod.Delete;
            }
            else if (operationType == OperationType.Patch)
            {
                // There isn't support for PATCH method in .NetStandard 2.0
                return httpPatchMethod;
            }
            else
            {
                throw new NotImplementedException();
            }
        }

        private async Task<(bool, ResponseMessage)> EnsureValidClientAsync(RequestMessage request)
        {
            try
            {
                await this.client.DocumentClient.EnsureValidClientAsync();
                return RequestInvokerHandler.clientIsValid;
            }
            catch (DocumentClientException dce)
            {
                return (true, dce.ToCosmosResponseMessage(request));
            }
        }

        private void FillMultiMasterContext(RequestMessage request)
        {
            if (this.client.DocumentClient.UseMultipleWriteLocations)
            {
                request.Headers.Set(HttpConstants.HttpHeaders.AllowTentativeWrites, bool.TrueString);
            }
        }

        private async Task ValidateAndSetConsistencyLevelAsync(RequestMessage requestMessage)
        {
            // Validate the request consistency compatibility with account consistency
            // Type based access context for requested consistency preferred for performance
            Cosmos.ConsistencyLevel? consistencyLevel = null;
            RequestOptions promotedRequestOptions = requestMessage.RequestOptions;
            if (promotedRequestOptions != null && promotedRequestOptions.BaseConsistencyLevel.HasValue)
            {
                consistencyLevel = promotedRequestOptions.BaseConsistencyLevel;
            }
            else if (this.RequestedClientConsistencyLevel.HasValue)
            {
                consistencyLevel = this.RequestedClientConsistencyLevel;
            }

            if (consistencyLevel.HasValue)
            {
                if (!this.AccountConsistencyLevel.HasValue)
                {
                    this.AccountConsistencyLevel = await this.client.GetAccountConsistencyLevelAsync();
                }

                if (ValidationHelpers.IsValidConsistencyLevelOverwrite(this.AccountConsistencyLevel.Value, consistencyLevel.Value))
                {
                    // ConsistencyLevel compatibility with back-end configuration will be done by RequestInvokeHandler
                    requestMessage.Headers.Add(HttpConstants.HttpHeaders.ConsistencyLevel, consistencyLevel.Value.ToString());
                }
                else
                {
                    throw new ArgumentException(string.Format(
                            CultureInfo.CurrentUICulture,
                            RMResources.InvalidConsistencyLevel,
                            consistencyLevel.Value.ToString(),
                            this.AccountConsistencyLevel));
                }
            }
        }
    }
}<|MERGE_RESOLUTION|>--- conflicted
+++ resolved
@@ -125,12 +125,9 @@
             // user request might span multiple backend requests.
             // This will still have a single request id for retry scenarios
             ActivityScope activityScope = ActivityScope.CreateIfDefaultActivityId();
-<<<<<<< HEAD
-=======
             Debug.Assert(activityScope == null || (activityScope != null &&
                          (operationType != OperationType.SqlQuery || operationType != OperationType.Query || operationType != OperationType.QueryPlan)),
                 "There should be an activity id already set");
->>>>>>> 4a405881
 
             try
             {
