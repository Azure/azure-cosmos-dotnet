﻿//------------------------------------------------------------
// Copyright (c) Microsoft Corporation.  All rights reserved.
//------------------------------------------------------------

namespace Microsoft.Azure.Cosmos.Handlers
{
    using System;
    using System.Collections.Generic;
    using System.Diagnostics;
    using System.Globalization;
    using System.IO;
    using System.Net.Http;
    using System.Threading;
    using System.Threading.Tasks;
<<<<<<< HEAD
    using Microsoft.Azure.Cosmos.Common;
    using Microsoft.Azure.Cosmos.Routing;
=======
    using Microsoft.Azure.Cosmos.Tracing;
>>>>>>> 8b174b2e
    using Microsoft.Azure.Documents;
    using Microsoft.Azure.Documents.Routing;

    /// <summary>
    /// HttpMessageHandler can only be invoked by derived classed or internal classes inside http assembly
    /// </summary>
    internal class RequestInvokerHandler : RequestHandler
    {
        private static readonly HttpMethod httpPatchMethod = new HttpMethod(HttpConstants.HttpMethods.Patch);
        private static (bool, ResponseMessage) clientIsValid = (false, null);

        private readonly CosmosClient client;
        private readonly Cosmos.ConsistencyLevel? RequestedClientConsistencyLevel;

        private Cosmos.ConsistencyLevel? AccountConsistencyLevel = null;

        public RequestInvokerHandler(
            CosmosClient client,
            Cosmos.ConsistencyLevel? requestedClientConsistencyLevel)
        {
            this.client = client;
            this.RequestedClientConsistencyLevel = requestedClientConsistencyLevel;
        }

        public override async Task<ResponseMessage> SendAsync(
            RequestMessage request,
            CancellationToken cancellationToken)
        {
            if (request == null)
            {
                throw new ArgumentNullException(nameof(request));
            }

            RequestOptions promotedRequestOptions = request.RequestOptions;
            if (promotedRequestOptions != null)
            {
                // Fill request options
                promotedRequestOptions.PopulateRequestOptions(request);
            }

            await this.ValidateAndSetConsistencyLevelAsync(request);
            (bool isError, ResponseMessage errorResponse) = await this.EnsureValidClientAsync(request);
            if (isError)
            {
                return errorResponse;
            }

            await request.AssertPartitioningDetailsAsync(this.client, cancellationToken);
            this.FillMultiMasterContext(request);
            return await base.SendAsync(request, cancellationToken);
        }

        public virtual async Task<T> SendAsync<T>(
            string resourceUri,
            ResourceType resourceType,
            OperationType operationType,
            RequestOptions requestOptions,
            ContainerInternal cosmosContainerCore,
            FeedRange feedRange,
            Stream streamPayload,
            Action<RequestMessage> requestEnricher,
            Func<ResponseMessage, T> responseCreator,
            CosmosDiagnosticsContext diagnosticsScope,
            ITrace trace,
            CancellationToken cancellationToken)
        {
            if (responseCreator == null)
            {
                throw new ArgumentNullException(nameof(responseCreator));
            }

            ResponseMessage responseMessage = await this.SendAsync(
                resourceUriString: resourceUri,
                resourceType: resourceType,
                operationType: operationType,
                requestOptions: requestOptions,
                cosmosContainerCore: cosmosContainerCore,
                feedRange: feedRange,
                streamPayload: streamPayload,
                requestEnricher: requestEnricher,
                diagnosticsContext: diagnosticsScope,
                trace: trace,
                cancellationToken: cancellationToken);

            return responseCreator(responseMessage);
        }

        public virtual async Task<ResponseMessage> SendAsync(
            string resourceUriString,
            ResourceType resourceType,
            OperationType operationType,
            RequestOptions requestOptions,
            ContainerInternal cosmosContainerCore,
            FeedRange feedRange,
            Stream streamPayload,
            Action<RequestMessage> requestEnricher,
            CosmosDiagnosticsContext diagnosticsContext,
            ITrace trace,
            CancellationToken cancellationToken)
        {
            if (resourceUriString == null)
            {
                throw new ArgumentNullException(nameof(resourceUriString));
            }

            if (trace == null)
            {
                throw new ArgumentNullException(nameof(trace));
            }

            // DEVNOTE: Non-Item operations need to be refactored to always pass
            // the diagnostic context in. https://github.com/Azure/azure-cosmos-dotnet-v3/issues/1276
            bool disposeDiagnosticContext = false;
            if (diagnosticsContext == null)
            {
                diagnosticsContext = CosmosDiagnosticsContext.Create(requestOptions);
                disposeDiagnosticContext = true;
            }

            // This is needed for query where a single
            // user request might span multiple backend requests.
            // This will still have a single request id for retry scenarios
            ActivityScope activityScope = ActivityScope.CreateIfDefaultActivityId();
            Debug.Assert(activityScope == null || (activityScope != null &&
                         (operationType != OperationType.SqlQuery || operationType != OperationType.Query || operationType != OperationType.QueryPlan)),
                "There should be an activity id already set");

            try
            {
                HttpMethod method = RequestInvokerHandler.GetHttpMethod(operationType);
                RequestMessage request = new RequestMessage(
                    method,
                    resourceUriString,
<<<<<<< HEAD
                    diagnosticsContext)
=======
                    diagnosticsContext,
                    trace)
>>>>>>> 8b174b2e
                {
                    OperationType = operationType,
                    ResourceType = resourceType,
                    RequestOptions = requestOptions,
                    Content = streamPayload,
                };

                if (feedRange != null)
                {
                    if (feedRange is FeedRangePartitionKey feedRangePartitionKey)
                    {
                        if (cosmosContainerCore == null && object.ReferenceEquals(feedRangePartitionKey.PartitionKey, Cosmos.PartitionKey.None))
                        {
                            throw new ArgumentException($"{nameof(cosmosContainerCore)} can not be null with partition key as PartitionKey.None");
                        }
                        else if (feedRangePartitionKey.PartitionKey.IsNone)
                        {
                            using (diagnosticsContext.CreateScope("GetNonePkValue"))
                            {
                                try
                                {
                                    PartitionKeyInternal partitionKeyInternal = await cosmosContainerCore.GetNonePartitionKeyValueAsync(cancellationToken);
                                    request.Headers.PartitionKey = partitionKeyInternal.ToJsonString();
                                }
                                catch (DocumentClientException dce)
                                {
                                    return dce.ToCosmosResponseMessage(request);
                                }
                                catch (CosmosException ce)
                                {
                                    return ce.ToCosmosResponseMessage(request);
                                }
                            }
                        }
                        else
                        {
                            request.Headers.PartitionKey = feedRangePartitionKey.PartitionKey.ToJsonString();
                        }
                    }
                    else if (feedRange is FeedRangeEpk feedRangeEpk)
                    {
                        DocumentServiceRequest serviceRequest = request.ToDocumentServiceRequest();

                        PartitionKeyRangeCache routingMapProvider = await this.client.DocumentClient.GetPartitionKeyRangeCacheAsync();
                        CollectionCache collectionCache = await this.client.DocumentClient.GetCollectionCacheAsync();
                        ContainerProperties collectionFromCache =
                            await collectionCache.ResolveCollectionAsync(serviceRequest, cancellationToken);

                        IReadOnlyList<PartitionKeyRange> overlappingRanges = await routingMapProvider.TryGetOverlappingRangesAsync(
                            collectionFromCache.ResourceId,
                            feedRangeEpk.Range,
                            forceRefresh: false);
                        if (overlappingRanges == null)
                        {
                            CosmosException notFound = new CosmosException(
                                $"Stale cache for rid '{collectionFromCache.ResourceId}'",
                                statusCode: System.Net.HttpStatusCode.NotFound,
                                subStatusCode: default,
                                activityId: Guid.Empty.ToString(),
                                requestCharge: default);
                            return notFound.ToCosmosResponseMessage(request);
                        }

                        // For epk range filtering we can end up in one of 3 cases:
                        if (overlappingRanges.Count > 1)
                        {
                            // 1) The EpkRange spans more than one physical partition
                            // In this case it means we have encountered a split and 
                            // we need to bubble that up to the higher layers to update their datastructures
                            CosmosException goneException = new CosmosException(
                                message: $"Epk Range: {feedRangeEpk.Range} is gone.",
                                statusCode: System.Net.HttpStatusCode.Gone,
                                subStatusCode: (int)SubStatusCodes.PartitionKeyRangeGone,
                                activityId: Guid.NewGuid().ToString(),
                                requestCharge: default);

                            return goneException.ToCosmosResponseMessage(request);
                        }
                        // overlappingRanges.Count == 1
                        else
                        {
                            Range<string> singleRange = overlappingRanges[0].ToRange();
                            if ((singleRange.Min == feedRangeEpk.Range.Min) && (singleRange.Max == feedRangeEpk.Range.Max))
                            {
                                // 2) The EpkRange spans exactly one physical partition
                                // In this case we can route to the physical pkrange id
                                request.PartitionKeyRangeId = new Documents.PartitionKeyRangeIdentity(overlappingRanges[0].Id);
                            }
                            else
                            {
                                // 3) The EpkRange spans less than single physical partition
                                // In this case we route to the physical partition and 
                                // pass the epk range headers to filter within partition
                                request.PartitionKeyRangeId = new Documents.PartitionKeyRangeIdentity(overlappingRanges[0].Id);
                                request.Properties[HandlerConstants.StartEpkString] = feedRangeEpk.Range.Min;
                                request.Properties[HandlerConstants.EndEpkString] = feedRangeEpk.Range.Max;
                            }
                        }
                    }
                    else if (feedRange is FeedRangePartitionKeyRange feedRangePartitionKeyRange)
                    {
                        request.PartitionKeyRangeId = new Documents.PartitionKeyRangeIdentity(feedRangePartitionKeyRange.PartitionKeyRangeId);
                    }
                    else
                    {
                        throw new InvalidOperationException($"Unknown feed range type: '{feedRange.GetType()}'.");
                    }
                }

                if (operationType == OperationType.Upsert)
                {
                    request.Headers.IsUpsert = bool.TrueString;
                }
                else if (operationType == OperationType.Patch)
                {
                    request.Headers.ContentType = RuntimeConstants.MediaTypes.JsonPatch;
                }

                requestEnricher?.Invoke(request);
                return await this.SendAsync(request, cancellationToken);
            }
            finally
            {
                if (disposeDiagnosticContext)
                {
                    diagnosticsContext.GetOverallScope().Dispose();
                }

                activityScope?.Dispose();
            }
        }

        internal static HttpMethod GetHttpMethod(
            OperationType operationType)
        {
            if (operationType == OperationType.Create ||
                operationType == OperationType.Upsert ||
                operationType == OperationType.Query ||
                operationType == OperationType.SqlQuery ||
                operationType == OperationType.QueryPlan ||
                operationType == OperationType.Batch ||
                operationType == OperationType.ExecuteJavaScript)
            {
                return HttpMethod.Post;
            }
            else if (operationType == OperationType.Read ||
                operationType == OperationType.ReadFeed)
            {
                return HttpMethod.Get;
            }
            else if (operationType == OperationType.Replace)
            {
                return HttpMethod.Put;
            }
            else if (operationType == OperationType.Delete)
            {
                return HttpMethod.Delete;
            }
            else if (operationType == OperationType.Patch)
            {
                // There isn't support for PATCH method in .NetStandard 2.0
                return httpPatchMethod;
            }
            else
            {
                throw new NotImplementedException();
            }
        }

        private async Task<(bool, ResponseMessage)> EnsureValidClientAsync(RequestMessage request)
        {
            try
            {
                await this.client.DocumentClient.EnsureValidClientAsync();
                return RequestInvokerHandler.clientIsValid;
            }
            catch (DocumentClientException dce)
            {
                return (true, dce.ToCosmosResponseMessage(request));
            }
        }

        private void FillMultiMasterContext(RequestMessage request)
        {
            if (this.client.DocumentClient.UseMultipleWriteLocations)
            {
                request.Headers.Set(HttpConstants.HttpHeaders.AllowTentativeWrites, bool.TrueString);
            }
        }

        private async Task ValidateAndSetConsistencyLevelAsync(RequestMessage requestMessage)
        {
            // Validate the request consistency compatibility with account consistency
            // Type based access context for requested consistency preferred for performance
            Cosmos.ConsistencyLevel? consistencyLevel = null;
            RequestOptions promotedRequestOptions = requestMessage.RequestOptions;
            if (promotedRequestOptions != null && promotedRequestOptions.BaseConsistencyLevel.HasValue)
            {
                consistencyLevel = promotedRequestOptions.BaseConsistencyLevel;
            }
            else if (this.RequestedClientConsistencyLevel.HasValue)
            {
                consistencyLevel = this.RequestedClientConsistencyLevel;
            }

            if (consistencyLevel.HasValue)
            {
                if (!this.AccountConsistencyLevel.HasValue)
                {
                    this.AccountConsistencyLevel = await this.client.GetAccountConsistencyLevelAsync();
                }

                if (ValidationHelpers.IsValidConsistencyLevelOverwrite(this.AccountConsistencyLevel.Value, consistencyLevel.Value))
                {
                    // ConsistencyLevel compatibility with back-end configuration will be done by RequestInvokeHandler
                    requestMessage.Headers.Add(HttpConstants.HttpHeaders.ConsistencyLevel, consistencyLevel.Value.ToString());
                }
                else
                {
                    throw new ArgumentException(string.Format(
                            CultureInfo.CurrentUICulture,
                            RMResources.InvalidConsistencyLevel,
                            consistencyLevel.Value.ToString(),
                            this.AccountConsistencyLevel));
                }
            }
        }
    }
}<|MERGE_RESOLUTION|>--- conflicted
+++ resolved
@@ -12,12 +12,9 @@
     using System.Net.Http;
     using System.Threading;
     using System.Threading.Tasks;
-<<<<<<< HEAD
     using Microsoft.Azure.Cosmos.Common;
     using Microsoft.Azure.Cosmos.Routing;
-=======
     using Microsoft.Azure.Cosmos.Tracing;
->>>>>>> 8b174b2e
     using Microsoft.Azure.Documents;
     using Microsoft.Azure.Documents.Routing;
 
@@ -151,12 +148,8 @@
                 RequestMessage request = new RequestMessage(
                     method,
                     resourceUriString,
-<<<<<<< HEAD
-                    diagnosticsContext)
-=======
                     diagnosticsContext,
                     trace)
->>>>>>> 8b174b2e
                 {
                     OperationType = operationType,
                     ResourceType = resourceType,
