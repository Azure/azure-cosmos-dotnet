//------------------------------------------------------------
// Copyright (c) Microsoft Corporation.  All rights reserved.
//------------------------------------------------------------

namespace Microsoft.Azure.Cosmos
{
    using System;
    using System.Collections.Generic;
    using System.Diagnostics;
    using System.Globalization;
    using System.IO;
    using System.Net.Http;
    using System.Threading;
    using System.Threading.Tasks;
    using Microsoft.Azure.Cosmos.Common;
    using Microsoft.Azure.Cosmos.Internal;
    using Microsoft.Azure.Documents;

    /// <summary>
    /// Represents a request in the processing pipeline of the Azure Cosmos DB SDK.
    /// </summary>
    /// <remarks>
    /// It is expected that direct property access is used for properties that will be read and used within the Azure Cosmos SDK pipeline, for example <see cref="CosmosRequestMessage.OperationType"/>.
    /// <see cref="CosmosRequestMessage.Properties"/> should be used for any other property that needs to be sent to the backend but will not be read nor used within the Azure Cosmos DB SDK pipeline.
    /// <see cref="CosmosRequestMessage.Headers"/> should be used for HTTP headers that need to be passed down and sent to the backend.
    /// </remarks>
    public class CosmosRequestMessage : IDisposable
    {
        /// <summary>
        /// Create a <see cref="CosmosRequestMessage"/>
        /// </summary>
        public CosmosRequestMessage() { }

        /// <summary>
        /// Create a <see cref="CosmosRequestMessage"/>
        /// </summary>
        /// <param name="method">The http method</param>
        /// <param name="requestUri">The requested URI</param>
        public CosmosRequestMessage(HttpMethod method, Uri requestUri)
        {
            this.Method = method;
            this.RequestUri = requestUri;
        }

        /// <summary>
        /// Gets the <see cref="HttpMethod"/> for the current request.
        /// </summary>
        public virtual HttpMethod Method { get; private set; }

        /// <summary>
        /// Gets the <see cref="Uri"/> for the current request.
        /// </summary>
        public virtual Uri RequestUri { get; private set; }

        /// <summary>
        /// Gets the current <see cref="CosmosRequestMessage"/> HTTP headers.
        /// </summary>
        public virtual CosmosRequestMessageHeaders Headers
        {
            get => this.headers.Value;
        }

        /// <summary>
        /// Gets or sets the current <see cref="CosmosRequestMessage"/> payload.
        /// </summary>
        public virtual Stream Content
        {
            get
            {
                return this._content;
            }
            set
            {
                this.CheckDisposed();
                this._content = value;
            }
        }

        internal CosmosRequestOptions RequestOptions { get; set; }

        internal ResourceType ResourceType { get; set; }

        internal OperationType OperationType { get; set; }

<<<<<<< HEAD
        /// <summary>
        /// Used to override the client default. This is used for scenarios
        /// in query where the service interop is not present.
        /// </summary>
        internal bool? UseGatewayMode { get; set; }
=======
        internal string PartitionKeyRangeId { get; set; }
>>>>>>> 5b008f6b

        internal DocumentServiceRequest DocumentServiceRequest { get; set; }

        internal IDocumentClientRetryPolicy DocumentClientRetryPolicy { get; set; }

        internal bool IsPropertiesInitialized => this.properties.IsValueCreated;

        internal bool IsDocumentFeedOperation => this.OperationType == OperationType.ReadFeed && this.ResourceType == ResourceType.Document && string.IsNullOrEmpty(this.PartitionKeyRangeId);

        /// <summary>
        /// Request properties Per request context available to handlers. 
        /// These will not be automatically included into the wire.
        /// </summary>
        public virtual Dictionary<string, object> Properties
        {
            get => this.properties.Value;
        }

        private bool _disposed;

        private Stream _content;

        private readonly Lazy<Dictionary<string, object>> properties = new Lazy<Dictionary<string, object>>(CosmosRequestMessage.CreateDictionary);

        private readonly Lazy<CosmosRequestMessageHeaders> headers = new Lazy<CosmosRequestMessageHeaders>(CosmosRequestMessage.CreateHeaders);

        /// <summary>
        /// Disposes the current <see cref="CosmosRequestMessage"/>.
        /// </summary>
        public void Dispose()
        {
            Dispose(true);
            GC.SuppressFinalize(this);
        }

        /// <summary>
        /// Disposes of the request message content
        /// </summary>
        /// <param name="disposing">True to dispose content</param>
        protected virtual void Dispose(bool disposing)
        {
            // The reason for this type to implement IDisposable is that it contains instances of types that implement
            // IDisposable (content). 
            if (disposing && !_disposed)
            {
                _disposed = true;
                if (this.Content != null)
                {
                    this.Content.Dispose();
                }
            }
        }

        internal void AddThroughputHeader(int? throughputValue)
        {
            if (throughputValue.HasValue)
            {
                this.Headers.OfferThroughput = throughputValue.Value.ToString(CultureInfo.InvariantCulture);
            }
        }

        internal async Task AssertPartitioningDetailsAsync(CosmosClient client, CancellationToken cancellationToken)
        {
            if (this.IsMasterOperation())
            {
                return;
            }

#if DEBUG
            CollectionCache collectionCache = await client.DocumentClient.GetCollectionCacheAsync();
            CosmosContainerSettings collectionFromCache =
                await collectionCache.ResolveCollectionAsync(this.ToDocumentServiceRequest(), cancellationToken);
            if (collectionFromCache.PartitionKey?.Paths?.Count > 0)
            {
                Debug.Assert(this.AssertPartitioningPropertiesAndHeaders());
            }
#endif
#if !DEBUG
            await Task.CompletedTask;
#endif
        }

        internal DocumentServiceRequest ToDocumentServiceRequest()
        {
            if (this.DocumentServiceRequest == null)
            {
                DocumentServiceRequest serviceRequest;
                if (this.OperationType == OperationType.ReadFeed && this.ResourceType == ResourceType.Database)
                {
                    serviceRequest = new DocumentServiceRequest(this.OperationType, null, this.ResourceType, this.Content, this.Headers.CosmosMessageHeaders, false, AuthorizationTokenType.PrimaryMasterKey);
                }
                else
                {
                    serviceRequest = new DocumentServiceRequest(this.OperationType, this.ResourceType, this.RequestUri?.ToString(), this.Content, AuthorizationTokenType.PrimaryMasterKey, this.Headers.CosmosMessageHeaders);
                }

<<<<<<< HEAD
                if (this.UseGatewayMode.HasValue)
                {
                    serviceRequest.UseGatewayMode = this.UseGatewayMode.Value;
=======
                // Routing to a particular PartitionKeyRangeId
                if (!string.IsNullOrEmpty(this.PartitionKeyRangeId))
                {
                    serviceRequest.RouteTo(new PartitionKeyRangeIdentity(this.PartitionKeyRangeId));
>>>>>>> 5b008f6b
                }

                serviceRequest.UseStatusCodeForFailures = true;
                serviceRequest.UseStatusCodeFor429 = true;
                serviceRequest.Properties = this.Properties;
                this.DocumentServiceRequest = serviceRequest;
            }

            this.OnBeforeRequestHandler(this.DocumentServiceRequest);
            return this.DocumentServiceRequest;
        }

        private void OnBeforeRequestHandler(DocumentServiceRequest serviceRequest)
        {
            if (this.DocumentClientRetryPolicy != null)
            {
                this.DocumentClientRetryPolicy.OnBeforeSendRequest(serviceRequest);
            }
        }

        private bool AssertPartitioningPropertiesAndHeaders()
        {
            // Either PK/key-range-id is assumed
            bool pkExists = !string.IsNullOrEmpty(this.Headers.PartitionKey);
            bool epkExists = this.Properties.ContainsKey(WFConstants.BackendHeaders.EffectivePartitionKeyString);
            if (pkExists && epkExists)
            {
                throw new ArgumentNullException(RMResources.PartitionKeyAndEffectivePartitionKeyBothSpecified);
            }

            bool isPointOperation = this.OperationType != OperationType.ReadFeed;
            if (!pkExists && !epkExists && this.OperationType.IsPointOperation())
            {
                throw new ArgumentNullException(RMResources.MissingPartitionKeyValue);
            }

            bool partitonKeyRangeIdExists = !string.IsNullOrEmpty(this.Headers.PartitionKeyRangeId);
            if (partitonKeyRangeIdExists)
            {
                // Assert operation type is not write
                if (this.OperationType != OperationType.Query && this.OperationType != OperationType.ReadFeed)
                {
                    throw new ArgumentOutOfRangeException(RMResources.UnexpectedPartitionKeyRangeId);
                }
            }

            if (pkExists && partitonKeyRangeIdExists)
            {
                throw new ArgumentOutOfRangeException(RMResources.PartitionKeyAndPartitionKeyRangeRangeIdBothSpecified);
            }

            return true;
        }

        private bool IsMasterOperation()
        {
            return this.ResourceType != ResourceType.Document;
        }

        private void CheckDisposed()
        {
            if (_disposed)
            {
                throw new ObjectDisposedException(this.GetType().ToString());
            }
        }

        private static Dictionary<string, object> CreateDictionary()
        {
            return new Dictionary<string, object>();
        }

        private static CosmosRequestMessageHeaders CreateHeaders()
        {
            return new CosmosRequestMessageHeaders();
        }
    }
}<|MERGE_RESOLUTION|>--- conflicted
+++ resolved
@@ -82,15 +82,13 @@
 
         internal OperationType OperationType { get; set; }
 
-<<<<<<< HEAD
+        internal string PartitionKeyRangeId { get; set; }
+
         /// <summary>
         /// Used to override the client default. This is used for scenarios
         /// in query where the service interop is not present.
         /// </summary>
         internal bool? UseGatewayMode { get; set; }
-=======
-        internal string PartitionKeyRangeId { get; set; }
->>>>>>> 5b008f6b
 
         internal DocumentServiceRequest DocumentServiceRequest { get; set; }
 
@@ -187,16 +185,15 @@
                     serviceRequest = new DocumentServiceRequest(this.OperationType, this.ResourceType, this.RequestUri?.ToString(), this.Content, AuthorizationTokenType.PrimaryMasterKey, this.Headers.CosmosMessageHeaders);
                 }
 
-<<<<<<< HEAD
                 if (this.UseGatewayMode.HasValue)
                 {
                     serviceRequest.UseGatewayMode = this.UseGatewayMode.Value;
-=======
+                }
+
                 // Routing to a particular PartitionKeyRangeId
                 if (!string.IsNullOrEmpty(this.PartitionKeyRangeId))
                 {
                     serviceRequest.RouteTo(new PartitionKeyRangeIdentity(this.PartitionKeyRangeId));
->>>>>>> 5b008f6b
                 }
 
                 serviceRequest.UseStatusCodeForFailures = true;
