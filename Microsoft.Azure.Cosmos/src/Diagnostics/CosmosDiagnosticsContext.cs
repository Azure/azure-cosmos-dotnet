﻿//------------------------------------------------------------
// Copyright (c) Microsoft Corporation.  All rights reserved.
//------------------------------------------------------------
namespace Microsoft.Azure.Cosmos
{
    using System;
    using System.Collections.Generic;
    using System.Diagnostics;
    using System.Globalization;
    using System.Text;

    /// <summary>
    /// This represents the core diagnostics object used in the SDK.
    /// This object gets created on the initial request and passed down
    /// through the pipeline appending information as it goes into a list
    /// where it is lazily converted to a JSON string.
    /// </summary>
    internal sealed class CosmosDiagnosticsContext : CosmosDiagnostics
    {
        // Summary contains the high level overview of operations
        // like start time, retries, and other aggregated information
        internal CosmosDiagnosticSummary Summary { get; }

        // Context list is detailed view of all the operations
        internal CosmosDiagnosticsContextList ContextList { get; }

<<<<<<< HEAD
        private long? retryCount;

        private TimeSpan? retryBackoffTimeSpan;

        private string userAgent;

        private bool isDefaultUserAgent;

        private List<ICosmosDiagnosticWriter> contextList { get; }

        static CosmosDiagnosticsContext()
        {
            // Default user agent string does not contain client id or features.
            UserAgentContainer userAgentContainer = new UserAgentContainer();
            CosmosDiagnosticsContext.DefaultUserAgentString = userAgentContainer.UserAgent;
        }

        internal CosmosDiagnosticsContext()
        {
            this.StartUtc = DateTime.UtcNow;
            this.retryCount = null;
            this.retryBackoffTimeSpan = null;
            this.userAgent = CosmosDiagnosticsContext.DefaultUserAgentString;
            this.isDefaultUserAgent = true;
            this.contextList = new List<ICosmosDiagnosticWriter>(10);
=======
        private bool isFirstScope = true;

        internal CosmosDiagnosticsContext()
        {
            this.Summary = new CosmosDiagnosticSummary(DateTime.UtcNow);
            this.ContextList = new CosmosDiagnosticsContextList();
>>>>>>> 51f28ae3
        }

        internal CosmosDiagnosticScope CreateScope(string name)
        {
            CosmosDiagnosticScope scope = this.isFirstScope ?
                new CosmosDiagnosticScope(name, this.Summary.SetElapsedTime)
                : new CosmosDiagnosticScope(name);

            this.ContextList.AddWriter(scope);
            this.isFirstScope = false;
            return scope;
        }

        public override string ToString()
        {
            StringBuilder stringBuilder = new StringBuilder();
            stringBuilder.Append("{");
            this.Summary.WriteJsonProperty(stringBuilder);
            stringBuilder.Append(",\"Context\":[");
            this.ContextList.WriteJsonObject(stringBuilder);
            stringBuilder.Append("]}");
            return stringBuilder.ToString();
        }

        internal void AddSummaryWriter(CosmosDiagnosticWriter diagnosticWriter)
        {
<<<<<<< HEAD
            this.userAgent = userAgent ?? throw new ArgumentNullException(nameof(userAgent));
            this.isDefaultUserAgent = false;
=======
            this.Summary.AddWriter(diagnosticWriter);
>>>>>>> 51f28ae3
        }

        internal void AddContextWriter(CosmosDiagnosticWriter diagnosticWriter)
        {
            this.ContextList.AddWriter(diagnosticWriter);
        }

        internal void Append(CosmosDiagnosticsContext newContext)
        {
<<<<<<< HEAD
            this.contextList.Add(diagnosticWriter);
        }

        internal void AddJsonAttribute(string key, string value)
        {
            this.contextList.Add(new CosmosDiagnosticsAttribute(key, value));
        }

        internal void Append(CosmosDiagnosticsContext newContext)
        {
            if (Object.ReferenceEquals(this, newContext))
            {
                return;
            }

            if (this.isDefaultUserAgent && !newContext.isDefaultUserAgent)
            {
                this.SetSdkUserAgent(newContext.userAgent);
            }

            if (newContext.retryCount.HasValue)
            {
                this.retryCount += newContext.retryCount;
            }

            if (newContext.retryBackoffTimeSpan.HasValue)
            {
                this.retryBackoffTimeSpan += newContext.retryBackoffTimeSpan;
            }

            this.contextList.Add(newContext);
        }

        public void WriteJsonObject(StringBuilder stringBuilder)
        {
            stringBuilder.Append("{\"StartUtc\":\"");
            stringBuilder.Append(this.StartUtc.ToString("o", CultureInfo.InvariantCulture));
            stringBuilder.Append("\",\"UserAgent\":\"");
            stringBuilder.Append(this.userAgent);
            stringBuilder.Append("\"");
            if (this.retryCount.HasValue && this.retryCount.Value > 0)
=======
            if (Object.ReferenceEquals(this, newContext))
>>>>>>> 51f28ae3
            {
                return;
            }

            this.Summary.Append(newContext.Summary);

<<<<<<< HEAD
            stringBuilder.Append(",\"Context\":[");
            foreach (ICosmosDiagnosticWriter writer in this.contextList)
            {
                writer.WriteJsonObject(stringBuilder);
                stringBuilder.Append(",");
            }

            // Remove the last comma to make valid json
            if (this.contextList.Count > 0)
            {
                stringBuilder.Length -= 1;
            }

            stringBuilder.Append("]}");
        }

        internal class CosmosDiagnosticsAttribute : ICosmosDiagnosticWriter
        {
            private readonly string key;
            private readonly string value;

            internal CosmosDiagnosticsAttribute(
                string key,
                string value)
            {
                this.key = key;
                this.value = value;
            }

            public void WriteJsonObject(StringBuilder stringBuilder)
            {
                stringBuilder.Append("{\"");
                stringBuilder.Append(this.key);
                stringBuilder.Append("\":\"");
                stringBuilder.Append(this.value);
                stringBuilder.Append("\"}");
            }
        }

        /// <summary>
        /// This represents a single scope in the diagnostics.
        /// A scope is a section of code that is important to track.
        /// For example there is a scope for serialization, retry handlers, etc..
        /// </summary>
        internal class CosmosDiagnosticsScope : ICosmosDiagnosticWriter, IDisposable
        {
            private readonly string Id;

            private readonly Stopwatch ElapsedTimeStopWatch;

            private TimeSpan? ElapsedTime;

            private bool isDisposed;

            internal CosmosDiagnosticsScope(
                string name)
            {
                this.Id = name;
                this.ElapsedTimeStopWatch = Stopwatch.StartNew();
                this.ElapsedTime = null;
                this.isDisposed = false;
            }

            public void Dispose()
            {
                if (this.isDisposed)
                {
                    return;
                }

                this.ElapsedTimeStopWatch.Stop();
                this.ElapsedTime = this.ElapsedTimeStopWatch.Elapsed;
                this.isDisposed = true;
            }

            public void WriteJsonObject(StringBuilder stringBuilder)
            {
                stringBuilder.Append("{\"Id\":\"");
                stringBuilder.Append(this.Id);
                stringBuilder.Append("\",\"ElapsedTime\":\"");
                if (this.ElapsedTime.HasValue)
                {
                    stringBuilder.Append(this.ElapsedTime.Value);
                }
                else
                {
                    stringBuilder.Append("NoElapsedTime");
                }

                stringBuilder.Append("\"}");
            }
=======
            this.ContextList.Append(newContext.ContextList);
>>>>>>> 51f28ae3
        }
    }
}<|MERGE_RESOLUTION|>--- conflicted
+++ resolved
@@ -24,40 +24,12 @@
         // Context list is detailed view of all the operations
         internal CosmosDiagnosticsContextList ContextList { get; }
 
-<<<<<<< HEAD
-        private long? retryCount;
-
-        private TimeSpan? retryBackoffTimeSpan;
-
-        private string userAgent;
-
-        private bool isDefaultUserAgent;
-
-        private List<ICosmosDiagnosticWriter> contextList { get; }
-
-        static CosmosDiagnosticsContext()
-        {
-            // Default user agent string does not contain client id or features.
-            UserAgentContainer userAgentContainer = new UserAgentContainer();
-            CosmosDiagnosticsContext.DefaultUserAgentString = userAgentContainer.UserAgent;
-        }
-
-        internal CosmosDiagnosticsContext()
-        {
-            this.StartUtc = DateTime.UtcNow;
-            this.retryCount = null;
-            this.retryBackoffTimeSpan = null;
-            this.userAgent = CosmosDiagnosticsContext.DefaultUserAgentString;
-            this.isDefaultUserAgent = true;
-            this.contextList = new List<ICosmosDiagnosticWriter>(10);
-=======
         private bool isFirstScope = true;
 
         internal CosmosDiagnosticsContext()
         {
             this.Summary = new CosmosDiagnosticSummary(DateTime.UtcNow);
             this.ContextList = new CosmosDiagnosticsContextList();
->>>>>>> 51f28ae3
         }
 
         internal CosmosDiagnosticScope CreateScope(string name)
@@ -84,12 +56,7 @@
 
         internal void AddSummaryWriter(CosmosDiagnosticWriter diagnosticWriter)
         {
-<<<<<<< HEAD
-            this.userAgent = userAgent ?? throw new ArgumentNullException(nameof(userAgent));
-            this.isDefaultUserAgent = false;
-=======
             this.Summary.AddWriter(diagnosticWriter);
->>>>>>> 51f28ae3
         }
 
         internal void AddContextWriter(CosmosDiagnosticWriter diagnosticWriter)
@@ -99,152 +66,14 @@
 
         internal void Append(CosmosDiagnosticsContext newContext)
         {
-<<<<<<< HEAD
-            this.contextList.Add(diagnosticWriter);
-        }
-
-        internal void AddJsonAttribute(string key, string value)
-        {
-            this.contextList.Add(new CosmosDiagnosticsAttribute(key, value));
-        }
-
-        internal void Append(CosmosDiagnosticsContext newContext)
-        {
             if (Object.ReferenceEquals(this, newContext))
-            {
-                return;
-            }
-
-            if (this.isDefaultUserAgent && !newContext.isDefaultUserAgent)
-            {
-                this.SetSdkUserAgent(newContext.userAgent);
-            }
-
-            if (newContext.retryCount.HasValue)
-            {
-                this.retryCount += newContext.retryCount;
-            }
-
-            if (newContext.retryBackoffTimeSpan.HasValue)
-            {
-                this.retryBackoffTimeSpan += newContext.retryBackoffTimeSpan;
-            }
-
-            this.contextList.Add(newContext);
-        }
-
-        public void WriteJsonObject(StringBuilder stringBuilder)
-        {
-            stringBuilder.Append("{\"StartUtc\":\"");
-            stringBuilder.Append(this.StartUtc.ToString("o", CultureInfo.InvariantCulture));
-            stringBuilder.Append("\",\"UserAgent\":\"");
-            stringBuilder.Append(this.userAgent);
-            stringBuilder.Append("\"");
-            if (this.retryCount.HasValue && this.retryCount.Value > 0)
-=======
-            if (Object.ReferenceEquals(this, newContext))
->>>>>>> 51f28ae3
             {
                 return;
             }
 
             this.Summary.Append(newContext.Summary);
 
-<<<<<<< HEAD
-            stringBuilder.Append(",\"Context\":[");
-            foreach (ICosmosDiagnosticWriter writer in this.contextList)
-            {
-                writer.WriteJsonObject(stringBuilder);
-                stringBuilder.Append(",");
-            }
-
-            // Remove the last comma to make valid json
-            if (this.contextList.Count > 0)
-            {
-                stringBuilder.Length -= 1;
-            }
-
-            stringBuilder.Append("]}");
-        }
-
-        internal class CosmosDiagnosticsAttribute : ICosmosDiagnosticWriter
-        {
-            private readonly string key;
-            private readonly string value;
-
-            internal CosmosDiagnosticsAttribute(
-                string key,
-                string value)
-            {
-                this.key = key;
-                this.value = value;
-            }
-
-            public void WriteJsonObject(StringBuilder stringBuilder)
-            {
-                stringBuilder.Append("{\"");
-                stringBuilder.Append(this.key);
-                stringBuilder.Append("\":\"");
-                stringBuilder.Append(this.value);
-                stringBuilder.Append("\"}");
-            }
-        }
-
-        /// <summary>
-        /// This represents a single scope in the diagnostics.
-        /// A scope is a section of code that is important to track.
-        /// For example there is a scope for serialization, retry handlers, etc..
-        /// </summary>
-        internal class CosmosDiagnosticsScope : ICosmosDiagnosticWriter, IDisposable
-        {
-            private readonly string Id;
-
-            private readonly Stopwatch ElapsedTimeStopWatch;
-
-            private TimeSpan? ElapsedTime;
-
-            private bool isDisposed;
-
-            internal CosmosDiagnosticsScope(
-                string name)
-            {
-                this.Id = name;
-                this.ElapsedTimeStopWatch = Stopwatch.StartNew();
-                this.ElapsedTime = null;
-                this.isDisposed = false;
-            }
-
-            public void Dispose()
-            {
-                if (this.isDisposed)
-                {
-                    return;
-                }
-
-                this.ElapsedTimeStopWatch.Stop();
-                this.ElapsedTime = this.ElapsedTimeStopWatch.Elapsed;
-                this.isDisposed = true;
-            }
-
-            public void WriteJsonObject(StringBuilder stringBuilder)
-            {
-                stringBuilder.Append("{\"Id\":\"");
-                stringBuilder.Append(this.Id);
-                stringBuilder.Append("\",\"ElapsedTime\":\"");
-                if (this.ElapsedTime.HasValue)
-                {
-                    stringBuilder.Append(this.ElapsedTime.Value);
-                }
-                else
-                {
-                    stringBuilder.Append("NoElapsedTime");
-                }
-
-                stringBuilder.Append("\"}");
-            }
-=======
             this.ContextList.Append(newContext.ContextList);
->>>>>>> 51f28ae3
         }
     }
 }