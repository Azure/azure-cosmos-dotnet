//------------------------------------------------------------
// Copyright (c) Microsoft Corporation.  All rights reserved.
//------------------------------------------------------------

namespace Microsoft.Azure.Cosmos
{
    using System;
    using System.IO;
    using System.Net;
    using System.Threading;
    using System.Threading.Tasks;
<<<<<<< HEAD
=======
    using Microsoft.Azure.Cosmos.Query;
    using Microsoft.Azure.Cosmos.Query.Core;
>>>>>>> 325fc642
    using Microsoft.Azure.Documents;
    using static Microsoft.Azure.Documents.RuntimeConstants;

    /// <summary>
    /// Cosmos feed stream iterator. This is used to get the query responses with a Stream content
    /// </summary>
#if INTERNAL
#pragma warning disable CS1591 // Missing XML comment for publicly visible type or member
#pragma warning disable SA1601 // Partial elements should be documented
    public
#else
    internal
#endif
    class FeedIteratorCore : FeedIteratorInternal
    {
        private readonly CosmosClientContext clientContext;
        private readonly Uri resourceLink;
        private readonly ResourceType resourceType;
        private readonly SqlQuerySpec querySpec;
        private readonly bool usePropertySerializer;
        private bool hasMoreResultsInternal;

        internal FeedIteratorCore(
            CosmosClientContext clientContext,
            Uri resourceLink,
            ResourceType resourceType,
            QueryDefinition queryDefinition,
            string continuationToken,
            QueryRequestOptions options,
            bool usePropertySerializer = false)
        {
            this.resourceLink = resourceLink;
            this.clientContext = clientContext;
            this.resourceType = resourceType;
            this.querySpec = queryDefinition?.ToSqlQuerySpec();
            this.continuationToken = continuationToken;
            this.requestOptions = options;
            this.usePropertySerializer = usePropertySerializer;
            this.hasMoreResultsInternal = true;
        }

        public override bool HasMoreResults => this.hasMoreResultsInternal;

        /// <summary>
        /// The query options for the result set
        /// </summary>
        protected QueryRequestOptions requestOptions { get; }

        /// <summary>
        /// The Continuation Token
        /// </summary>
        protected string continuationToken { get; set; }

        /// <summary>
        /// Get the next set of results from the cosmos service
        /// </summary>
        /// <param name="cancellationToken">(Optional) <see cref="CancellationToken"/> representing request cancellation.</param>
        /// <returns>A query response from cosmos service</returns>
        public override async Task<ResponseMessage> ReadNextAsync(CancellationToken cancellationToken = default)
        {
            Stream stream = null;
            OperationType operation = OperationType.ReadFeed;
            if (this.querySpec != null)
            {
                // Use property serializer is for internal query operations like throughput
                // that should not use custom serializer
                CosmosSerializer serializer = this.usePropertySerializer ?
                    this.clientContext.PropertiesSerializer :
                    this.clientContext.SqlQuerySpecSerializer;

                stream = serializer.ToStream(this.querySpec);    
                operation = OperationType.Query;
            }

            ResponseMessage response = await this.clientContext.ProcessResourceOperationStreamAsync(
               resourceUri: this.resourceLink,
               resourceType: this.resourceType,
               operationType: operation,
               requestOptions: this.requestOptions,
               cosmosContainerCore: null,
               partitionKey: this.requestOptions?.PartitionKey,
               streamPayload: stream,
               requestEnricher: request =>
               {
                   QueryRequestOptions.FillContinuationToken(request, this.continuationToken);
                   if (this.querySpec != null)
                   {
                       request.Headers.Add(HttpConstants.HttpHeaders.ContentType, MediaTypes.QueryJson);
                       request.Headers.Add(HttpConstants.HttpHeaders.IsQuery, bool.TrueString);
                   }
               },
               cancellationToken: cancellationToken);

            this.continuationToken = response.Headers.ContinuationToken;
            this.hasMoreResultsInternal = GetHasMoreResults(this.continuationToken, response.StatusCode);
            return response;
        }

        public override bool TryGetContinuationToken(out string continuationToken)
        {
            continuationToken = this.continuationToken;
            return true;
        }

        internal static string GetContinuationToken(ResponseMessage httpResponseMessage)
        {
            return httpResponseMessage.Headers.ContinuationToken;
        }

        internal static bool GetHasMoreResults(string continuationToken, HttpStatusCode statusCode)
        {
            // this logic might not be sufficient composite continuation token https://msdata.visualstudio.com/CosmosDB/SDK/_workitems/edit/269099
            // in the case where this is a result set iterator for a change feed, not modified indicates that
            // the enumeration is done for now.
            return continuationToken != null && statusCode != HttpStatusCode.NotModified;
        }
    }

    /// <summary>
    /// Cosmos feed iterator that keeps track of the continuation token when retrieving results form a query.
    /// </summary>
    /// <typeparam name="T">The response object type that can be deserialized</typeparam>
    internal sealed class FeedIteratorCore<T> : FeedIteratorInternal<T>
    {
        private readonly FeedIteratorInternal feedIterator;
        private readonly Func<ResponseMessage, FeedResponse<T>> responseCreator;

        internal FeedIteratorCore(
            FeedIteratorInternal feedIterator,
            Func<ResponseMessage, FeedResponse<T>> responseCreator)
        {
            this.responseCreator = responseCreator;
            this.feedIterator = feedIterator;
        }

        public override bool HasMoreResults => this.feedIterator.HasMoreResults;

        /// <summary>
        /// Get the next set of results from the cosmos service
        /// </summary>
        /// <param name="cancellationToken">(Optional) <see cref="CancellationToken"/> representing request cancellation.</param>
        /// <returns>A query response from cosmos service</returns>
        public override async Task<FeedResponse<T>> ReadNextAsync(CancellationToken cancellationToken = default)
        {
            cancellationToken.ThrowIfCancellationRequested();

            ResponseMessage response = await this.feedIterator.ReadNextAsync(cancellationToken);
            return this.responseCreator(response);
        }

        public override bool TryGetContinuationToken(out string continuationToken)
        {
            return this.feedIterator.TryGetContinuationToken(out continuationToken);
        }
    }
#if INTERNAL
#pragma warning restore SA1601 // Partial elements should be documented
#pragma warning restore CS1591 // Missing XML comment for publicly visible type or member
#endif
}<|MERGE_RESOLUTION|>--- conflicted
+++ resolved
@@ -9,11 +9,8 @@
     using System.Net;
     using System.Threading;
     using System.Threading.Tasks;
-<<<<<<< HEAD
-=======
     using Microsoft.Azure.Cosmos.Query;
     using Microsoft.Azure.Cosmos.Query.Core;
->>>>>>> 325fc642
     using Microsoft.Azure.Documents;
     using static Microsoft.Azure.Documents.RuntimeConstants;
 
