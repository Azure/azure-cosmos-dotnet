--- conflicted
+++ resolved
@@ -6,11 +6,8 @@
 {
     using System;
     using System.IO;
-<<<<<<< HEAD
+    using System.Net;
     using System.Runtime.InteropServices;
-=======
-    using System.Net;
->>>>>>> d96080f1
     using System.Threading;
     using System.Threading.Tasks;
     using Microsoft.Azure.Cosmos.CosmosElements;
@@ -31,11 +28,7 @@
         private readonly SqlQuerySpec querySpec;
         private bool hasMoreResultsInternal;
 
-<<<<<<< HEAD
-        internal static FeedIteratorCore CreateForNonPartitionedResource(
-=======
         public FeedIteratorCore(
->>>>>>> d96080f1
             CosmosClientContext clientContext,
             Uri resourceLink,
             ResourceType resourceType,
@@ -92,30 +85,7 @@
                 operation = OperationType.Query;
             }
 
-<<<<<<< HEAD
-            if (this.feedTokenInternal == null)
-            {
-                TryCatch<FeedTokenInternal> tryCatchFeedTokeninternal = await this.TryInitializeFeedTokenAsync(cancellationToken);
-                if (!tryCatchFeedTokeninternal.Succeeded)
-                {
-                    if (tryCatchFeedTokeninternal.Exception.InnerException is CosmosException cosmosException)
-                    {
-                        return cosmosException.ToCosmosResponseMessage(new RequestMessage(method: null, requestUri: null, diagnosticsContext: diagnostics));
-                    }
-
-                    return CosmosExceptionFactory.CreateInternalServerErrorException(
-                        message: tryCatchFeedTokeninternal.Exception.InnerException.Message,
-                        innerException: tryCatchFeedTokeninternal.Exception.InnerException,
-                        diagnosticsContext: diagnostics).ToCosmosResponseMessage(new RequestMessage(method: null, requestUri: null, diagnosticsContext: diagnostics));
-                }
-
-                this.feedTokenInternal = tryCatchFeedTokeninternal.Result;
-            }
-
             ResponseMessage responseMessage = await this.clientContext.ProcessResourceOperationStreamAsync(
-=======
-            ResponseMessage response = await this.clientContext.ProcessResourceOperationStreamAsync(
->>>>>>> d96080f1
                resourceUri: this.resourceLink,
                resourceType: this.resourceType,
                operationType: operation,
@@ -135,29 +105,8 @@
                diagnosticsContext: diagnostics,
                cancellationToken: cancellationToken);
 
-<<<<<<< HEAD
-            // Retry in case of splits or other scenarios only on partitioned resources
-            if (this.containerCore != null
-                && await this.feedTokenInternal.ShouldRetryAsync(this.containerCore, responseMessage, cancellationToken))
-            {
-                return await this.ReadNextInternalAsync(diagnostics, cancellationToken);
-            }
-
-            if (responseMessage.IsSuccessStatusCode)
-            {
-                this.feedTokenInternal.UpdateContinuation(responseMessage.Headers.ContinuationToken);
-                this.ContinuationToken = this.feedTokenInternal.GetContinuation();
-                this.hasMoreResultsInternal = !this.feedTokenInternal.IsDone;
-            }
-            else
-            {
-                this.hasMoreResultsInternal = false;
-            }
-
-            if ((responseMessage.Content == null) || (responseMessage.Content.Length == 0))
-            {
-                return responseMessage;
-            }
+            this.ContinuationToken = responseMessage.Headers.ContinuationToken;
+            this.hasMoreResultsInternal = this.ContinuationToken != null && responseMessage.StatusCode != HttpStatusCode.NotModified;
 
             // Rewrite the payload to be in the specified format.
             // If it's already in the correct format, then the following will be a memcpy.
@@ -210,47 +159,7 @@
             return responseMessage;
         }
 
-        private async Task<TryCatch<FeedTokenInternal>> TryInitializeFeedTokenAsync(CancellationToken cancellationToken)
-        {
-            string containerRId = string.Empty;
-            if (this.containerCore != null)
-            {
-                try
-                {
-                    containerRId = await this.containerCore.GetRIDAsync(cancellationToken);
-                }
-                catch (Exception cosmosException)
-                {
-                    return TryCatch<FeedTokenInternal>.FromException(cosmosException);
-                }
-            }
-
-            // Create FeedToken for the full Range
-            FeedTokenEPKRange feedTokenInternal = new FeedTokenEPKRange(
-                containerRId,
-                new PartitionKeyRange()
-                {
-                    MinInclusive = Documents.Routing.PartitionKeyInternal.MinimumInclusiveEffectivePartitionKey,
-                    MaxExclusive = Documents.Routing.PartitionKeyInternal.MaximumExclusiveEffectivePartitionKey
-                });
-            // Initialize with the ContinuationToken that the user passed, if any
-            if (this.ContinuationToken != null)
-            {
-                feedTokenInternal.UpdateContinuation(this.ContinuationToken);
-            }
-
-            return TryCatch<FeedTokenInternal>.FromResult(feedTokenInternal);
-        }
-
         public override CosmosElement GetCosmosElementContinuationToken()
-=======
-            this.ContinuationToken = response.Headers.ContinuationToken;
-            this.hasMoreResultsInternal = this.ContinuationToken != null && response.StatusCode != HttpStatusCode.NotModified;
-            return response;
-        }
-
-        public override CosmosElement GetCosmsoElementContinuationToken()
->>>>>>> d96080f1
         {
             throw new NotImplementedException();
         }
