//------------------------------------------------------------
// Copyright (c) Microsoft Corporation.  All rights reserved.
//------------------------------------------------------------

namespace Microsoft.Azure.Cosmos
{
    using System;
    using System.IO;
    using System.Net;
    using System.Threading;
    using System.Threading.Tasks;
    using Microsoft.Azure.Cosmos.CosmosElements;
    using Microsoft.Azure.Cosmos.Query.Core;
    using Microsoft.Azure.Documents;
    using static Microsoft.Azure.Documents.RuntimeConstants;

    /// <summary>
    /// Cosmos feed stream iterator. This is used to get the query responses with a Stream content for non-partitioned results
    /// </summary>
    internal sealed class FeedIteratorCore : FeedIteratorInternal
    {
<<<<<<< HEAD
        private readonly ContainerInternal containerCore;
=======
>>>>>>> 2acd7888
        private readonly CosmosClientContext clientContext;
        private readonly Uri resourceLink;
        private readonly ResourceType resourceType;
        private readonly SqlQuerySpec querySpec;
        private bool hasMoreResultsInternal;

        public FeedIteratorCore(
            CosmosClientContext clientContext,
            Uri resourceLink,
            ResourceType resourceType,
            QueryDefinition queryDefinition,
            string continuationToken,
            QueryRequestOptions options)
        {
<<<<<<< HEAD
            return new FeedIteratorCore(
                clientContext: clientContext,
                containerCore: null,
                resourceLink: resourceLink,
                resourceType: resourceType,
                queryDefinition: queryDefinition,
                continuationToken: continuationToken,
                feedTokenInternal: null,
                options: options);
        }

        internal static FeedIteratorCore CreateForPartitionedResource(
            ContainerInternal containerCore,
            Uri resourceLink,
            ResourceType resourceType,
            QueryDefinition queryDefinition,
            string continuationToken,
            FeedTokenInternal feedTokenInternal,
            QueryRequestOptions options)
        {
            if (containerCore == null)
            {
                throw new ArgumentNullException(nameof(containerCore));
            }

            return new FeedIteratorCore(
                containerCore: containerCore,
                clientContext: containerCore.ClientContext,
                resourceLink: resourceLink,
                resourceType: resourceType,
                queryDefinition: queryDefinition,
                continuationToken: continuationToken,
                feedTokenInternal: feedTokenInternal,
                options: options);
        }

        private FeedIteratorCore(
            ContainerInternal containerCore,
            CosmosClientContext clientContext,
            Uri resourceLink,
            ResourceType resourceType,
            QueryDefinition queryDefinition,
            string continuationToken,
            FeedTokenInternal feedTokenInternal,
            QueryRequestOptions options)
        {
=======
>>>>>>> 2acd7888
            this.resourceLink = resourceLink;
            this.clientContext = clientContext;
            this.resourceType = resourceType;
            this.querySpec = queryDefinition?.ToSqlQuerySpec();
            this.ContinuationToken = continuationToken;
            this.requestOptions = options;
            this.hasMoreResultsInternal = true;
        }

        public override bool HasMoreResults => this.hasMoreResultsInternal;

<<<<<<< HEAD
#if PREVIEW
        public override
#else
        internal override
#endif
        FeedToken FeedToken => this.feedTokenInternal;

=======
>>>>>>> 2acd7888
        /// <summary>
        /// The query options for the result set
        /// </summary>
        public QueryRequestOptions requestOptions { get; }

        /// <summary>
        /// The Continuation Token
        /// </summary>
        public string ContinuationToken { get; set; }

        /// <summary>
        /// Get the next set of results from the cosmos service
        /// </summary>
        /// <param name="cancellationToken">(Optional) <see cref="CancellationToken"/> representing request cancellation.</param>
        /// <returns>A query response from cosmos service</returns>
        public override async Task<ResponseMessage> ReadNextAsync(CancellationToken cancellationToken = default)
        {
            CosmosDiagnosticsContext diagnostics = CosmosDiagnosticsContext.Create(this.requestOptions);
            using (diagnostics.GetOverallScope())
            {
                return await this.ReadNextInternalAsync(diagnostics, cancellationToken);
            }
        }

        private async Task<ResponseMessage> ReadNextInternalAsync(
            CosmosDiagnosticsContext diagnostics,
            CancellationToken cancellationToken = default)
        {
            cancellationToken.ThrowIfCancellationRequested();

            Stream stream = null;
            OperationType operation = OperationType.ReadFeed;
            if (this.querySpec != null)
            {
                stream = this.clientContext.SerializerCore.ToStreamSqlQuerySpec(this.querySpec, this.resourceType);
                operation = OperationType.Query;
            }

            ResponseMessage response = await this.clientContext.ProcessResourceOperationStreamAsync(
               resourceUri: this.resourceLink,
               resourceType: this.resourceType,
               operationType: operation,
               requestOptions: this.requestOptions,
               cosmosContainerCore: null,
               partitionKey: this.requestOptions?.PartitionKey,
               streamPayload: stream,
               requestEnricher: request =>
               {
                   QueryRequestOptions.FillContinuationToken(request, this.ContinuationToken);
                   if (this.querySpec != null)
                   {
                       request.Headers.Add(HttpConstants.HttpHeaders.ContentType, MediaTypes.QueryJson);
                       request.Headers.Add(HttpConstants.HttpHeaders.IsQuery, bool.TrueString);
                   }
               },
               diagnosticsContext: diagnostics,
               cancellationToken: cancellationToken);

            this.ContinuationToken = response.Headers.ContinuationToken;
            this.hasMoreResultsInternal = this.ContinuationToken != null && response.StatusCode != HttpStatusCode.NotModified;
            return response;
        }

        public override CosmosElement GetCosmsoElementContinuationToken()
        {
            throw new NotImplementedException();
        }
    }

    /// <summary>
    /// Cosmos feed iterator that keeps track of the continuation token when retrieving results form a query.
    /// </summary>
    /// <typeparam name="T">The response object type that can be deserialized</typeparam>
    internal sealed class FeedIteratorCore<T> : FeedIteratorInternal<T>
    {
        private readonly FeedIteratorInternal feedIterator;
        private readonly Func<ResponseMessage, FeedResponse<T>> responseCreator;

        internal FeedIteratorCore(
            FeedIteratorInternal feedIterator,
            Func<ResponseMessage, FeedResponse<T>> responseCreator)
        {
            this.responseCreator = responseCreator;
            this.feedIterator = feedIterator;
        }

        public override bool HasMoreResults => this.feedIterator.HasMoreResults;

        public override CosmosElement GetCosmosElementContinuationToken()
        {
            return this.feedIterator.GetCosmsoElementContinuationToken();
        }

        /// <summary>
        /// Get the next set of results from the cosmos service
        /// </summary>
        /// <param name="cancellationToken">(Optional) <see cref="CancellationToken"/> representing request cancellation.</param>
        /// <returns>A query response from cosmos service</returns>
        public override async Task<FeedResponse<T>> ReadNextAsync(CancellationToken cancellationToken = default)
        {
            cancellationToken.ThrowIfCancellationRequested();

            ResponseMessage response = await this.feedIterator.ReadNextAsync(cancellationToken);
            return this.responseCreator(response);
        }
    }
}<|MERGE_RESOLUTION|>--- conflicted
+++ resolved
@@ -19,10 +19,6 @@
     /// </summary>
     internal sealed class FeedIteratorCore : FeedIteratorInternal
     {
-<<<<<<< HEAD
-        private readonly ContainerInternal containerCore;
-=======
->>>>>>> 2acd7888
         private readonly CosmosClientContext clientContext;
         private readonly Uri resourceLink;
         private readonly ResourceType resourceType;
@@ -37,55 +33,6 @@
             string continuationToken,
             QueryRequestOptions options)
         {
-<<<<<<< HEAD
-            return new FeedIteratorCore(
-                clientContext: clientContext,
-                containerCore: null,
-                resourceLink: resourceLink,
-                resourceType: resourceType,
-                queryDefinition: queryDefinition,
-                continuationToken: continuationToken,
-                feedTokenInternal: null,
-                options: options);
-        }
-
-        internal static FeedIteratorCore CreateForPartitionedResource(
-            ContainerInternal containerCore,
-            Uri resourceLink,
-            ResourceType resourceType,
-            QueryDefinition queryDefinition,
-            string continuationToken,
-            FeedTokenInternal feedTokenInternal,
-            QueryRequestOptions options)
-        {
-            if (containerCore == null)
-            {
-                throw new ArgumentNullException(nameof(containerCore));
-            }
-
-            return new FeedIteratorCore(
-                containerCore: containerCore,
-                clientContext: containerCore.ClientContext,
-                resourceLink: resourceLink,
-                resourceType: resourceType,
-                queryDefinition: queryDefinition,
-                continuationToken: continuationToken,
-                feedTokenInternal: feedTokenInternal,
-                options: options);
-        }
-
-        private FeedIteratorCore(
-            ContainerInternal containerCore,
-            CosmosClientContext clientContext,
-            Uri resourceLink,
-            ResourceType resourceType,
-            QueryDefinition queryDefinition,
-            string continuationToken,
-            FeedTokenInternal feedTokenInternal,
-            QueryRequestOptions options)
-        {
-=======
->>>>>>> 2acd7888
             this.resourceLink = resourceLink;
             this.clientContext = clientContext;
             this.resourceType = resourceType;
@@ -97,16 +44,6 @@
 
         public override bool HasMoreResults => this.hasMoreResultsInternal;
 
-<<<<<<< HEAD
-#if PREVIEW
-        public override
-#else
-        internal override
-#endif
-        FeedToken FeedToken => this.feedTokenInternal;
-
-=======
->>>>>>> 2acd7888
         /// <summary>
         /// The query options for the result set
         /// </summary>
