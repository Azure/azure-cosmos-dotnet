--- conflicted
+++ resolved
@@ -85,12 +85,8 @@
             QueryRequestOptions options)
         {
             this.resourceLink = resourceLink;
-<<<<<<< HEAD
-            this.clientContext = clientContext.ThrowIfDisposed();
-=======
             this.containerCore = containerCore;
             this.clientContext = clientContext;
->>>>>>> 1e6051d3
             this.resourceType = resourceType;
             this.querySpec = queryDefinition?.ToSqlQuerySpec();
             this.feedTokenInternal = feedTokenInternal;
