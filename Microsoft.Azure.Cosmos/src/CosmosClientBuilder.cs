﻿//------------------------------------------------------------
// Copyright (c) Microsoft Corporation.  All rights reserved.
//------------------------------------------------------------

namespace Microsoft.Azure.Cosmos
{
    using System;
    using System.Collections.ObjectModel;
    using System.Linq;
    using Microsoft.Azure.Cosmos.Internal;
    using Microsoft.Azure.Documents;
    using Microsoft.Azure.Documents.Client;

    /// <summary>
    /// This is a Builder class that creates a cosmos client
    /// </summary>
    public class CosmosClientBuilder
    {
        private readonly CosmosClientOptions clientOptions = null;

        /// <summary>
        /// Initialize a new CosmosConfiguration class that holds all the properties the CosmosClient requires.
        /// </summary>
        /// <param name="accountEndPoint">The Uri to the Cosmos Account. Example: https://{Cosmos Account Name}.documents.azure.com:443/ </param>
        /// <param name="accountKey">The key to the account.</param>
        /// <example>
        /// The example below creates a new <see cref="CosmosClientBuilder"/>
        /// <code language="c#">
        /// <![CDATA[
        /// CosmosClientBuilder cosmosClientBuilder = new CosmosClientBuilder(
        ///     accountEndPoint: "https://testcosmos.documents.azure.com:443/",
        ///     accountKey: "SuperSecretKey");
        /// CosmosClient client = cosmosClientBuilder.Build();
        /// ]]>
        /// </code>
        /// </example>
        /// <example>
        /// The example below creates a new <see cref="CosmosClientBuilder"/> with a ConsistencyLevel and a list of preferred locations.
        /// <code language="c#">
        /// <![CDATA[
        /// CosmosClientBuilder cosmosClientBuilder = new CosmosClientBuilder(
        ///     accountEndPoint: "https://testcosmos.documents.azure.com:443/",
        ///     accountKey: "SuperSecretKey")
        /// .UseConsistencyLevel(ConsistencyLevel.Strong)
        /// .UseCurrentRegion(Region.USEast2);
        /// CosmosClient client = cosmosClientBuilder.Build();
        /// ]]>
        /// </code>
        /// </example>
        public CosmosClientBuilder(
            string accountEndPoint,
            string accountKey)
        {
            this.clientOptions = new CosmosClientOptions(accountEndPoint, accountKey);
        }

        /// <summary>
        /// Extracts the account endpoint and key from the connection string.
        /// </summary>
        /// <example>"AccountEndpoint=https://mytestcosmosaccount.documents.azure.com:443/;AccountKey={SecretAccountKey};"</example>
        /// <param name="connectionString">The connection string must contain AccountEndpoint and AccountKey.</param>
        public CosmosClientBuilder(string connectionString)
        {
            this.clientOptions = new CosmosClientOptions(connectionString);
        }

        /// <summary>
        /// A method to create the cosmos client
        /// </summary>
        /// <remarks>
        /// Setting this property after sending any request won't have any effect.
        /// </remarks>
        /// <returns>An instance of <see cref="CosmosClient"/>.</returns>
        public virtual CosmosClient Build()
        {
            CosmosClientOptions copyOfConfig = this.clientOptions.Clone();
            DefaultTrace.TraceInformation($"CosmosClientBuilder.Build with configuration: {copyOfConfig.GetSerializedConfiguration()}");
            return new CosmosClient(copyOfConfig);
        }

        /// <summary>
        /// A method to create the cosmos client
        /// </summary>
        /// <remarks>
        /// Setting this property after sending any request won't have any effect.
        /// </remarks>
        internal virtual CosmosClient Build(DocumentClient documentClient)
        {
            CosmosClientOptions copyOfConfig = this.clientOptions.Clone();
            DefaultTrace.TraceInformation($"CosmosClientBuilder.Build(DocumentClient) with configuration: {copyOfConfig.GetSerializedConfiguration()}");
            return new CosmosClient(copyOfConfig, documentClient);
        }

        /// <summary>
        /// A suffix to be added to the default user-agent for the Azure Cosmos DB service.
        /// </summary>
        /// <param name="userAgentSuffix">A string to use as suffix in the User Agent.</param>
        /// <remarks>
        /// Setting this property after sending any request won't have any effect.
        /// </remarks>
        /// <returns>The current <see cref="CosmosClientBuilder"/>.</returns>
        public virtual CosmosClientBuilder UseUserAgentSuffix(string userAgentSuffix)
        {
            this.clientOptions.UserAgentSuffix = userAgentSuffix;
            return this;
        }

        /// <summary>
        /// Set the current preferred region
        /// </summary>
        /// <param name="cosmosRegion"><see cref="CosmosRegions"/> for a list of valid azure regions. This list may not contain the latest azure regions.</param>
        /// <example>
        /// The example below creates a new <see cref="CosmosClientBuilder"/> with a of preferred region.
        /// <code language="c#">
        /// <![CDATA[
        /// CosmosClientBuilder cosmosClientBuilder = new CosmosClientBuilder(
        ///     accountEndPoint: "https://testcosmos.documents.azure.com:443/",
        ///     accountKey: "SuperSecretKey")
        /// .UseCurrentRegion(CosmosRegion.USEast2);
        /// CosmosClient client = cosmosClientBuilder.Build();
        /// ]]>
        /// </code>
        /// </example>
        /// <returns>The current <see cref="CosmosClientBuilder"/>.</returns>
        /// <seealso cref="CosmosClientOptions.CurrentRegion"/>
        public virtual CosmosClientBuilder UseCurrentRegion(string cosmosRegion)
        {
            this.clientOptions.CurrentRegion = cosmosRegion;
            return this;
        }

        /// <summary>
        /// Sets the request timeout in seconds when connecting to the Azure Cosmos DB service.
        /// </summary>
        /// <param name="requestTimeout">A time to use as timeout for operations.</param>
        /// <value>Default value is 60 seconds.</value>
        /// <returns>The current <see cref="CosmosClientBuilder"/>.</returns>
        /// <seealso cref="CosmosClientOptions.RequestTimeout"/>
        public virtual CosmosClientBuilder UseRequestTimeout(TimeSpan requestTimeout)
        {
            this.clientOptions.RequestTimeout = requestTimeout;
            return this;
        }

        /// <summary>
        /// Sets the connection mode to Direct. This is used by the client when connecting to the Azure Cosmos DB service.
        /// </summary>
        /// <remarks>
        /// For more information, see <see href="https://docs.microsoft.com/en-us/azure/documentdb/documentdb-performance-tips#direct-connection">Connection policy: Use direct connection mode</see>.
        /// </remarks>
        /// <returns>The current <see cref="CosmosClientBuilder"/>.</returns>
        /// <seealso cref="CosmosClientOptions.ConnectionMode"/>
        public virtual CosmosClientBuilder UseConnectionModeDirect()
        {
            this.clientOptions.ConnectionMode = ConnectionMode.Direct;
            this.clientOptions.ConnectionProtocol = Protocol.Tcp;
            return this;
        }

        /// <summary>
        /// Sets the connection mode to Gateway. This is used by the client when connecting to the Azure Cosmos DB service.
        /// </summary>
        /// <param name="maxConnectionLimit">The number specifies the time to wait for response to come back from network peer. Default is 60 connections</param>
        /// <remarks>
        /// For more information, see <see href="https://docs.microsoft.com/en-us/azure/documentdb/documentdb-performance-tips#direct-connection">Connection policy: Use direct connection mode</see>.
        /// </remarks>
        /// <returns>The current <see cref="CosmosClientBuilder"/>.</returns>
        /// <seealso cref="CosmosClientOptions.ConnectionMode"/>
        /// <seealso cref="CosmosClientOptions.MaxConnectionLimit"/>
        public virtual CosmosClientBuilder UseConnectionModeGateway(int? maxConnectionLimit = null)
        {
            this.clientOptions.ConnectionMode = ConnectionMode.Gateway;
            this.clientOptions.ConnectionProtocol = Protocol.Https;
            if (maxConnectionLimit.HasValue)
            {
                this.clientOptions.MaxConnectionLimit = maxConnectionLimit.Value;
            }

            return this;
        }

        /// <summary>
        /// Sets an array of custom handlers to the request. The handlers will be chained in
        /// the order listed. The InvokerHandler.InnerHandler is required to be null to allow the
        /// pipeline to chain the handlers.
        /// </summary>
        /// <returns>The current <see cref="CosmosClientBuilder"/>.</returns>
        /// <param name="handlers">A list of <see cref="CosmosRequestHandler"/> instaces to add to the pipeline.</param>
        /// <seealso cref="CosmosClientOptions.CustomHandlers"/>
        public virtual CosmosClientBuilder AddCustomHandlers(params CosmosRequestHandler[] handlers)
        {
            if (handlers != null && handlers.Any(x => x != null))
            {
                this.clientOptions.CustomHandlers = handlers.ToList().AsReadOnly();
            }
            else
            {
                this.clientOptions.CustomHandlers = null;
            }

            return this;
        }

        /// <summary>
        /// Sets the minimum time to wait between retry and the max number of times to retry on throttled requests.
        /// </summary>
        /// <param name="maxRetryWaitTimeOnThrottledRequests">The maximum retry time in seconds for the Azure Cosmos DB service. Any interval that is smaller than a second will be ignored.</param>
        /// <param name="maxRetryAttemptsOnThrottledRequests">The number specifies the times retry requests for throttled requests.</param>
        /// <para>
        /// When a request fails due to a rate limiting error, the service sends back a response that
        /// contains a value indicating the client should not retry before the time period has
        /// elapsed. This property allows the application to set a maximum wait time for all retry attempts.
        /// If the cumulative wait time exceeds the this value, the client will stop retrying and return the error to the application.
        /// </para>
        /// <para>
        /// For more information, see <see href="https://docs.microsoft.com/en-us/azure/documentdb/documentdb-performance-tips#429">Handle rate limiting/request rate too large</see>.
        /// </para>
        /// <returns>The current <see cref="CosmosClientBuilder"/>.</returns>
        /// <seealso cref="CosmosClientOptions.MaxRetryWaitTimeOnThrottledRequests"/>
        /// <seealso cref="CosmosClientOptions.MaxRetryAttemptsOnThrottledRequests"/>
        public virtual CosmosClientBuilder UseThrottlingRetryOptions(TimeSpan maxRetryWaitTimeOnThrottledRequests, int maxRetryAttemptsOnThrottledRequests)
        {
            this.clientOptions.MaxRetryWaitTimeOnThrottledRequests = maxRetryWaitTimeOnThrottledRequests;
            this.clientOptions.MaxRetryAttemptsOnThrottledRequests = maxRetryAttemptsOnThrottledRequests;
            return this;
        }

        /// <summary>
        /// Set a custom JSON serializer. 
        /// </summary>
        /// <param name="cosmosJsonSerializer">The custom class that implements <see cref="CosmosJsonSerializer"/> </param>
        /// <returns>The <see cref="CosmosClientBuilder"/> object</returns>
        /// <seealso cref="CosmosJsonSerializer"/>
<<<<<<< HEAD
        /// <seealso cref="CosmosClientConfiguration.UserJsonSerializer"/>
        public virtual CosmosClientBuilder UseCustomJsonSerializer(
            CosmosJsonSerializer cosmosJsonSerializer)
        {
            this.cosmosClientConfiguration.UserJsonSerializer = cosmosJsonSerializer;
=======
        /// <seealso cref="CosmosClientOptions.CosmosJsonSerializer"/>
        public virtual CosmosClientBuilder UseCustomJsonSerializer(
            CosmosJsonSerializer cosmosJsonSerializer)
        {
            this.clientOptions.CosmosJsonSerializer = cosmosJsonSerializer;
>>>>>>> 03b9d81c
            return this;
        }

        /// <summary>
        /// The event handler to be invoked before the request is sent.
        /// </summary>
        internal CosmosClientBuilder UseSendingRequestEventArgs(EventHandler<SendingRequestEventArgs> sendingRequestEventArgs)
        {
            this.clientOptions.SendingRequestEventArgs = sendingRequestEventArgs;
            return this;
        }

        /// <summary>
        /// (Optional) transport interceptor factory
        /// </summary>
        internal CosmosClientBuilder UseTransportClientHandlerFactory(Func<TransportClient, TransportClient> transportClientHandlerFactory)
        {
            this.clientOptions.TransportClientHandlerFactory = transportClientHandlerFactory;
            return this;
        }

        /// <summary>
        /// ApiType for the account
        /// </summary>
        internal CosmosClientBuilder UseApiType(ApiType apiType)
        {
            this.clientOptions.ApiType = apiType;
            return this;
        }

        /// <summary>
        /// Specify a store client factory to use for all transport requests for cosmos client.
        /// </summary>
        /// <remarks>
        /// This method enables transport client sharing among multiple cosmos client instances inside a single process.
        /// </remarks>
        /// <param name="storeClientFactory">Instance of store client factory to use to create transport client for an instance of cosmos client.</param>
        internal CosmosClientBuilder UseStoreClientFactory(IStoreClientFactory storeClientFactory)
        {
            this.clientOptions.StoreClientFactory = storeClientFactory;
            return this;
        }

        /// <summary>
        /// Disables CPU monitoring for transport client which will inhibit troubleshooting of timeout exceptions.
        /// </summary>
        internal CosmosClientBuilder DisableCpuMonitor()
        {
            this.clientOptions.EnableCpuMonitor = false;
            return this;
        }
    }
}<|MERGE_RESOLUTION|>--- conflicted
+++ resolved
@@ -231,19 +231,11 @@
         /// <param name="cosmosJsonSerializer">The custom class that implements <see cref="CosmosJsonSerializer"/> </param>
         /// <returns>The <see cref="CosmosClientBuilder"/> object</returns>
         /// <seealso cref="CosmosJsonSerializer"/>
-<<<<<<< HEAD
-        /// <seealso cref="CosmosClientConfiguration.UserJsonSerializer"/>
+        /// <seealso cref="CosmosClientOptions.UserJsonSerializer"/>
         public virtual CosmosClientBuilder UseCustomJsonSerializer(
             CosmosJsonSerializer cosmosJsonSerializer)
         {
-            this.cosmosClientConfiguration.UserJsonSerializer = cosmosJsonSerializer;
-=======
-        /// <seealso cref="CosmosClientOptions.CosmosJsonSerializer"/>
-        public virtual CosmosClientBuilder UseCustomJsonSerializer(
-            CosmosJsonSerializer cosmosJsonSerializer)
-        {
-            this.clientOptions.CosmosJsonSerializer = cosmosJsonSerializer;
->>>>>>> 03b9d81c
+            this.clientOptions.UserJsonSerializer = cosmosJsonSerializer;
             return this;
         }
 
