﻿//------------------------------------------------------------
// Copyright (c) Microsoft Corporation.  All rights reserved.
//------------------------------------------------------------

namespace Microsoft.Azure.Cosmos.Query
{
    using System;
    using System.Collections.Generic;
    using System.Globalization;
    using System.IO;
    using System.Linq;
    using System.Linq.Expressions;
    using System.Net;
    using System.Text;
    using System.Threading;
    using System.Threading.Tasks;
    using Microsoft.Azure.Cosmos;
    using Microsoft.Azure.Cosmos.Common;
    using Microsoft.Azure.Cosmos.CosmosElements;
    using Microsoft.Azure.Cosmos.Json;
    using Microsoft.Azure.Cosmos.Linq;
    using Microsoft.Azure.Cosmos.Query.Core.Monads;
    using Microsoft.Azure.Cosmos.Routing;
    using Microsoft.Azure.Documents;
    using Microsoft.Azure.Documents.Collections;
    using Microsoft.Azure.Documents.Routing;
    using Newtonsoft.Json;

    internal abstract class DocumentQueryExecutionContextBase : IDocumentQueryExecutionContext
    {
        public struct InitParams
        {
            public IDocumentQueryClient Client { get; }
            public ResourceType ResourceTypeEnum { get; }
            public Type ResourceType { get; }
            public Expression Expression { get; }
            public FeedOptions FeedOptions { get; }
            public string ResourceLink { get; }
            public bool GetLazyFeedResponse { get; }
            public Guid CorrelatedActivityId { get; }

            public InitParams(
                IDocumentQueryClient client,
                ResourceType resourceTypeEnum,
                Type resourceType,
                Expression expression,
                FeedOptions feedOptions,
                string resourceLink,
                bool getLazyFeedResponse,
                Guid correlatedActivityId)
            {
                if (client == null)
                {
                    throw new ArgumentNullException($"{nameof(client)} can not be null.");
                }

                if (resourceType == null)
                {
                    throw new ArgumentNullException($"{nameof(resourceType)} can not be null.");
                }

                if (expression == null)
                {
                    throw new ArgumentNullException($"{nameof(expression)} can not be null.");
                }

                if (feedOptions == null)
                {
                    throw new ArgumentNullException($"{nameof(feedOptions)} can not be null.");
                }

                if (correlatedActivityId == Guid.Empty)
                {
                    throw new ArgumentException($"{nameof(correlatedActivityId)} can not be empty.");
                }

                this.Client = client;
                this.ResourceTypeEnum = resourceTypeEnum;
                this.ResourceType = resourceType;
                this.Expression = expression;
                this.FeedOptions = feedOptions;
                this.ResourceLink = resourceLink;
                this.GetLazyFeedResponse = getLazyFeedResponse;
                this.CorrelatedActivityId = correlatedActivityId;
            }
        }

        public static readonly DocumentFeedResponse<dynamic> EmptyFeedResponse = new DocumentFeedResponse<dynamic>(
            Enumerable.Empty<dynamic>(),
            Enumerable.Empty<dynamic>().Count(),
            new DictionaryNameValueCollection());
        protected SqlQuerySpec querySpec;
        private readonly Expression expression;
        private readonly FeedOptions feedOptions;
        private readonly bool getLazyFeedResponse;
        private bool isExpressionEvaluated;
        private DocumentFeedResponse<CosmosElement> lastPage;

        protected DocumentQueryExecutionContextBase(
           InitParams initParams)
        {
            this.Client = initParams.Client;
            this.ResourceTypeEnum = initParams.ResourceTypeEnum;
            this.ResourceType = initParams.ResourceType;
            this.expression = initParams.Expression;
            this.feedOptions = initParams.FeedOptions;
            this.ResourceLink = initParams.ResourceLink;
            this.getLazyFeedResponse = initParams.GetLazyFeedResponse;
            this.CorrelatedActivityId = initParams.CorrelatedActivityId;
            this.isExpressionEvaluated = false;
        }

        public bool ShouldExecuteQueryRequest => this.QuerySpec != null;

        public IDocumentQueryClient Client { get; }

        public Type ResourceType { get; }

        public ResourceType ResourceTypeEnum { get; }

        public string ResourceLink { get; }

        public int? MaxItemCount => this.feedOptions.MaxItemCount;

        protected SqlQuerySpec QuerySpec
        {
            get
            {
                if (!this.isExpressionEvaluated)
                {
                    this.querySpec = DocumentQueryEvaluator.Evaluate(this.expression);
                    this.isExpressionEvaluated = true;
                }

                return this.querySpec;
            }
        }

        protected PartitionKeyInternal PartitionKeyInternal => this.feedOptions.PartitionKey == null ? null : this.feedOptions.PartitionKey.InternalKey;

        protected int MaxBufferedItemCount => this.feedOptions.MaxBufferedItemCount;

        protected int MaxDegreeOfParallelism => this.feedOptions.MaxDegreeOfParallelism;

        protected string PartitionKeyRangeId => this.feedOptions.PartitionKeyRangeId;

        protected virtual string ContinuationToken => this.lastPage == null ? this.feedOptions.RequestContinuationToken : this.lastPage.ResponseContinuation;

        public virtual bool IsDone => this.lastPage != null && string.IsNullOrEmpty(this.lastPage.ResponseContinuation);

        public Guid CorrelatedActivityId { get; }

        public async Task<PartitionedQueryExecutionInfo> GetPartitionedQueryExecutionInfoAsync(
            PartitionKeyDefinition partitionKeyDefinition,
            bool requireFormattableOrderByQuery,
            bool isContinuationExpected,
            bool allowNonValueAggregateQuery,
            bool hasLogicalPartitionKey,
            CancellationToken cancellationToken)
        {
            cancellationToken.ThrowIfCancellationRequested();
            // $ISSUE-felixfan-2016-07-13: We should probably get PartitionedQueryExecutionInfo from Gateway in GatewayMode

            QueryPartitionProvider queryPartitionProvider = await this.Client.GetQueryPartitionProviderAsync(cancellationToken);
            TryCatch<PartitionedQueryExecutionInfo> tryGetPartitionedQueryExecutionInfo = queryPartitionProvider.TryGetPartitionedQueryExecutionInfo(
                this.QuerySpec,
                partitionKeyDefinition,
                requireFormattableOrderByQuery,
                isContinuationExpected,
                allowNonValueAggregateQuery,
                hasLogicalPartitionKey);
            if (!tryGetPartitionedQueryExecutionInfo.Succeeded)
            {
                throw new BadRequestException(tryGetPartitionedQueryExecutionInfo.Exception);
            }

            return tryGetPartitionedQueryExecutionInfo.Result;
        }

        public virtual async Task<DocumentFeedResponse<CosmosElement>> ExecuteNextFeedResponseAsync(CancellationToken cancellationToken)
        {
            if (this.IsDone)
            {
                throw new InvalidOperationException(RMResources.DocumentQueryExecutionContextIsDone);
            }

            this.lastPage = await this.ExecuteInternalAsync(cancellationToken);
            return this.lastPage;
        }

        public FeedOptions GetFeedOptions(string continuationToken)
        {
            FeedOptions options = new FeedOptions(this.feedOptions);
            options.RequestContinuationToken = continuationToken;
            return options;
        }

        public async Task<INameValueCollection> CreateCommonHeadersAsync(FeedOptions feedOptions)
        {
            INameValueCollection requestHeaders = new DictionaryNameValueCollection();

            Cosmos.ConsistencyLevel defaultConsistencyLevel = (Cosmos.ConsistencyLevel)await this.Client.GetDefaultConsistencyLevelAsync();
            Cosmos.ConsistencyLevel? desiredConsistencyLevel = (Cosmos.ConsistencyLevel?)await this.Client.GetDesiredConsistencyLevelAsync();
            if (!string.IsNullOrEmpty(feedOptions.SessionToken) && !ReplicatedResourceClient.IsReadingFromMaster(this.ResourceTypeEnum, OperationType.ReadFeed))
            {
                if (defaultConsistencyLevel == Cosmos.ConsistencyLevel.Session || (desiredConsistencyLevel.HasValue && desiredConsistencyLevel.Value == Cosmos.ConsistencyLevel.Session))
                {
                    // Query across partitions is not supported today. Master resources (for e.g., database) 
                    // can span across partitions, whereas server resources (viz: collection, document and attachment)
                    // don't span across partitions. Hence, session token returned by one partition should not be used 
                    // when quering resources from another partition. 
                    // Since master resources can span across partitions, don't send session token to the backend.
                    // As master resources are sync replicated, we should always get consistent query result for master resources,
                    // irrespective of the chosen replica.
                    // For server resources, which don't span partitions, specify the session token 
                    // for correct replica to be chosen for servicing the query result.
                    requestHeaders[HttpConstants.HttpHeaders.SessionToken] = feedOptions.SessionToken;
                }
            }

            requestHeaders[HttpConstants.HttpHeaders.Continuation] = feedOptions.RequestContinuationToken;
            requestHeaders[HttpConstants.HttpHeaders.IsQuery] = bool.TrueString;

            // Flow the pageSize only when we are not doing client eval
            if (feedOptions.MaxItemCount.HasValue)
            {
                requestHeaders[HttpConstants.HttpHeaders.PageSize] = feedOptions.MaxItemCount.ToString();
            }

            requestHeaders[HttpConstants.HttpHeaders.EnableCrossPartitionQuery] = feedOptions.EnableCrossPartitionQuery.ToString();

            if (feedOptions.MaxDegreeOfParallelism != 0)
            {
                requestHeaders[HttpConstants.HttpHeaders.ParallelizeCrossPartitionQuery] = bool.TrueString;
            }

            if (this.feedOptions.EnableScanInQuery != null)
            {
                requestHeaders[HttpConstants.HttpHeaders.EnableScanInQuery] = this.feedOptions.EnableScanInQuery.ToString();
            }

            if (this.feedOptions.EmitVerboseTracesInQuery != null)
            {
                requestHeaders[HttpConstants.HttpHeaders.EmitVerboseTracesInQuery] = this.feedOptions.EmitVerboseTracesInQuery.ToString();
            }

            if (this.feedOptions.EnableLowPrecisionOrderBy != null)
            {
                requestHeaders[HttpConstants.HttpHeaders.EnableLowPrecisionOrderBy] = this.feedOptions.EnableLowPrecisionOrderBy.ToString();
            }

            if (!string.IsNullOrEmpty(this.feedOptions.FilterBySchemaResourceId))
            {
                requestHeaders[HttpConstants.HttpHeaders.FilterBySchemaResourceId] = this.feedOptions.FilterBySchemaResourceId;
            }

            if (this.feedOptions.ResponseContinuationTokenLimitInKb != null)
            {
                requestHeaders[HttpConstants.HttpHeaders.ResponseContinuationTokenLimitInKB] = this.feedOptions.ResponseContinuationTokenLimitInKb.ToString();
            }

            if (this.feedOptions.DisableRUPerMinuteUsage)
            {
                requestHeaders[HttpConstants.HttpHeaders.DisableRUPerMinuteUsage] = bool.TrueString;
            }

            if (this.feedOptions.ConsistencyLevel.HasValue)
            {
                await this.Client.EnsureValidOverwriteAsync((Documents.ConsistencyLevel)feedOptions.ConsistencyLevel.Value);
                requestHeaders.Set(HttpConstants.HttpHeaders.ConsistencyLevel, this.feedOptions.ConsistencyLevel.Value.ToString());
            }
            else if (desiredConsistencyLevel.HasValue)
            {
                requestHeaders.Set(HttpConstants.HttpHeaders.ConsistencyLevel, desiredConsistencyLevel.Value.ToString());
            }

            if (this.feedOptions.EnumerationDirection.HasValue)
            {
                requestHeaders.Set(HttpConstants.HttpHeaders.EnumerationDirection, this.feedOptions.EnumerationDirection.Value.ToString());
            }

            if (this.feedOptions.ReadFeedKeyType.HasValue)
            {
                requestHeaders.Set(HttpConstants.HttpHeaders.ReadFeedKeyType, this.feedOptions.ReadFeedKeyType.Value.ToString());
            }

            if (this.feedOptions.StartId != null)
            {
                requestHeaders.Set(HttpConstants.HttpHeaders.StartId, this.feedOptions.StartId);
            }

            if (this.feedOptions.EndId != null)
            {
                requestHeaders.Set(HttpConstants.HttpHeaders.EndId, this.feedOptions.EndId);
            }

            if (this.feedOptions.StartEpk != null)
            {
                requestHeaders.Set(HttpConstants.HttpHeaders.StartEpk, this.feedOptions.StartEpk);
            }

            if (this.feedOptions.EndEpk != null)
            {
                requestHeaders.Set(HttpConstants.HttpHeaders.EndEpk, this.feedOptions.EndEpk);
            }

            if (this.feedOptions.PopulateQueryMetrics)
            {
                requestHeaders[HttpConstants.HttpHeaders.PopulateQueryMetrics] = bool.TrueString;
            }

            if (this.feedOptions.ForceQueryScan)
            {
                requestHeaders[HttpConstants.HttpHeaders.ForceQueryScan] = bool.TrueString;
            }

            if (this.feedOptions.MergeStaticId != null)
            {
                requestHeaders.Set(HttpConstants.HttpHeaders.MergeStaticId, this.feedOptions.MergeStaticId);
            }

            if (this.feedOptions.CosmosSerializationFormatOptions != null)
            {
                requestHeaders[HttpConstants.HttpHeaders.ContentSerializationFormat] = this.feedOptions.CosmosSerializationFormatOptions.ContentSerializationFormat;
            }
            else if (this.feedOptions.ContentSerializationFormat.HasValue)
            {
                requestHeaders[HttpConstants.HttpHeaders.ContentSerializationFormat] = this.feedOptions.ContentSerializationFormat.Value.ToString();
            }

            return requestHeaders;
        }

        public DocumentServiceRequest CreateDocumentServiceRequest(INameValueCollection requestHeaders, SqlQuerySpec querySpec, PartitionKeyInternal partitionKey)
        {
            DocumentServiceRequest request = this.CreateDocumentServiceRequest(requestHeaders, querySpec);
            this.PopulatePartitionKeyInfo(request, partitionKey);
            request.Properties = this.feedOptions.Properties;
            return request;
        }

        public DocumentServiceRequest CreateDocumentServiceRequest(INameValueCollection requestHeaders, SqlQuerySpec querySpec, PartitionKeyRange targetRange, string collectionRid)
        {
            DocumentServiceRequest request = this.CreateDocumentServiceRequest(requestHeaders, querySpec);

            this.PopulatePartitionKeyRangeInfo(request, targetRange, collectionRid);
            request.Properties = this.feedOptions.Properties;
            return request;
        }

        public async Task<DocumentFeedResponse<CosmosElement>> ExecuteRequestLazyAsync(
    DocumentServiceRequest request,
    IDocumentClientRetryPolicy retryPolicyInstance,
    CancellationToken cancellationToken)
        {
            DocumentServiceResponse documentServiceResponse = await this.ExecuteQueryRequestInternalAsync(
                request,
                retryPolicyInstance,
                cancellationToken);

            return this.GetFeedResponse(request, documentServiceResponse);
        }

        public async Task<DocumentFeedResponse<CosmosElement>> ExecuteRequestAsync(
            DocumentServiceRequest request,
            IDocumentClientRetryPolicy retryPolicyInstance,
            CancellationToken cancellationToken)
        {
            return await (this.ShouldExecuteQueryRequest ?
                this.ExecuteQueryRequestAsync(request, retryPolicyInstance, cancellationToken) :
                this.ExecuteReadFeedRequestAsync(request, retryPolicyInstance, cancellationToken));
        }

        public async Task<DocumentFeedResponse<T>> ExecuteRequestAsync<T>(
            DocumentServiceRequest request,
            IDocumentClientRetryPolicy retryPolicyInstance,
            CancellationToken cancellationToken)
        {
            return await (this.ShouldExecuteQueryRequest ?
                this.ExecuteQueryRequestAsync<T>(request, retryPolicyInstance, cancellationToken) :
                this.ExecuteReadFeedRequestAsync<T>(request, retryPolicyInstance, cancellationToken));
        }

        public async Task<DocumentFeedResponse<CosmosElement>> ExecuteQueryRequestAsync(
            DocumentServiceRequest request,
            IDocumentClientRetryPolicy retryPolicyInstance,
            CancellationToken cancellationToken)
        {
            return this.GetFeedResponse(request, await this.ExecuteQueryRequestInternalAsync(request, retryPolicyInstance, cancellationToken));
        }

        public async Task<DocumentFeedResponse<T>> ExecuteQueryRequestAsync<T>(
            DocumentServiceRequest request,
            IDocumentClientRetryPolicy retryPolicyInstance,
            CancellationToken cancellationToken)
        {
            return this.GetFeedResponse<T>(await this.ExecuteQueryRequestInternalAsync(request, retryPolicyInstance, cancellationToken));
        }

        public async Task<DocumentFeedResponse<CosmosElement>> ExecuteReadFeedRequestAsync(
            DocumentServiceRequest request,
            IDocumentClientRetryPolicy retryPolicyInstance,
            CancellationToken cancellationToken)
        {
            return this.GetFeedResponse(request, await this.Client.ReadFeedAsync(request, retryPolicyInstance, cancellationToken));
        }

        public async Task<DocumentFeedResponse<T>> ExecuteReadFeedRequestAsync<T>(
            DocumentServiceRequest request,
            IDocumentClientRetryPolicy retryPolicyInstance,
            CancellationToken cancellationToken)
        {
            return this.GetFeedResponse<T>(await this.Client.ReadFeedAsync(request, retryPolicyInstance, cancellationToken));
        }

        public void PopulatePartitionKeyRangeInfo(DocumentServiceRequest request, PartitionKeyRange range, string collectionRid)
        {
            if (request == null)
            {
                throw new ArgumentNullException("request");
            }

            if (range == null)
            {
                throw new ArgumentNullException("range");
            }

            if (this.ResourceTypeEnum.IsPartitioned())
            {
                request.RouteTo(new PartitionKeyRangeIdentity(collectionRid, range.Id));
            }
        }

        public async Task<PartitionKeyRange> GetTargetPartitionKeyRangeByIdAsync(string collectionResourceId, string partitionKeyRangeId)
        {
            IRoutingMapProvider routingMapProvider = await this.Client.GetRoutingMapProviderAsync();

            PartitionKeyRange range = await routingMapProvider.TryGetPartitionKeyRangeByIdAsync(collectionResourceId, partitionKeyRangeId);
            if (range == null && PathsHelper.IsNameBased(this.ResourceLink))
            {
                // Refresh the cache and don't try to reresolve collection as it is not clear what already
                // happened based on previously resolved collection rid.
                // Return NotFoundException this time. Next query will succeed.
                // This can only happen if collection is deleted/created with same name and client was not restarted
                // inbetween.
                CollectionCache collectionCache = await this.Client.GetCollectionCacheAsync();
                collectionCache.Refresh(this.ResourceLink);
            }

            if (range == null)
            {
                throw new NotFoundException($"{DateTime.UtcNow.ToString("o", CultureInfo.InvariantCulture)}: GetTargetPartitionKeyRangeById(collectionResourceId:{collectionResourceId}, partitionKeyRangeId: {partitionKeyRangeId}) failed due to stale cache");
            }

            return range;
        }

        internal Task<List<PartitionKeyRange>> GetTargetPartitionKeyRangesByEpkStringAsync(string collectionResourceId, string effectivePartitionKeyString)
        {
            return this.GetTargetPartitionKeyRangesAsync(collectionResourceId,
                new List<Range<string>>
                {
                    Range<string>.GetPointRange(effectivePartitionKeyString)
                });
        }

        internal async Task<List<PartitionKeyRange>> GetTargetPartitionKeyRangesAsync(string collectionResourceId, List<Range<string>> providedRanges)
        {
            if (string.IsNullOrEmpty(nameof(collectionResourceId)))
            {
                throw new ArgumentNullException();
            }

            if (providedRanges == null || !providedRanges.Any())
            {
                throw new ArgumentNullException(nameof(providedRanges));
            }

            IRoutingMapProvider routingMapProvider = await this.Client.GetRoutingMapProviderAsync();

            List<PartitionKeyRange> ranges = await routingMapProvider.TryGetOverlappingRangesAsync(collectionResourceId, providedRanges);
            if (ranges == null && PathsHelper.IsNameBased(this.ResourceLink))
            {
                // Refresh the cache and don't try to re-resolve collection as it is not clear what already
                // happened based on previously resolved collection rid.
                // Return NotFoundException this time. Next query will succeed.
                // This can only happen if collection is deleted/created with same name and client was not restarted
                // in between.
                CollectionCache collectionCache = await this.Client.GetCollectionCacheAsync();
                collectionCache.Refresh(this.ResourceLink);
            }

            if (ranges == null)
            {
                throw new NotFoundException($"{DateTime.UtcNow.ToString("o", CultureInfo.InvariantCulture)}: GetTargetPartitionKeyRanges(collectionResourceId:{collectionResourceId}, providedRanges: {string.Join(",", providedRanges)} failed due to stale cache");
            }

            return ranges;
        }

        public abstract void Dispose();

        protected abstract Task<DocumentFeedResponse<CosmosElement>> ExecuteInternalAsync(CancellationToken cancellationToken);

        protected async Task<List<PartitionKeyRange>> GetReplacementRangesAsync(PartitionKeyRange targetRange, string collectionRid)
        {
            IRoutingMapProvider routingMapProvider = await this.Client.GetRoutingMapProviderAsync();
            List<PartitionKeyRange> replacementRanges = (await routingMapProvider.TryGetOverlappingRangesAsync(collectionRid, targetRange.ToRange(), true)).ToList();
            string replaceMinInclusive = replacementRanges.First().MinInclusive;
            string replaceMaxExclusive = replacementRanges.Last().MaxExclusive;
            if (!replaceMinInclusive.Equals(targetRange.MinInclusive, StringComparison.Ordinal) || !replaceMaxExclusive.Equals(targetRange.MaxExclusive, StringComparison.Ordinal))
            {
                throw new InternalServerErrorException(string.Format(
                    CultureInfo.InvariantCulture,
                    "Target range and Replacement range has mismatched min/max. Target range: [{0}, {1}). Replacement range: [{2}, {3}).",
                    targetRange.MinInclusive,
                    targetRange.MaxExclusive,
                    replaceMinInclusive,
                    replaceMaxExclusive));
            }

            return replacementRanges;
        }

        protected bool NeedPartitionKeyRangeCacheRefresh(DocumentClientException ex)
        {
            return ex.StatusCode == (HttpStatusCode)StatusCodes.Gone && ex.GetSubStatus() == SubStatusCodes.PartitionKeyRangeGone;
        }

        private async Task<DocumentServiceResponse> ExecuteQueryRequestInternalAsync(
            DocumentServiceRequest request,
            IDocumentClientRetryPolicy retryPolicyInstance,
            CancellationToken cancellationToken)
        {
            try
            {
                return await this.Client.ExecuteQueryAsync(request, retryPolicyInstance, cancellationToken);
            }
            finally
            {
                request.Body.Position = 0;
            }
        }

        private DocumentServiceRequest CreateDocumentServiceRequest(INameValueCollection requestHeaders, SqlQuerySpec querySpec)
        {
            DocumentServiceRequest request = querySpec != null ?
                this.CreateQueryDocumentServiceRequest(requestHeaders, querySpec) :
                this.CreateReadFeedDocumentServiceRequest(requestHeaders);

            if (this.feedOptions.JsonSerializerSettings != null)
            {
                request.SerializerSettings = this.feedOptions.JsonSerializerSettings;
            }

            return request;
        }

        private DocumentServiceRequest CreateQueryDocumentServiceRequest(INameValueCollection requestHeaders, SqlQuerySpec querySpec)
        {
            DocumentServiceRequest executeQueryRequest;

            string queryText;
            switch (this.Client.QueryCompatibilityMode)
            {
                case QueryCompatibilityMode.SqlQuery:
                    if (querySpec.Parameters != null && querySpec.Parameters.Count > 0)
                    {
                        throw new ArgumentException(
                            string.Format(CultureInfo.InvariantCulture, "Unsupported argument in query compatibility mode '{0}'", this.Client.QueryCompatibilityMode),
                            "querySpec.Parameters");
                    }

                    executeQueryRequest = DocumentServiceRequest.Create(
                        OperationType.SqlQuery,
                        this.ResourceTypeEnum,
                        this.ResourceLink,
                        AuthorizationTokenType.PrimaryMasterKey,
                        requestHeaders);

                    executeQueryRequest.Headers[HttpConstants.HttpHeaders.ContentType] = RuntimeConstants.MediaTypes.SQL;
                    queryText = querySpec.QueryText;
                    break;

                case QueryCompatibilityMode.Default:
                case QueryCompatibilityMode.Query:
                default:
                    executeQueryRequest = DocumentServiceRequest.Create(
                        OperationType.Query,
                        this.ResourceTypeEnum,
                        this.ResourceLink,
                        AuthorizationTokenType.PrimaryMasterKey,
                        requestHeaders);

                    executeQueryRequest.Headers[HttpConstants.HttpHeaders.ContentType] = RuntimeConstants.MediaTypes.QueryJson;
                    queryText = JsonConvert.SerializeObject(querySpec);
                    break;
            }

            executeQueryRequest.Body = new MemoryStream(Encoding.UTF8.GetBytes(queryText));
            return executeQueryRequest;
        }

        private DocumentServiceRequest CreateReadFeedDocumentServiceRequest(INameValueCollection requestHeaders)
        {
<<<<<<< HEAD
            if (this.resourceTypeEnum == Microsoft.Azure.Documents.ResourceType.Database
                || this.resourceTypeEnum == Microsoft.Azure.Documents.ResourceType.Offer
                || this.resourceTypeEnum == Microsoft.Azure.Documents.ResourceType.Snapshot)
=======
            if (this.ResourceTypeEnum == Documents.ResourceType.Database
                || this.ResourceTypeEnum == Documents.ResourceType.Offer)
>>>>>>> 0b7194c1
            {
                return DocumentServiceRequest.Create(
                    OperationType.ReadFeed,
                    null,
                    this.ResourceTypeEnum,
                    AuthorizationTokenType.PrimaryMasterKey,
                    requestHeaders);
            }
            else
            {
                return DocumentServiceRequest.Create(
                   OperationType.ReadFeed,
                   this.ResourceTypeEnum,
                   this.ResourceLink,
                   AuthorizationTokenType.PrimaryMasterKey,
                   requestHeaders);
            }
        }

        private void PopulatePartitionKeyInfo(DocumentServiceRequest request, PartitionKeyInternal partitionKey)
        {
            if (request == null)
            {
                throw new ArgumentNullException("request");
            }

            if (this.ResourceTypeEnum.IsPartitioned())
            {
                if (partitionKey != null)
                {
                    request.Headers[HttpConstants.HttpHeaders.PartitionKey] = partitionKey.ToJsonString();
                }
            }
        }

        private DocumentFeedResponse<T> GetFeedResponse<T>(DocumentServiceResponse response)
        {
            long responseLengthBytes = response.ResponseBody.CanSeek ? response.ResponseBody.Length : 0;
            IEnumerable<T> responseFeed = response.GetQueryResponse<T>(this.ResourceType, this.getLazyFeedResponse, out int itemCount);

            return new DocumentFeedResponse<T>(responseFeed, itemCount, response.Headers, response.RequestStats, responseLengthBytes);
        }

        private DocumentFeedResponse<CosmosElement> GetFeedResponse(
                   DocumentServiceRequest documentServiceRequest,
                   DocumentServiceResponse documentServiceResponse)
        {
            // Execute the callback an each element of the page
            // For example just could get a response like this
            // {
            //    "_rid": "qHVdAImeKAQ=",
            //    "Documents": [{
            //        "id": "03230",
            //        "_rid": "qHVdAImeKAQBAAAAAAAAAA==",
            //        "_self": "dbs\/qHVdAA==\/colls\/qHVdAImeKAQ=\/docs\/qHVdAImeKAQBAAAAAAAAAA==\/",
            //        "_etag": "\"410000b0-0000-0000-0000-597916b00000\"",
            //        "_attachments": "attachments\/",
            //        "_ts": 1501107886
            //    }],
            //    "_count": 1
            // }
            // And you should execute the callback on each document in "Documents".
            MemoryStream memoryStream = new MemoryStream();
            documentServiceResponse.ResponseBody.CopyTo(memoryStream);
            long responseLengthBytes = memoryStream.Length;
            byte[] content = memoryStream.ToArray();
            IJsonNavigator jsonNavigator = null;

            // Use the users custom navigator first. If it returns null back try the
            // internal navigator.
            if (this.feedOptions.CosmosSerializationFormatOptions != null)
            {
                jsonNavigator = this.feedOptions.CosmosSerializationFormatOptions.CreateCustomNavigatorCallback(content);
                if (jsonNavigator == null)
                {
                    throw new InvalidOperationException("The CosmosSerializationOptions did not return a JSON navigator.");
                }
            }
            else
            {
                jsonNavigator = JsonNavigator.Create(new ArraySegment<byte>(content));
            }

            string resourceName = this.GetRootNodeName(documentServiceRequest.ResourceType);

            if (!jsonNavigator.TryGetObjectProperty(
                jsonNavigator.GetRootNode(),
                resourceName,
                out ObjectProperty objectProperty))
            {
                throw new InvalidOperationException($"Response Body Contract was violated. QueryResponse did not have property: {resourceName}");
            }

            IJsonNavigatorNode cosmosElements = objectProperty.ValueNode;
            if (!(CosmosElement.Dispatch(
                jsonNavigator,
                cosmosElements) is CosmosArray cosmosArray))
            {
                throw new InvalidOperationException($"QueryResponse did not have an array of : {resourceName}");
            }

            int itemCount = cosmosArray.Count;
            return new DocumentFeedResponse<CosmosElement>(
                cosmosArray,
                itemCount,
                documentServiceResponse.Headers,
                documentServiceResponse.RequestStats,
                responseLengthBytes);
        }

        private string GetRootNodeName(ResourceType resourceType)
        {
            switch (resourceType)
            {
                case Documents.ResourceType.Collection:
                    return "DocumentCollections";
                default:
                    return resourceType.ToResourceTypeString() + "s";
            }
        }
    }
}<|MERGE_RESOLUTION|>--- conflicted
+++ resolved
@@ -603,14 +603,9 @@
 
         private DocumentServiceRequest CreateReadFeedDocumentServiceRequest(INameValueCollection requestHeaders)
         {
-<<<<<<< HEAD
             if (this.resourceTypeEnum == Microsoft.Azure.Documents.ResourceType.Database
                 || this.resourceTypeEnum == Microsoft.Azure.Documents.ResourceType.Offer
                 || this.resourceTypeEnum == Microsoft.Azure.Documents.ResourceType.Snapshot)
-=======
-            if (this.ResourceTypeEnum == Documents.ResourceType.Database
-                || this.ResourceTypeEnum == Documents.ResourceType.Offer)
->>>>>>> 0b7194c1
             {
                 return DocumentServiceRequest.Create(
                     OperationType.ReadFeed,
