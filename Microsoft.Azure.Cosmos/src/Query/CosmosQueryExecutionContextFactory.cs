﻿//-----------------------------------------------------------------------
// <copyright file="CosmosQueryExecutionContextFactory.cs" company="Microsoft Corporation">
//     Copyright (c) Microsoft Corporation.  All rights reserved.
// </copyright>
//-----------------------------------------------------------------------
namespace Microsoft.Azure.Cosmos.Query
{
    using System;
    using System.Collections.Generic;
    using System.Diagnostics;
    using System.Globalization;
    using System.Threading;
    using System.Threading.Tasks;
    using Microsoft.Azure.Cosmos;
    using Microsoft.Azure.Cosmos.Common;
    using Microsoft.Azure.Cosmos.Query.ParallelQuery;
    using Microsoft.Azure.Documents;
    using Microsoft.Azure.Documents.Routing;

    /// <summary>
    /// Factory class for creating the appropriate DocumentQueryExecutionContext for the provided type of query.
    /// </summary>
    internal sealed class CosmosQueryExecutionContextFactory : CosmosQueryExecutionContext
    {
        internal const string InternalPartitionKeyDefinitionProperty = "x-ms-query-partitionkey-definition";
<<<<<<< HEAD
=======
        private IDocumentQueryExecutionContext innerExecutionContext;
        private CosmosQueryContext cosmosQueryContext;

>>>>>>> 2ed419b8
        private const int PageSizeFactorForTop = 5;

        private readonly CosmosQueryContext cosmosQueryContext;
        private CosmosQueryExecutionContext innerExecutionContext;

        /// <summary>
        /// Test flag for making the query use the opposite code path for query plan retrieval.
        /// If the SDK would have went to Gateway, then it will use ServiceInterop and visa versa.
        /// </summary>
        public static bool TestFlag = true;

        public CosmosQueryExecutionContextFactory(
            CosmosQueryClient client,
            ResourceType resourceTypeEnum,
            OperationType operationType,
            Type resourceType,
            SqlQuerySpec sqlQuerySpec,
            QueryRequestOptions queryRequestOptions,
            Uri resourceLink,
            bool isContinuationExpected,
            bool allowNonValueAggregateQuery,
            Guid correlatedActivityId)
        {
            if (client == null)
            {
                throw new ArgumentNullException(nameof(client));
            }

            if (sqlQuerySpec == null)
            {
                throw new ArgumentNullException(nameof(sqlQuerySpec));
            }

            if (queryRequestOptions == null)
            {
                throw new ArgumentNullException(nameof(queryRequestOptions));
            }

            if (resourceLink == null)
            {
                throw new ArgumentNullException(nameof(resourceLink));
            }

            // Prevent users from updating the values after creating the execution context.
            QueryRequestOptions cloneQueryRequestOptions = queryRequestOptions.Clone();

            // Swapping out negative values in feedOptions for int.MaxValue
            if (cloneQueryRequestOptions.MaxBufferedItemCount.HasValue && cloneQueryRequestOptions.MaxBufferedItemCount < 0)
            {
                cloneQueryRequestOptions.MaxBufferedItemCount = int.MaxValue;
            }

            if (cloneQueryRequestOptions.MaxConcurrency.HasValue && cloneQueryRequestOptions.MaxConcurrency < 0)
            {
                cloneQueryRequestOptions.MaxConcurrency = int.MaxValue;
            }

            if (cloneQueryRequestOptions.MaxItemCount.HasValue && cloneQueryRequestOptions.MaxItemCount < 0)
            {
                cloneQueryRequestOptions.MaxItemCount = int.MaxValue;
            }

            this.cosmosQueryContext = new CosmosQueryContext(
                  client: client,
                  resourceTypeEnum: resourceTypeEnum,
                  operationType: operationType,
                  resourceType: resourceType,
                  sqlQuerySpecFromUser: sqlQuerySpec,
                  queryRequestOptions: cloneQueryRequestOptions,
                  resourceLink: resourceLink,
                  getLazyFeedResponse: isContinuationExpected,
                  isContinuationExpected: isContinuationExpected,
                  allowNonValueAggregateQuery: allowNonValueAggregateQuery,
                  correlatedActivityId: correlatedActivityId);
        }

        public override bool IsDone
        {
            get
            {
                return this.innerExecutionContext != null ? this.innerExecutionContext.IsDone : false;
            }
        }

        public override async Task<QueryResponse> ExecuteNextAsync(CancellationToken token)
        {
            if(this.innerExecutionContext == null)
            {
                this.innerExecutionContext = await this.CreateItemQueryExecutionContextAsync(token);
            }

            QueryResponse response = await this.innerExecutionContext.ExecuteNextAsync(token);
            response.CosmosSerializationOptions = this.cosmosQueryContext.QueryRequestOptions.CosmosSerializationOptions;

            return response;
        }

        public override void Dispose()
        {
            if (this.innerExecutionContext != null)
            {
                this.innerExecutionContext.Dispose();
            }
        }

        private async Task<CosmosContainerSettings> GetContainerSettingsAsync(CancellationToken cancellationToken)
        {
            cancellationToken.ThrowIfCancellationRequested();

            CosmosContainerSettings containerSettings;
            if (this.cosmosQueryContext.ResourceTypeEnum.IsCollectionChild())
            {
                CollectionCache collectionCache = await this.cosmosQueryContext.QueryClient.GetCollectionCacheAsync();
                using (
                    DocumentServiceRequest request = DocumentServiceRequest.Create(
                        OperationType.Query,
                        this.cosmosQueryContext.ResourceTypeEnum,
                        this.cosmosQueryContext.ResourceLink.OriginalString,
                        AuthorizationTokenType.Invalid)) //this request doesn't actually go to server
                {
                    containerSettings = await collectionCache.ResolveCollectionAsync(request, cancellationToken);
                }
<<<<<<< HEAD

            }
            else
            {
                containerSettings = null;
=======
>>>>>>> 2ed419b8
            }

            if (containerSettings == null)
            {
                throw new ArgumentException($"The container was not found for resource: {this.cosmosQueryContext.ResourceLink.OriginalString} ");
            }

            return containerSettings;
        }

        private async Task<CosmosQueryExecutionContext> CreateItemQueryExecutionContextAsync(
            CancellationToken cancellationToken)
        {
            cancellationToken.ThrowIfCancellationRequested();

            CosmosContainerSettings containerSettings = await this.GetContainerSettingsAsync(cancellationToken);
            this.cosmosQueryContext.ContainerResourceId = containerSettings.ResourceId;

            PartitionedQueryExecutionInfo partitionedQueryExecutionInfo;
            if (this.cosmosQueryContext.QueryClient.ByPassQueryParsing() && TestFlag)
            {
                // For non-Windows platforms(like Linux and OSX) in .NET Core SDK, we cannot use ServiceInterop, so need to bypass in that case.
                // We are also now bypassing this for 32 bit host process running even on Windows as there are many 32 bit apps that will not work without this
                partitionedQueryExecutionInfo = await QueryPlanRetriever.GetQueryPlanThroughGatewayAsync(
                    this.cosmosQueryContext.QueryClient,
                    this.cosmosQueryContext.SqlQuerySpec,
                    this.cosmosQueryContext.ResourceLink,
                    cancellationToken);
            }
            else
            {
                //todo:elasticcollections this may rely on information from collection cache which is outdated
                //if collection is deleted/created with same name.
                //need to make it not rely on information from collection cache.
                PartitionKeyDefinition partitionKeyDefinition;
                object partitionKeyDefinitionObject;
                if (this.cosmosQueryContext.QueryRequestOptions?.Properties != null
                    && this.cosmosQueryContext.QueryRequestOptions.Properties.TryGetValue(InternalPartitionKeyDefinitionProperty, out partitionKeyDefinitionObject))
                {
                    if (partitionKeyDefinitionObject is PartitionKeyDefinition definition)
                    {
                        partitionKeyDefinition = definition;
                    }
                    else
                    {
                        throw new ArgumentException(
                            "partitionkeydefinition has invalid type",
                            nameof(partitionKeyDefinitionObject));
                    }
                }
                else
                {
                    partitionKeyDefinition = containerSettings.PartitionKey;
                }

<<<<<<< HEAD
                partitionedQueryExecutionInfo = await QueryPlanRetriever.GetQueryPlanWithServiceInteropAsync(
                    this.cosmosQueryContext.QueryClient,
                    this.cosmosQueryContext.SqlQuerySpec,
                    partitionKeyDefinition,
                    cancellationToken);
            }
=======
            //todo:elasticcollections this may rely on information from collection cache which is outdated
            //if collection is deleted/created with same name.
            //need to make it not rely on information from collection cache.
            PartitionKeyDefinition partitionKeyDefinition;
            object partitionKeyDefinitionObject;
            if (this.cosmosQueryContext.QueryRequestOptions?.Properties != null
                && this.cosmosQueryContext.QueryRequestOptions.Properties.TryGetValue(InternalPartitionKeyDefinitionProperty, out partitionKeyDefinitionObject))
            {
                if (partitionKeyDefinitionObject is PartitionKeyDefinition definition)
                {
                    partitionKeyDefinition = definition;
                }
                else
                {
                    throw new ArgumentException(
                        "partitionkeydefinition has invalid type",
                        nameof(partitionKeyDefinitionObject));
                }
            }
            else
            {
                partitionKeyDefinition = collection.PartitionKey;
            }

            // $ISSUE-felixfan-2016-07-13: We should probably get PartitionedQueryExecutionInfo from Gateway in GatewayMode
            PartitionedQueryExecutionInfo partitionedQueryExecutionInfo = await this.cosmosQueryContext.QueryClient.GetPartitionedQueryExecutionInfoAsync(
                sqlQuerySpec: this.cosmosQueryContext.SqlQuerySpec,
                partitionKeyDefinition: partitionKeyDefinition,
                requireFormattableOrderByQuery: true,
                isContinuationExpected: true,
                allowNonValueAggregateQuery: this.cosmosQueryContext.AllowNonValueAggregateQuery,
                cancellationToken: cancellationToken);
>>>>>>> 2ed419b8

            List<PartitionKeyRange> targetRanges = await GetTargetPartitionKeyRanges(
                   this.cosmosQueryContext.QueryClient,
                   this.cosmosQueryContext.ResourceLink.OriginalString,
                   partitionedQueryExecutionInfo,
                   containerSettings,
                   this.cosmosQueryContext.QueryRequestOptions);

            CosmosQueryContext rewrittenComosQueryContext;
            if(!string.IsNullOrEmpty(partitionedQueryExecutionInfo.QueryInfo.RewrittenQuery))
            {
                // We need pass down the rewritten query.
                SqlQuerySpec rewrittenQuerySpec = new SqlQuerySpec()
                {
                    QueryText = partitionedQueryExecutionInfo.QueryInfo.RewrittenQuery,
                    Parameters = this.cosmosQueryContext.SqlQuerySpec.Parameters
                };

                rewrittenComosQueryContext = new CosmosQueryContext(
                    this.cosmosQueryContext.QueryClient,
                    this.cosmosQueryContext.ResourceTypeEnum,
                    this.cosmosQueryContext.OperationTypeEnum,
                    this.cosmosQueryContext.ResourceType,
                    rewrittenQuerySpec,
                    this.cosmosQueryContext.QueryRequestOptions,
                    this.cosmosQueryContext.ResourceLink,
                    this.cosmosQueryContext.IsContinuationExpected,
                    this.cosmosQueryContext.CorrelatedActivityId,
                    this.cosmosQueryContext.IsContinuationExpected,
                    this.cosmosQueryContext.AllowNonValueAggregateQuery,
                    this.cosmosQueryContext.ContainerResourceId);
            }
            else
            {
                rewrittenComosQueryContext = this.cosmosQueryContext;
            }

            return await CreateSpecializedDocumentQueryExecutionContext(
                rewrittenComosQueryContext,
                partitionedQueryExecutionInfo,
                targetRanges,
                containerSettings.ResourceId,
                cancellationToken);
        }

        public static async Task<CosmosQueryExecutionContext> CreateSpecializedDocumentQueryExecutionContext(
            CosmosQueryContext cosmosQueryContext,
            PartitionedQueryExecutionInfo partitionedQueryExecutionInfo,
            List<PartitionKeyRange> targetRanges,
            string collectionRid,
            CancellationToken cancellationToken)
        {
            if (!string.IsNullOrEmpty(partitionedQueryExecutionInfo.QueryInfo.RewrittenQuery))
            if (!string.IsNullOrEmpty(partitionedQueryExecutionInfo.QueryInfo?.RewrittenQuery))
            {
                cosmosQueryContext.SqlQuerySpec = new SqlQuerySpec(
                    partitionedQueryExecutionInfo.QueryInfo.RewrittenQuery,
                    cosmosQueryContext.SqlQuerySpec.Parameters);
            }

            // Figure out the optimal page size.
            long initialPageSize = cosmosQueryContext.QueryRequestOptions.MaxItemCount.GetValueOrDefault(ParallelQueryConfig.GetConfig().ClientInternalPageSize);

            if (initialPageSize < -1 || initialPageSize == 0)
            {
                throw new BadRequestException(string.Format(CultureInfo.InvariantCulture, "Invalid MaxItemCount {0}", initialPageSize));
            }

            QueryInfo queryInfo = partitionedQueryExecutionInfo.QueryInfo;

            bool getLazyFeedResponse = queryInfo.HasTop;

            // We need to compute the optimal initial page size for order-by queries
            if (queryInfo.HasOrderBy)
            {
                int top;
                if (queryInfo.HasTop && (top = partitionedQueryExecutionInfo.QueryInfo.Top.Value) > 0)
                {
                    // All partitions should initially fetch about 1/nth of the top value.
                    long pageSizeWithTop = (long)Math.Min(
                        Math.Ceiling(top / (double)targetRanges.Count) * PageSizeFactorForTop,
                        top);

                    if (initialPageSize > 0)
                    {
                        initialPageSize = Math.Min(pageSizeWithTop, initialPageSize);
                    }
                    else
                    {
                        initialPageSize = pageSizeWithTop;
                    }
                }
                else if (cosmosQueryContext.IsContinuationExpected)
                {
                    if (initialPageSize < 0)
                    {
                        if (cosmosQueryContext.QueryRequestOptions.MaxBufferedItemCount.HasValue)
                        {
                            // Max of what the user is willing to buffer and the default (note this is broken if MaxBufferedItemCount = -1)
                            initialPageSize = Math.Max(cosmosQueryContext.QueryRequestOptions.MaxBufferedItemCount.Value, ParallelQueryConfig.GetConfig().DefaultMaximumBufferSize);
                        }
                        else
                        {
                            initialPageSize = ParallelQueryConfig.GetConfig().DefaultMaximumBufferSize;
                        }
                    }

                    initialPageSize = (long)Math.Min(
                        Math.Ceiling(initialPageSize / (double)targetRanges.Count) * PageSizeFactorForTop,
                        initialPageSize);
                }
            }

            Debug.Assert(initialPageSize > 0 && initialPageSize <= int.MaxValue,
                string.Format(CultureInfo.InvariantCulture, "Invalid MaxItemCount {0}", initialPageSize));

            return await PipelinedDocumentQueryExecutionContext.CreateAsync(
                cosmosQueryContext,
                collectionRid,
                partitionedQueryExecutionInfo,
                targetRanges,
                (int)initialPageSize,
                cosmosQueryContext.QueryRequestOptions.RequestContinuation,
                cancellationToken);
        }

        /// <summary>
        /// Gets the list of partition key ranges. 
        /// 1. Check partition key range id
        /// 2. Check Partition key
        /// 3. Check the effective partition key
        /// 4. Get the range from the PartitionedQueryExecutionInfo
        /// </summary>
        internal static async Task<List<PartitionKeyRange>> GetTargetPartitionKeyRanges(
            CosmosQueryClient queryClient,
            string resourceLink,
            PartitionedQueryExecutionInfo partitionedQueryExecutionInfo,
            CosmosContainerSettings collection,
            QueryRequestOptions queryRequestOptions)
        {
            List<PartitionKeyRange> targetRanges;
            if (queryRequestOptions.PartitionKey != null)
            {
<<<<<<< HEAD
=======
                // Dis-ambiguate the NonePK if used 
>>>>>>> 2ed419b8
                PartitionKeyInternal partitionKeyInternal = null;
                if (Object.ReferenceEquals(queryRequestOptions.PartitionKey, CosmosContainerSettings.NonePartitionKeyValue))
                {
                    partitionKeyInternal = collection.GetNoneValue();
                }
                else
                {
                    partitionKeyInternal = new PartitionKey(queryRequestOptions.PartitionKey).InternalKey;
                }

                targetRanges = await queryClient.GetTargetPartitionKeyRangesByEpkString(
                    resourceLink,
                    collection.ResourceId,
                    partitionKeyInternal.GetEffectivePartitionKeyString(collection.PartitionKey));
            }
            else if (TryGetEpkProperty(queryRequestOptions, out string effectivePartitionKeyString))
            {
                targetRanges = await queryClient.GetTargetPartitionKeyRangesByEpkString(
                    resourceLink,
                    collection.ResourceId,
                    effectivePartitionKeyString);
            }
            else
            {
                targetRanges = await queryClient.GetTargetPartitionKeyRanges(
                    resourceLink,
                    collection.ResourceId,
                    partitionedQueryExecutionInfo.QueryRanges);
            }

            return targetRanges;
        }

        public static Task<PartitionedQueryExecutionInfo> GetPartitionedQueryExecutionInfoAsync(
            CosmosQueryClient queryClient,
            SqlQuerySpec sqlQuerySpec,
            PartitionKeyDefinition partitionKeyDefinition,
            bool requireFormattableOrderByQuery,
            bool isContinuationExpected,
            bool allowNonValueAggregateQuery,
            CancellationToken cancellationToken)
        {
            // $ISSUE-felixfan-2016-07-13: We should probably get PartitionedQueryExecutionInfo from Gateway in GatewayMode

            return queryClient.GetPartitionedQueryExecutionInfoAsync(
                sqlQuerySpec,
                partitionKeyDefinition,
                requireFormattableOrderByQuery,
                isContinuationExpected,
                allowNonValueAggregateQuery,
                cancellationToken);
        }

        private static bool TryGetEpkProperty(
            QueryRequestOptions queryRequestOptions,
            out string effectivePartitionKeyString)
        {
            if (queryRequestOptions?.Properties != null
                && queryRequestOptions.Properties.TryGetValue(
                   WFConstants.BackendHeaders.EffectivePartitionKeyString,
                   out object effectivePartitionKeyStringObject))
            {
                effectivePartitionKeyString = effectivePartitionKeyStringObject as string;
                if (string.IsNullOrEmpty(effectivePartitionKeyString))
                {
                    throw new ArgumentOutOfRangeException(nameof(effectivePartitionKeyString));
                }

                return true;
            }

            effectivePartitionKeyString = null;
            return false;
        }
    }
}<|MERGE_RESOLUTION|>--- conflicted
+++ resolved
@@ -23,12 +23,6 @@
     internal sealed class CosmosQueryExecutionContextFactory : CosmosQueryExecutionContext
     {
         internal const string InternalPartitionKeyDefinitionProperty = "x-ms-query-partitionkey-definition";
-<<<<<<< HEAD
-=======
-        private IDocumentQueryExecutionContext innerExecutionContext;
-        private CosmosQueryContext cosmosQueryContext;
-
->>>>>>> 2ed419b8
         private const int PageSizeFactorForTop = 5;
 
         private readonly CosmosQueryContext cosmosQueryContext;
@@ -138,7 +132,7 @@
         {
             cancellationToken.ThrowIfCancellationRequested();
 
-            CosmosContainerSettings containerSettings;
+            CosmosContainerSettings containerSettings = null;
             if (this.cosmosQueryContext.ResourceTypeEnum.IsCollectionChild())
             {
                 CollectionCache collectionCache = await this.cosmosQueryContext.QueryClient.GetCollectionCacheAsync();
@@ -151,14 +145,6 @@
                 {
                     containerSettings = await collectionCache.ResolveCollectionAsync(request, cancellationToken);
                 }
-<<<<<<< HEAD
-
-            }
-            else
-            {
-                containerSettings = null;
-=======
->>>>>>> 2ed419b8
             }
 
             if (containerSettings == null)
@@ -214,47 +200,12 @@
                     partitionKeyDefinition = containerSettings.PartitionKey;
                 }
 
-<<<<<<< HEAD
                 partitionedQueryExecutionInfo = await QueryPlanRetriever.GetQueryPlanWithServiceInteropAsync(
                     this.cosmosQueryContext.QueryClient,
                     this.cosmosQueryContext.SqlQuerySpec,
                     partitionKeyDefinition,
                     cancellationToken);
             }
-=======
-            //todo:elasticcollections this may rely on information from collection cache which is outdated
-            //if collection is deleted/created with same name.
-            //need to make it not rely on information from collection cache.
-            PartitionKeyDefinition partitionKeyDefinition;
-            object partitionKeyDefinitionObject;
-            if (this.cosmosQueryContext.QueryRequestOptions?.Properties != null
-                && this.cosmosQueryContext.QueryRequestOptions.Properties.TryGetValue(InternalPartitionKeyDefinitionProperty, out partitionKeyDefinitionObject))
-            {
-                if (partitionKeyDefinitionObject is PartitionKeyDefinition definition)
-                {
-                    partitionKeyDefinition = definition;
-                }
-                else
-                {
-                    throw new ArgumentException(
-                        "partitionkeydefinition has invalid type",
-                        nameof(partitionKeyDefinitionObject));
-                }
-            }
-            else
-            {
-                partitionKeyDefinition = collection.PartitionKey;
-            }
-
-            // $ISSUE-felixfan-2016-07-13: We should probably get PartitionedQueryExecutionInfo from Gateway in GatewayMode
-            PartitionedQueryExecutionInfo partitionedQueryExecutionInfo = await this.cosmosQueryContext.QueryClient.GetPartitionedQueryExecutionInfoAsync(
-                sqlQuerySpec: this.cosmosQueryContext.SqlQuerySpec,
-                partitionKeyDefinition: partitionKeyDefinition,
-                requireFormattableOrderByQuery: true,
-                isContinuationExpected: true,
-                allowNonValueAggregateQuery: this.cosmosQueryContext.AllowNonValueAggregateQuery,
-                cancellationToken: cancellationToken);
->>>>>>> 2ed419b8
 
             List<PartitionKeyRange> targetRanges = await GetTargetPartitionKeyRanges(
                    this.cosmosQueryContext.QueryClient,
@@ -307,7 +258,6 @@
             string collectionRid,
             CancellationToken cancellationToken)
         {
-            if (!string.IsNullOrEmpty(partitionedQueryExecutionInfo.QueryInfo.RewrittenQuery))
             if (!string.IsNullOrEmpty(partitionedQueryExecutionInfo.QueryInfo?.RewrittenQuery))
             {
                 cosmosQueryContext.SqlQuerySpec = new SqlQuerySpec(
@@ -398,10 +348,7 @@
             List<PartitionKeyRange> targetRanges;
             if (queryRequestOptions.PartitionKey != null)
             {
-<<<<<<< HEAD
-=======
                 // Dis-ambiguate the NonePK if used 
->>>>>>> 2ed419b8
                 PartitionKeyInternal partitionKeyInternal = null;
                 if (Object.ReferenceEquals(queryRequestOptions.PartitionKey, CosmosContainerSettings.NonePartitionKeyValue))
                 {
