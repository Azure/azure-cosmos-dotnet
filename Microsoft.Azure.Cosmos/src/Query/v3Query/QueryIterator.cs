--- conflicted
+++ resolved
@@ -81,13 +81,9 @@
             NetworkAttachedDocumentContainer networkAttachedDocumentContainer = new NetworkAttachedDocumentContainer(
                 containerCore,
                 client,
-<<<<<<< HEAD
-                clientContext);
-=======
                 clientContext,
                 queryPipelineCreationDiagnostics,
                 queryRequestOptions);
->>>>>>> 442355bc
             DocumentContainer documentContainer = new DocumentContainer(networkAttachedDocumentContainer);
 
             CosmosElement requestContinuationToken;
