--- conflicted
+++ resolved
@@ -125,14 +125,8 @@
 
         public override async Task<ResponseMessage> ReadNextAsync(CancellationToken cancellationToken = default)
         {
-<<<<<<< HEAD
-            // For the first request include the pipeline creation diagnostics
-            CosmosDiagnosticsContext diagnostics = CosmosDiagnosticsContextCore.Create(this.requestOptions);
-            using (diagnostics.CreateOverallScope("QueryReadNextAsync"))
-=======
             CosmosDiagnosticsContext diagnostics = CosmosDiagnosticsContext.Create(this.requestOptions);
             using (diagnostics.GetOverallScope())
->>>>>>> f2e9d97d
             {
                 // This catches exception thrown by the pipeline and converts it to QueryResponse
                 QueryResponseCore responseCore = await this.cosmosQueryExecutionContext.ExecuteNextAsync(cancellationToken);
@@ -162,25 +156,7 @@
 
                 if (responseCore.CosmosException != null)
                 {
-<<<<<<< HEAD
-                    queryResponse = QueryResponse.CreateFailure(
-                        statusCode: responseCore.StatusCode,
-                        cosmosException: responseCore.CosmosException,
-                        requestMessage: null,
-                        diagnostics: diagnostics,
-                        responseHeaders: new CosmosQueryResponseMessageHeaders(
-                            responseCore.ContinuationToken,
-                            responseCore.DisallowContinuationTokenMessage,
-                            this.cosmosQueryContext.ResourceTypeEnum,
-                            this.cosmosQueryContext.ContainerResourceId)
-                        {
-                            RequestCharge = responseCore.RequestCharge,
-                            ActivityId = responseCore.ActivityId,
-                            SubStatusCode = responseCore.SubStatusCode ?? Documents.SubStatusCodes.Unknown
-                        });
-=======
                     return responseCore.CosmosException.ToCosmosResponseMessage(null);
->>>>>>> f2e9d97d
                 }
 
                 return QueryResponse.CreateFailure(
