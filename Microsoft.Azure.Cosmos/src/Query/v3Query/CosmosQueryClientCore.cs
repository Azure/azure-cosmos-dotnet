--- conflicted
+++ resolved
@@ -315,14 +315,6 @@
                         resourceType,
                         requestOptions.CosmosSerializationFormatOptions);
 
-<<<<<<< HEAD
-                    CosmosQueryExecutionInfo cosmosQueryExecutionInfo = cosmosResponseMessage.Headers.TryGetValue(QueryExecutionInfoHeader, out string queryExecutionInfoString)
-                        ? JsonConvert.DeserializeObject<CosmosQueryExecutionInfo>(queryExecutionInfoString)
-                        : default;
-                    QueryState queryState = cosmosResponseMessage.Headers.ContinuationToken != null
-                        ? new QueryState(CosmosString.Create(cosmosResponseMessage.Headers.ContinuationToken))
-                        : default;
-=======
                     CosmosQueryExecutionInfo cosmosQueryExecutionInfo;
                     if (cosmosResponseMessage.Headers.TryGetValue(QueryExecutionInfoHeader, out string queryExecutionInfoString))
                     {
@@ -352,7 +344,6 @@
                         }
                     }
 
->>>>>>> 818f2e83
                     QueryPage response = new QueryPage(
                         documents,
                         cosmosResponseMessage.Headers.RequestCharge,
