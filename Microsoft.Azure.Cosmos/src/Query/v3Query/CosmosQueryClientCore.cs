﻿//------------------------------------------------------------
// Copyright (c) Microsoft Corporation.  All rights reserved.
//------------------------------------------------------------

namespace Microsoft.Azure.Cosmos
{
    using System;
    using System.Collections.Generic;
    using System.Globalization;
    using System.IO;
    using System.Linq;
    using System.Threading;
    using System.Threading.Tasks;
    using Microsoft.Azure.Cosmos.Common;
    using Microsoft.Azure.Cosmos.CosmosElements;
    using Microsoft.Azure.Cosmos.Diagnostics;
    using Microsoft.Azure.Cosmos.Query.Core;
    using Microsoft.Azure.Cosmos.Query.Core.Metrics;
    using Microsoft.Azure.Cosmos.Query.Core.Monads;
    using Microsoft.Azure.Cosmos.Query.Core.QueryClient;
    using Microsoft.Azure.Cosmos.Query.Core.QueryPlan;
    using Microsoft.Azure.Cosmos.Routing;
    using Microsoft.Azure.Documents;
    using Microsoft.Azure.Documents.Routing;
    using static Microsoft.Azure.Documents.RuntimeConstants;

    internal class CosmosQueryClientCore : CosmosQueryClient
    {
        private readonly CosmosClientContext clientContext;
        private readonly ContainerCore cosmosContainerCore;
        private readonly DocumentClient documentClient;
        private readonly SemaphoreSlim semaphore;
        private QueryPartitionProvider queryPartitionProvider;

        internal CosmosQueryClientCore(
            CosmosClientContext clientContext,
            ContainerCore cosmosContainerCore)
        {
            this.clientContext = clientContext ?? throw new ArgumentException(nameof(clientContext));
            this.cosmosContainerCore = cosmosContainerCore;
            this.documentClient = this.clientContext.DocumentClient;
            this.semaphore = new SemaphoreSlim(1, 1);
        }

        internal override Action<IQueryable> OnExecuteScalarQueryCallback => this.documentClient.OnExecuteScalarQueryCallback;

        internal override async Task<ContainerQueryProperties> GetCachedContainerQueryPropertiesAsync(
            Uri containerLink,
            PartitionKey? partitionKey,
            CancellationToken cancellationToken)
        {
            ContainerProperties containerProperties = await this.clientContext.GetCachedContainerPropertiesAsync(
                containerLink.OriginalString,
                cancellationToken);

            string effectivePartitionKeyString = null;
            if (partitionKey != null)
            {
                // Dis-ambiguate the NonePK if used 
                Documents.Routing.PartitionKeyInternal partitionKeyInternal = null;
                if (partitionKey.Value.IsNone)
                {
                    partitionKeyInternal = containerProperties.GetNoneValue();
                }
                else
                {
                    partitionKeyInternal = partitionKey.Value.InternalKey;
                }
                effectivePartitionKeyString = partitionKeyInternal.GetEffectivePartitionKeyString(containerProperties.PartitionKey);
            }

            return new ContainerQueryProperties(
                containerProperties.ResourceId,
                effectivePartitionKeyString,
                containerProperties.PartitionKey);
        }

        internal override async Task<TryCatch<PartitionedQueryExecutionInfo>> TryGetPartitionedQueryExecutionInfoAsync(
            SqlQuerySpec sqlQuerySpec,
            PartitionKeyDefinition partitionKeyDefinition,
            bool requireFormattableOrderByQuery,
            bool isContinuationExpected,
            bool allowNonValueAggregateQuery,
            bool hasLogicalPartitionKey,
            CancellationToken cancellationToken)
        {
            if (this.queryPartitionProvider == null)
            {
                try
                {
                    await this.semaphore.WaitAsync(cancellationToken);

                    if (this.queryPartitionProvider == null)
                    {
                        cancellationToken.ThrowIfCancellationRequested();
                        IDictionary<string, object> queryConfiguration = await this.documentClient.GetQueryEngineConfigurationAsync();
                        this.queryPartitionProvider = new QueryPartitionProvider(queryConfiguration);
                    }
                }
                finally
                {
                    this.semaphore.Release();
                }
            }

            return this.queryPartitionProvider.TryGetPartitionedQueryExecutionInfo(
                sqlQuerySpec,
                partitionKeyDefinition,
                requireFormattableOrderByQuery,
                isContinuationExpected,
                allowNonValueAggregateQuery,
                hasLogicalPartitionKey);
        }

        internal override async Task<QueryResponseCore> ExecuteItemQueryAsync(
            Uri resourceUri,
            ResourceType resourceType,
            OperationType operationType,
            QueryRequestOptions requestOptions,
            Action<QueryPageDiagnostics> queryPageDiagnostics,
            SqlQuerySpec sqlQuerySpec,
            string continuationToken,
            PartitionKeyRangeIdentity partitionKeyRange,
            bool isContinuationExpected,
            int pageSize,
            CancellationToken cancellationToken)
        {
            requestOptions.MaxItemCount = pageSize;

            ResponseMessage message = await this.clientContext.ProcessResourceOperationStreamAsync(
                resourceUri: resourceUri,
                resourceType: resourceType,
                operationType: operationType,
                requestOptions: requestOptions,
                partitionKey: requestOptions.PartitionKey,
                cosmosContainerCore: this.cosmosContainerCore,
                streamPayload: this.clientContext.SerializerCore.ToStreamSqlQuerySpec(sqlQuerySpec, resourceType),
                requestEnricher: (cosmosRequestMessage) =>
                {
                    this.PopulatePartitionKeyRangeInfo(cosmosRequestMessage, partitionKeyRange);
                    cosmosRequestMessage.Headers.Add(
                        HttpConstants.HttpHeaders.IsContinuationExpected,
                        isContinuationExpected.ToString());
                    QueryRequestOptions.FillContinuationToken(
                        cosmosRequestMessage,
                        continuationToken);
                    cosmosRequestMessage.Headers.Add(HttpConstants.HttpHeaders.ContentType, MediaTypes.QueryJson);
                    cosmosRequestMessage.Headers.Add(HttpConstants.HttpHeaders.IsQuery, bool.TrueString);
                },
                diagnosticsContext: null,
                cancellationToken: cancellationToken);

<<<<<<< HEAD
            schedulingStopwatch.Stop();

            QueryResponseCore queryResponseCore = this.GetCosmosElementResponse(
                queryRequestOptions,
                resourceType,
                message,
                partitionKeyRange,
                schedulingStopwatch);

            if (this.clientContext.ClientOptions.EncryptionKeyWrapProvider != null)
            {
                List<CosmosElement> documents = new List<CosmosElement>();

                foreach (CosmosElement document in queryResponseCore.CosmosElements)
                {
                    using (message.DiagnosticsContext.CreateScope("Decrypt"))
                    {
                        Stream decryptedContent = await this.clientContext.EncryptionProcessor.DecryptAsync(
                            this.clientContext.SerializerCore.ToStream(document),
                            (DatabaseCore)this.cosmosContainerCore.Database,
                            this.clientContext.ClientOptions.EncryptionKeyWrapProvider,
                            message.DiagnosticsContext,
                            cancellationToken);

                        documents.Add(this.clientContext.SerializerCore.FromStream<CosmosElement>(decryptedContent));
                    }
                }

                return QueryResponseCore.CreateSuccess(
                    result: documents,
                    requestCharge: queryResponseCore.RequestCharge,
                    activityId: queryResponseCore.ActivityId,
                    diagnostics: queryResponseCore.Diagnostics,
                    responseLengthBytes: queryResponseCore.ResponseLengthBytes,
                    disallowContinuationTokenMessage: queryResponseCore.DisallowContinuationTokenMessage,
                    continuationToken: queryResponseCore.ContinuationToken);
            }

            return queryResponseCore;
=======
            return this.GetCosmosElementResponse(
                requestOptions,
                resourceType,
                message,
                partitionKeyRange,
                queryPageDiagnostics);
>>>>>>> 37d054ba
        }

        internal override async Task<PartitionedQueryExecutionInfo> ExecuteQueryPlanRequestAsync(
            Uri resourceUri,
            ResourceType resourceType,
            OperationType operationType,
            SqlQuerySpec sqlQuerySpec,
            PartitionKey? partitionKey,
            string supportedQueryFeatures,
            CosmosDiagnosticsContext diagnosticsContextFactory,
            CancellationToken cancellationToken)
        {
            PartitionedQueryExecutionInfo partitionedQueryExecutionInfo;
            using (ResponseMessage message = await this.clientContext.ProcessResourceOperationStreamAsync(
                resourceUri: resourceUri,
                resourceType: resourceType,
                operationType: operationType,
                requestOptions: null,
                partitionKey: partitionKey,
                cosmosContainerCore: this.cosmosContainerCore,
                streamPayload: this.clientContext.SerializerCore.ToStreamSqlQuerySpec(sqlQuerySpec, resourceType),
                requestEnricher: (requestMessage) =>
                {
                    requestMessage.Headers.Add(HttpConstants.HttpHeaders.ContentType, RuntimeConstants.MediaTypes.QueryJson);
                    requestMessage.Headers.Add(HttpConstants.HttpHeaders.IsQueryPlanRequest, bool.TrueString);
                    requestMessage.Headers.Add(HttpConstants.HttpHeaders.SupportedQueryFeatures, supportedQueryFeatures);
                    requestMessage.Headers.Add(HttpConstants.HttpHeaders.QueryVersion, new Version(major: 1, minor: 0).ToString());
                    requestMessage.UseGatewayMode = true;
                },
                diagnosticsContext: null,
                cancellationToken: cancellationToken))
            {
                // Syntax exception are argument exceptions and thrown to the user.
                message.EnsureSuccessStatusCode();
                partitionedQueryExecutionInfo = this.clientContext.SerializerCore.FromStream<PartitionedQueryExecutionInfo>(message.Content);
            }

            return partitionedQueryExecutionInfo;
        }

        internal override Task<List<PartitionKeyRange>> GetTargetPartitionKeyRangesByEpkStringAsync(
            string resourceLink,
            string collectionResourceId,
            string effectivePartitionKeyString)
        {
            return this.GetTargetPartitionKeyRangesAsync(
                resourceLink,
                collectionResourceId,
                new List<Range<string>>
                {
                    Range<string>.GetPointRange(effectivePartitionKeyString)
                });
        }

        internal override async Task<List<PartitionKeyRange>> GetTargetPartitionKeyRangesAsync(
            string resourceLink,
            string collectionResourceId,
            List<Range<string>> providedRanges)
        {
            if (string.IsNullOrEmpty(collectionResourceId))
            {
                throw new ArgumentNullException(nameof(collectionResourceId));
            }

            if (providedRanges == null ||
                !providedRanges.Any() ||
                providedRanges.Any(x => x == null))
            {
                throw new ArgumentNullException(nameof(providedRanges));
            }

            IRoutingMapProvider routingMapProvider = await this.GetRoutingMapProviderAsync();

            List<PartitionKeyRange> ranges = await routingMapProvider.TryGetOverlappingRangesAsync(collectionResourceId, providedRanges);
            if (ranges == null && PathsHelper.IsNameBased(resourceLink))
            {
                // Refresh the cache and don't try to re-resolve collection as it is not clear what already
                // happened based on previously resolved collection rid.
                // Return NotFoundException this time. Next query will succeed.
                // This can only happen if collection is deleted/created with same name and client was not restarted
                // in between.
                CollectionCache collectionCache = await this.documentClient.GetCollectionCacheAsync();
                collectionCache.Refresh(resourceLink);
            }

            if (ranges == null)
            {
                throw new NotFoundException($"{DateTime.UtcNow.ToString("o", CultureInfo.InvariantCulture)}: GetTargetPartitionKeyRanges(collectionResourceId:{collectionResourceId}, providedRanges: {string.Join(",", providedRanges)} failed due to stale cache");
            }

            return ranges;
        }

        internal override bool ByPassQueryParsing()
        {
            return CustomTypeExtensions.ByPassQueryParsing();
        }

        internal override void ClearSessionTokenCache(string collectionFullName)
        {
            ISessionContainer sessionContainer = this.clientContext.DocumentClient.sessionContainer;
            sessionContainer.ClearTokenByCollectionFullname(collectionFullName);
        }

        private QueryResponseCore GetCosmosElementResponse(
            QueryRequestOptions requestOptions,
            ResourceType resourceType,
            ResponseMessage cosmosResponseMessage,
            PartitionKeyRangeIdentity partitionKeyRangeIdentity,
            Action<QueryPageDiagnostics> queryPageDiagnostics)
        {
            using (cosmosResponseMessage)
            {
                QueryPageDiagnostics queryPage = new QueryPageDiagnostics(
                    partitionKeyRangeId: partitionKeyRangeIdentity.PartitionKeyRangeId,
                    queryMetricText: cosmosResponseMessage.Headers.QueryMetricsText,
                    indexUtilizationText: cosmosResponseMessage.Headers[HttpConstants.HttpHeaders.IndexUtilization],
                    diagnosticsContext: cosmosResponseMessage.DiagnosticsContext);
                queryPageDiagnostics(queryPage);

                if (!cosmosResponseMessage.IsSuccessStatusCode)
                {
                    return QueryResponseCore.CreateFailure(
                        statusCode: cosmosResponseMessage.StatusCode,
                        subStatusCodes: cosmosResponseMessage.Headers.SubStatusCode,
                        cosmosException: cosmosResponseMessage.CosmosException,
                        requestCharge: cosmosResponseMessage.Headers.RequestCharge,
                        activityId: cosmosResponseMessage.Headers.ActivityId);
                }

                if (!(cosmosResponseMessage.Content is MemoryStream memoryStream))
                {
                    memoryStream = new MemoryStream();
                    cosmosResponseMessage.Content.CopyTo(memoryStream);
                }

                long responseLengthBytes = memoryStream.Length;
                CosmosArray cosmosArray = CosmosElementSerializer.ToCosmosElements(
                    memoryStream,
                    resourceType,
                    requestOptions.CosmosSerializationFormatOptions);

                int itemCount = cosmosArray.Count;
                return QueryResponseCore.CreateSuccess(
                    result: cosmosArray,
                    requestCharge: cosmosResponseMessage.Headers.RequestCharge,
                    activityId: cosmosResponseMessage.Headers.ActivityId,
                    responseLengthBytes: responseLengthBytes,
                    disallowContinuationTokenMessage: null,
                    continuationToken: cosmosResponseMessage.Headers.ContinuationToken);
            }
        }

        private void PopulatePartitionKeyRangeInfo(
            RequestMessage request,
            PartitionKeyRangeIdentity partitionKeyRangeIdentity)
        {
            if (request == null)
            {
                throw new ArgumentNullException(nameof(request));
            }

            if (request.ResourceType.IsPartitioned())
            {
                // If the request already has the logical partition key,
                // then we shouldn't add the physical partition key range id.

                bool hasPartitionKey = request.Headers.PartitionKey != null;
                if (!hasPartitionKey)
                {
                    request
                        .ToDocumentServiceRequest()
                        .RouteTo(partitionKeyRangeIdentity);
                }
            }
        }

        internal override async Task ForceRefreshCollectionCacheAsync(string collectionLink, CancellationToken cancellationToken)
        {
            this.ClearSessionTokenCache(collectionLink);

            CollectionCache collectionCache = await this.documentClient.GetCollectionCacheAsync();
            using (Documents.DocumentServiceRequest request = Documents.DocumentServiceRequest.Create(
               Documents.OperationType.Query,
               Documents.ResourceType.Collection,
               collectionLink,
               Documents.AuthorizationTokenType.Invalid)) //this request doesn't actually go to server
            {
                request.ForceNameCacheRefresh = true;
                await collectionCache.ResolveCollectionAsync(request, cancellationToken);
            }
        }

        internal override async Task<IReadOnlyList<PartitionKeyRange>> TryGetOverlappingRangesAsync(
            string collectionResourceId,
            Range<string> range,
            bool forceRefresh = false)
        {
            PartitionKeyRangeCache partitionKeyRangeCache = await this.GetRoutingMapProviderAsync();
            return await partitionKeyRangeCache.TryGetOverlappingRangesAsync(collectionResourceId, range, forceRefresh);
        }

        private Task<PartitionKeyRangeCache> GetRoutingMapProviderAsync()
        {
            return this.documentClient.GetPartitionKeyRangeCacheAsync();
        }
    }
}<|MERGE_RESOLUTION|>--- conflicted
+++ resolved
@@ -150,7 +150,6 @@
                 diagnosticsContext: null,
                 cancellationToken: cancellationToken);
 
-<<<<<<< HEAD
             schedulingStopwatch.Stop();
 
             QueryResponseCore queryResponseCore = this.GetCosmosElementResponse(
@@ -190,14 +189,6 @@
             }
 
             return queryResponseCore;
-=======
-            return this.GetCosmosElementResponse(
-                requestOptions,
-                resourceType,
-                message,
-                partitionKeyRange,
-                queryPageDiagnostics);
->>>>>>> 37d054ba
         }
 
         internal override async Task<PartitionedQueryExecutionInfo> ExecuteQueryPlanRequestAsync(
