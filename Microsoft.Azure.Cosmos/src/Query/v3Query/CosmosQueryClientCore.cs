--- conflicted
+++ resolved
@@ -11,6 +11,7 @@
     using System.Linq;
     using System.Threading;
     using System.Threading.Tasks;
+
     using Microsoft.Azure.Cosmos.Common;
     using Microsoft.Azure.Cosmos.CosmosElements;
     using Microsoft.Azure.Cosmos.Diagnostics;
@@ -26,7 +27,9 @@
     using Microsoft.Azure.Cosmos.Tracing.TraceData;
     using Microsoft.Azure.Documents;
     using Microsoft.Azure.Documents.Routing;
+
     using Newtonsoft.Json;
+
     using static Microsoft.Azure.Documents.RuntimeConstants;
 
     internal class CosmosQueryClientCore : CosmosQueryClient
@@ -197,11 +200,8 @@
             string resourceLink,
             string collectionResourceId,
             string effectivePartitionKeyString,
-<<<<<<< HEAD
+            bool forceRefresh,
             ITrace trace)
-=======
-            bool forceRefresh)
->>>>>>> fce70458
         {
             return this.GetTargetPartitionKeyRangesAsync(
                 resourceLink,
@@ -210,11 +210,8 @@
                 {
                     Range<string>.GetPointRange(effectivePartitionKeyString)
                 },
-<<<<<<< HEAD
+                forceRefresh,
                 trace);
-=======
-                forceRefresh);
->>>>>>> fce70458
         }
 
         public override async Task<List<PartitionKeyRange>> GetTargetPartitionKeyRangeByFeedRangeAsync(
@@ -222,7 +219,7 @@
             string collectionResourceId,
             PartitionKeyDefinition partitionKeyDefinition,
             FeedRangeInternal feedRangeInternal,
-<<<<<<< HEAD
+            bool forceRefresh,
             ITrace trace)
         {
             using (ITrace childTrace = trace.StartChild("Get Overlapping Feed Ranges", TraceComponent.Routing, Tracing.TraceLevel.Info))
@@ -234,31 +231,17 @@
                     resourceLink,
                     collectionResourceId,
                     ranges,
+                    forceRefresh,
                     childTrace);
             }
-=======
-            bool forceRefresh)
-        {
-            IRoutingMapProvider routingMapProvider = await this.GetRoutingMapProviderAsync();
-            List<Range<string>> ranges = await feedRangeInternal.GetEffectiveRangesAsync(routingMapProvider, collectionResourceId, partitionKeyDefinition);
-
-            return await this.GetTargetPartitionKeyRangesAsync(
-                resourceLink,
-                collectionResourceId,
-                ranges,
-                forceRefresh);
->>>>>>> fce70458
         }
 
         public override async Task<List<PartitionKeyRange>> GetTargetPartitionKeyRangesAsync(
             string resourceLink,
             string collectionResourceId,
             List<Range<string>> providedRanges,
-<<<<<<< HEAD
+            bool forceRefresh,
             ITrace trace)
-=======
-            bool forceRefresh)
->>>>>>> fce70458
         {
             if (string.IsNullOrEmpty(collectionResourceId))
             {
@@ -272,14 +255,7 @@
                 throw new ArgumentNullException(nameof(providedRanges));
             }
 
-<<<<<<< HEAD
             using (ITrace getPKRangesTrace = trace.StartChild("Get Partition Key Ranges", TraceComponent.Routing, Tracing.TraceLevel.Info))
-=======
-            IRoutingMapProvider routingMapProvider = await this.GetRoutingMapProviderAsync();
-
-            List<PartitionKeyRange> ranges = await routingMapProvider.TryGetOverlappingRangesAsync(collectionResourceId, providedRanges, forceRefresh);
-            if (ranges == null && PathsHelper.IsNameBased(resourceLink))
->>>>>>> fce70458
             {
                 IRoutingMapProvider routingMapProvider = await this.GetRoutingMapProviderAsync();
 
