--- conflicted
+++ resolved
@@ -47,15 +47,11 @@
             this.CosmosElements = result;
             this.Count = count;
             this.ResponseLengthBytes = responseLengthBytes;
-<<<<<<< HEAD
-=======
-            this.queryMetrics = queryMetrics;
             this.memoryStream = new Lazy<MemoryStream>(() => CosmosElementSerializer.ToStream(
                         this.QueryHeaders.ContainerRid,
                         this.CosmosElements,
                         this.QueryHeaders.ResourceType,
                         this.CosmosSerializationOptions));
->>>>>>> 3909cd08
         }
 
         public int Count { get; }
