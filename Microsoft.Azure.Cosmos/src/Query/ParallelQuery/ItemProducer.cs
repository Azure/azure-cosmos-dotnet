﻿//-----------------------------------------------------------------------
// <copyright file="ItemProducer.cs" company="Microsoft Corporation">
//     Copyright (c) Microsoft Corporation.  All rights reserved.
// </copyright>
//-----------------------------------------------------------------------
namespace Microsoft.Azure.Cosmos.Query
{
    using System;
    using System.Collections.Generic;
    using System.Runtime.ExceptionServices;
    using System.Threading;
    using System.Threading.Tasks;
    using Microsoft.Azure.Cosmos;
    using Microsoft.Azure.Cosmos.Collections.Generic;
    using Microsoft.Azure.Cosmos.CosmosElements;
    using Microsoft.Azure.Documents;

    /// <summary>
    /// The ItemProducer is the base unit of buffering and iterating through documents.
    /// Note that a document producer will let you iterate through documents within the pages of a partition and maintain any state.
    /// In pseudo code this works out to:
    /// for page in partition:
    ///     for document in page:
    ///         yield document
    ///     update_state()
    /// </summary>
    internal sealed class ItemProducer
    {
        /// <summary>
        /// The buffered pages that is thread safe, since the producer and consumer of the queue can be on different threads.
        /// We buffer TryMonad of FeedResponse of T, since we want to buffer exceptions,
        /// so that the exception is thrown on the consumer thread (instead of the background producer thread), thus observing the exception.
        /// </summary>
        private readonly AsyncCollection<CosmosQueryResponse> bufferedPages;

        /// <summary>
        /// The document producer can only be fetching one page at a time.
        /// Since the fetch function can be called by the execution contexts or the scheduler, we use this semaphore to keep the fetch function thread safe.
        /// </summary>
        private readonly SemaphoreSlim fetchSemaphore;

        /// <summary>
        /// Once a document producer tree finishes fetching document they should call on this function so that the higher level execution context can aggregate the number of documents fetched, the request charge, and the query metrics.
        /// </summary>
        private readonly ProduceAsyncCompleteDelegate produceAsyncCompleteCallback;

        /// <summary>
        /// Keeps track of when a fetch happens and ends to calculate scheduling metrics.
        /// </summary>
        private readonly SchedulingStopwatch fetchSchedulingMetrics;

        /// <summary>
        /// Keeps track of fetch ranges.
        /// </summary>
        private readonly FetchExecutionRangeAccumulator fetchExecutionRangeAccumulator;

        /// <summary>
        /// Equality comparer to determine if you have come across a distinct document according to the sort order.
        /// </summary>
        private readonly IEqualityComparer<CosmosElement> equalityComparer;

        /// <summary>
        /// Over the duration of the life time of a document producer the page size will change, since we have an adaptive page size.
        /// </summary>
        private long pageSize;

        /// <summary>
        /// The current continuation token that the user has read from the document producer tree.
        /// This is used for determining whether there are more results.
        /// </summary>
        private string currentContinuationToken;

        /// <summary>
        /// The current page that is being enumerated.
        /// </summary>
        private IEnumerator<CosmosElement> CurrentPage;

        /// <summary>
        /// The number of items left in the current page, which is used by parallel queries since they need to drain full pages.
        /// </summary>
        private int itemsLeftInCurrentPage;

        /// <summary>
        /// The number of items currently buffered, which is used by the scheduler incase you want to implement give less full document producers a higher priority.
        /// </summary>
        private long bufferedItemCount;

        /// <summary>
        /// Whether or not the document producer has started fetching.
        /// </summary>
        private bool hasStartedFetching;

        /// <summary>
        /// An enumerator is positioned before the first element of the collection and the first call to MoveNextAsync will move the enumerator over the first element of the collection.
        /// This flag keeps track of whether we are in that scenario.
        /// </summary>
        private bool hasInitialized;

        private readonly CosmosQueryContext queryContext;

        private readonly SqlQuerySpec querySpecForInit;

        /// <summary>
        /// Need this flag so that the document producer stops buffering more results after a fatal exception.
        /// </summary>
        private bool hitException;

        /// <summary>
        /// Initializes a new instance of the ItemProducer class.
        /// </summary>
        /// <param name="queryContext">request context</param>
        /// <param name="querySpecForInit">query spec for initialization</param>
        /// <param name="partitionKeyRange">The partition key range.</param>
        /// <param name="produceAsyncCompleteCallback">The callback to call once you are done fetching.</param>
        /// <param name="equalityComparer">The comparer to use to determine whether the producer has seen a new document.</param>
        /// <param name="initialPageSize">The initial page size.</param>
        /// <param name="initialContinuationToken">The initial continuation token.</param>
        public ItemProducer(
            CosmosQueryContext queryContext,
            SqlQuerySpec querySpecForInit,
            PartitionKeyRange partitionKeyRange,
            ProduceAsyncCompleteDelegate produceAsyncCompleteCallback,
            IEqualityComparer<CosmosElement> equalityComparer,
            long initialPageSize = 50,
            string initialContinuationToken = null)
        {
            this.bufferedPages = new AsyncCollection<CosmosQueryResponse>();

            // We use a binary semaphore to get the behavior of a mutex,
            // since fetching documents from the backend using a continuation token is a critical section.
            this.fetchSemaphore = new SemaphoreSlim(1, 1);
            if (partitionKeyRange == null)
            {
                throw new ArgumentNullException(nameof(partitionKeyRange));
            }

            if (produceAsyncCompleteCallback == null)
            {
                throw new ArgumentNullException(nameof(produceAsyncCompleteCallback));
            }

            if (equalityComparer == null)
            {
                throw new ArgumentNullException(nameof(equalityComparer));
            }

            this.queryContext = queryContext;
            this.querySpecForInit = querySpecForInit;
            this.PartitionKeyRange = partitionKeyRange;
            this.produceAsyncCompleteCallback = produceAsyncCompleteCallback;
            this.equalityComparer = equalityComparer;
            this.pageSize = initialPageSize;
            this.currentContinuationToken = initialContinuationToken;
            this.BackendContinuationToken = initialContinuationToken;
            this.PreviousContinuationToken = initialContinuationToken;
            if (!string.IsNullOrEmpty(initialContinuationToken))
            {
                this.hasStartedFetching = true;
                this.IsActive = true;
            }

            this.fetchSchedulingMetrics = new SchedulingStopwatch();
            this.fetchSchedulingMetrics.Ready();
            this.fetchExecutionRangeAccumulator = new FetchExecutionRangeAccumulator();

            this.HasMoreResults = true;
        }

        public delegate void ProduceAsyncCompleteDelegate(
            ItemProducer producer,
            int numberOfDocuments,
            double requestCharge,
            QueryMetrics queryMetrics,
            long responseLengthInBytes,
            CancellationToken token);

        /// <summary>
        /// Gets the <see cref="PartitionKeyRange"/> for the partition that this document producer is fetching from.
        /// </summary>
        public PartitionKeyRange PartitionKeyRange
        {
            get;
        }

        /// <summary>
        /// Gets or sets the filter predicate for the document producer that is used by order by execution context.
        /// </summary>
        public string Filter { get; set; }

        /// <summary>
        /// Gets the previous continuation token.
        /// </summary>
        public string PreviousContinuationToken { get; private set; }

        /// <summary>
        /// Gets the backend continuation token.
        /// </summary>
        public string BackendContinuationToken { get; private set; }

        /// <summary>
        /// Gets a value indicating whether the continuation token for this producer needs to be given back as part of the composite continuation token.
        /// </summary>
        public bool IsActive { get; private set; }

        /// <summary>
        /// Gets a value indicating whether this producer is at the beginning of the page.
        /// </summary>
        public bool IsAtBeginningOfPage { get; private set; }

        /// <summary>
        /// Gets a value indicating whether this producer has more results.
        /// </summary>
        public bool HasMoreResults { get; private set; }

        /// <summary>
        /// Gets a value indicating whether this producer has more backend results.
        /// </summary>
        public bool HasMoreBackendResults => this.hasStartedFetching == false
                    || (this.hasStartedFetching == true && !string.IsNullOrEmpty(this.BackendContinuationToken));

        /// <summary>
        /// Gets how many items are left in the current page.
        /// </summary>
        public int ItemsLeftInCurrentPage => this.itemsLeftInCurrentPage;

        /// <summary>
        /// Gets how many documents are buffered in this producer.
        /// </summary>
        public int BufferedItemCount => (int)this.bufferedItemCount;

        /// <summary>
        /// Gets or sets the page size of this producer.
        /// </summary>
        public long PageSize { get; set; }

        /// <summary>
        /// Gets the activity for the last request made by this document producer.
        /// </summary>
        public Guid ActivityId { get; private set; }

        /// <summary>
        /// Gets the current document in this producer.
        /// </summary>
        public CosmosElement Current { get; private set; }

        /// <summary>
        /// A static object representing that the move next operation succeeded, and was able to load the next page
        /// </summary>
        internal static readonly (bool successfullyMovedNext, CosmosQueryResponse failureResponse) IsSuccessResponse = (true, null);

        /// <summary>
        /// A static object representing that there is no more pages to load. 
        /// </summary>
        internal static readonly (bool successfullyMovedNext, CosmosQueryResponse failureResponse) IsDoneResponse = (false, null);

        /// <summary>
        /// Moves to the next document in the producer.
        /// </summary>
        /// <param name="token">The cancellation token.</param>
        /// <returns>Whether or not we successfully moved to the next document.</returns>
        public async Task<(bool successfullyMovedNext, CosmosQueryResponse failureResponse)> MoveNextAsync(CancellationToken token)
        {
            token.ThrowIfCancellationRequested();

            CosmosElement originalCurrent = this.Current;
            (bool successfullyMovedNext, CosmosQueryResponse failureResponse) movedNext = await this.MoveNextAsyncImplementation(token);
            if (!movedNext.successfullyMovedNext || (originalCurrent != null && !this.equalityComparer.Equals(originalCurrent, this.Current)))
            {
                this.IsActive = false;
            }

            return movedNext;
        }

        /// <summary>
        /// Buffers more documents if the producer is empty.
        /// </summary>
        /// <param name="token">The cancellation token.</param>
        /// <returns>A task to await on.</returns>
        public async Task BufferMoreIfEmpty(CancellationToken token)
        {
            token.ThrowIfCancellationRequested();

            if (this.bufferedPages.Count == 0)
            {
                await this.BufferMoreDocuments(token);
            }
        }

        /// <summary>
        /// Buffers more documents in the producer.
        /// </summary>
        /// <param name="token">The cancellation token.</param>
        /// <returns>A task to await on.</returns>
        public async Task BufferMoreDocuments(CancellationToken token)
        {
            token.ThrowIfCancellationRequested();

            try
            {
                await this.fetchSemaphore.WaitAsync();
                if (!this.HasMoreBackendResults || this.hitException)
                {
                    // Just NOP
                    return;
                }

                this.fetchSchedulingMetrics.Start();
                this.fetchExecutionRangeAccumulator.BeginFetchRange();
                int pageSize = (int)Math.Min(this.pageSize, int.MaxValue);

                CosmosQueryResponse feedResponse = await this.queryContext.ExecuteQueryAsync(
                    this.querySpecForInit,
                    token,
                    requestEnricher: (cosmosRequestMessage) =>
                    {
                        this.PopulatePartitionKeyRangeInfo(cosmosRequestMessage);
<<<<<<< HEAD
                        cosmosRequestMessage.Headers.Add(HttpConstants.HttpHeaders.IsContinuationExpected, this.queryContext.IsContinuationExpected.ToString());
                        QueryRequestOptions.FillContinuationToken(cosmosRequestMessage, this.BackendContinuationToken);
                        QueryRequestOptions.FillMaxItemCount(cosmosRequestMessage, pageSize);
=======
                        cosmosRequestMessage.Headers.Add(
                            HttpConstants.HttpHeaders.IsContinuationExpected,
                            this.queryContext.IsContinuationExpected.ToString());
                        CosmosQueryRequestOptions.FillContinuationToken(
                            cosmosRequestMessage,
                            this.BackendContinuationToken);
                        CosmosQueryRequestOptions.FillMaxItemCount(
                            cosmosRequestMessage,
                            pageSize);
>>>>>>> 3257687c
                    });

                this.fetchExecutionRangeAccumulator.EndFetchRange(
                    partitionIdentifier: this.PartitionKeyRange.Id,
                    activityId: feedResponse.Headers.ActivityId,
                    numberOfDocuments: feedResponse.Count,
                    retryCount: -1);

                this.fetchSchedulingMetrics.Stop();
                this.hasStartedFetching = true;
                this.BackendContinuationToken = feedResponse.Headers.Continuation;
                this.ActivityId = Guid.Parse(feedResponse.Headers.ActivityId);
                await this.bufferedPages.AddAsync(feedResponse);
                if (!feedResponse.IsSuccessStatusCode)
                {
                    // set this flag so that people stop trying to buffer more on this producer.
                    this.hitException = true;
                    return;
                }

                Interlocked.Add(ref this.bufferedItemCount, feedResponse.Count);
                QueryMetrics queryMetrics = QueryMetrics.Zero;

                if (feedResponse.Headers[HttpConstants.HttpHeaders.QueryMetrics] != null)
                {
                    queryMetrics = QueryMetrics.CreateFromDelimitedStringAndClientSideMetrics(
                        feedResponse.Headers[HttpConstants.HttpHeaders.QueryMetrics],
                        new ClientSideMetrics(
                            -1,
                            feedResponse.Headers.RequestCharge,
                            this.fetchExecutionRangeAccumulator.GetExecutionRanges(),
                            new List<Tuple<string, SchedulingTimeSpan>>()));
                }

                if (!this.HasMoreBackendResults)
                {
                    queryMetrics = QueryMetrics.CreateWithSchedulingMetrics(
                        queryMetrics: queryMetrics,
                        partitionSchedulingTimeSpans: new List<Tuple<string, SchedulingTimeSpan>>
                        {
                                        new Tuple<string, SchedulingTimeSpan>(
                                            this.PartitionKeyRange.Id,
                                            this.fetchSchedulingMetrics.Elapsed)
                        });
                }

                this.produceAsyncCompleteCallback(
                    this,
                    feedResponse.Count,
                    feedResponse.Headers.RequestCharge,
                    queryMetrics,
                    feedResponse.ResponseLengthBytes,
                    token);

            }
            finally
            {
                this.fetchSchedulingMetrics.Stop();
                this.fetchSemaphore.Release();
            }
        }

        public void Shutdown()
        {
            this.HasMoreResults = false;
        }

        private void PopulatePartitionKeyRangeInfo(CosmosRequestMessage request)
        {
            if (request == null)
            {
                throw new ArgumentNullException(nameof(request));
            }

            if (this.queryContext.ResourceTypeEnum.IsPartitioned())
            {
                // If the request already has the logical partition key,
                // then we shouldn't add the physical partiton key range id.

                bool hasPartitionKey = request.Headers.Get(HttpConstants.HttpHeaders.PartitionKey) != null;
                if (!hasPartitionKey)
                {
                    request
                        .ToDocumentServiceRequest()
                        .RouteTo(new PartitionKeyRangeIdentity(
                            this.queryContext.ContainerResourceId,
                            this.PartitionKeyRange.Id));
                }
            }
        }

        /// <summary>
        /// Implementation of move next async.
        /// After this function is called the wrapper function determines if a distinct document has been read and updates the 'IsActive' flag.
        /// </summary>
        /// <param name="token">The cancellation token.</param>
        /// <returns>Whether or not we successfully moved to the next document in the producer.</returns>
        private async Task<(bool successfullyMovedNext, CosmosQueryResponse failureResponse)> MoveNextAsyncImplementation(CancellationToken token)
        {
            token.ThrowIfCancellationRequested();

            if (!this.HasMoreResults)
            {
                return ItemProducer.IsDoneResponse;
            }

            await this.BufferMoreIfEmpty(token);

            if (!this.hasInitialized)
            {
                // First time calling move next async so we are just going to call movenextpage to get the ball rolling
                this.hasInitialized = true;
                (bool successfullyMovedNext, CosmosQueryResponse failureResponse) response = await this.TryMoveNextPage(token);
                if (!response.successfullyMovedNext)
                {
                    this.HasMoreResults = false;
                }

                return response;
            }

            Interlocked.Decrement(ref this.bufferedItemCount);
            Interlocked.Decrement(ref this.itemsLeftInCurrentPage);
            this.IsAtBeginningOfPage = false;

            // Always try reading from current page first
            if (this.MoveNextDocumentWithinCurrentPage())
            {
                this.Current = this.CurrentPage.Current;
                return ItemProducer.IsSuccessResponse;
            }
            else
            {
                // We might be at a continuation boundary so we need to move to the next page
                (bool successfullyMovedNext, CosmosQueryResponse failureResponse) response = await this.TryMoveNextPage(token);
                if (!response.successfullyMovedNext)
                {
                    this.HasMoreResults = false;
                }

                return response;
            }
        }

        /// <summary>
        /// Tries to moved to the next document within the current page that we are reading from.
        /// </summary>
        /// <returns>Whether the operation was successful.</returns>
        private bool MoveNextDocumentWithinCurrentPage()
        {
            if (this.CurrentPage == null || !this.CurrentPage.MoveNext())
            {
                return false;
            }

            this.Current = this.CurrentPage.Current;
            return true;
        }

        /// <summary>
        /// Tries to the move to the next page in the document producer.
        /// </summary>
        /// <param name="token">The cancellation token.</param>
        /// <returns>Whether the operation was successful.</returns>
        private async Task<(bool successfullyMovedNext, CosmosQueryResponse failureResponse)> TryMoveNextPage(CancellationToken token)
        {
            token.ThrowIfCancellationRequested();

            if (this.bufferedPages.Count == 0)
            {
                return ItemProducer.IsDoneResponse;
            }

            if (this.ItemsLeftInCurrentPage != 0)
            {
                throw new InvalidOperationException("Tried to move onto the next page before finishing the first page.");
            }

            CosmosQueryResponse queryResponse = await this.bufferedPages.TakeAsync(token);
            this.PreviousContinuationToken = this.currentContinuationToken;
            this.currentContinuationToken = queryResponse.Headers.Continuation;
            this.CurrentPage = queryResponse.CosmosElements.GetEnumerator();
            this.itemsLeftInCurrentPage = queryResponse.Count;

            if (!queryResponse.IsSuccessStatusCode)
            {
                return (false, queryResponse);
            }

            if (this.MoveNextDocumentWithinCurrentPage())
            {
                this.IsAtBeginningOfPage = true;
                return ItemProducer.IsSuccessResponse;
            }
            else
            {
                return ItemProducer.IsDoneResponse;
            }
        }
    }
}<|MERGE_RESOLUTION|>--- conflicted
+++ resolved
@@ -315,11 +315,6 @@
                     requestEnricher: (cosmosRequestMessage) =>
                     {
                         this.PopulatePartitionKeyRangeInfo(cosmosRequestMessage);
-<<<<<<< HEAD
-                        cosmosRequestMessage.Headers.Add(HttpConstants.HttpHeaders.IsContinuationExpected, this.queryContext.IsContinuationExpected.ToString());
-                        QueryRequestOptions.FillContinuationToken(cosmosRequestMessage, this.BackendContinuationToken);
-                        QueryRequestOptions.FillMaxItemCount(cosmosRequestMessage, pageSize);
-=======
                         cosmosRequestMessage.Headers.Add(
                             HttpConstants.HttpHeaders.IsContinuationExpected,
                             this.queryContext.IsContinuationExpected.ToString());
@@ -329,7 +324,6 @@
                         CosmosQueryRequestOptions.FillMaxItemCount(
                             cosmosRequestMessage,
                             pageSize);
->>>>>>> 3257687c
                     });
 
                 this.fetchExecutionRangeAccumulator.EndFetchRange(
