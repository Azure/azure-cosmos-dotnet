﻿//-----------------------------------------------------------------------
// <copyright file="ItemProducer.cs" company="Microsoft Corporation">
//     Copyright (c) Microsoft Corporation.  All rights reserved.
// </copyright>
//-----------------------------------------------------------------------
namespace Microsoft.Azure.Cosmos.Query
{
    using System;
    using System.Collections.Generic;
    using System.Threading;
    using System.Threading.Tasks;
    using Microsoft.Azure.Cosmos;
    using Microsoft.Azure.Cosmos.Collections.Generic;
    using Microsoft.Azure.Cosmos.CosmosElements;
    using Microsoft.Azure.Documents;

    /// <summary>
    /// The ItemProducer is the base unit of buffering and iterating through documents.
    /// Note that a document producer will let you iterate through documents within the pages of a partition and maintain any state.
    /// In pseudo code this works out to:
    /// for page in partition:
    ///     for document in page:
    ///         yield document
    ///     update_state()
    /// </summary>
    internal sealed class ItemProducer
    {
        /// <summary>
        /// The buffered pages that is thread safe, since the producer and consumer of the queue can be on different threads.
        /// </summary>
        private readonly AsyncCollection<CosmosQueryResponse> bufferedPages;

        /// <summary>
        /// The document producer can only be fetching one page at a time.
        /// Since the fetch function can be called by the execution contexts or the scheduler, we use this semaphore to keep the fetch function thread safe.
        /// </summary>
        private readonly SemaphoreSlim fetchSemaphore;

        /// <summary>
        /// Once a document producer tree finishes fetching document they should call on this function so that the higher level execution context can aggregate the number of documents fetched, the request charge, and the query metrics.
        /// </summary>
        private readonly ProduceAsyncCompleteDelegate produceAsyncCompleteCallback;

        /// <summary>
        /// Keeps track of when a fetch happens and ends to calculate scheduling metrics.
        /// </summary>
        private readonly SchedulingStopwatch fetchSchedulingMetrics;

        /// <summary>
        /// Keeps track of fetch ranges.
        /// </summary>
        private readonly FetchExecutionRangeAccumulator fetchExecutionRangeAccumulator;

        /// <summary>
        /// Equality comparer to determine if you have come across a distinct document according to the sort order.
        /// </summary>
        private readonly IEqualityComparer<CosmosElement> equalityComparer;

        /// <summary>
        /// Over the duration of the life time of a document producer the page size will change, since we have an adaptive page size.
        /// </summary>
        private long pageSize;

        /// <summary>
        /// The current continuation token that the user has read from the document producer tree.
        /// This is used for determining whether there are more results.
        /// </summary>
        private string currentContinuationToken;

        /// <summary>
        /// The current page that is being enumerated.
        /// </summary>
        private IEnumerator<CosmosElement> CurrentPage;

        /// <summary>
        /// The number of items left in the current page, which is used by parallel queries since they need to drain full pages.
        /// </summary>
        private int itemsLeftInCurrentPage;

        /// <summary>
        /// The number of items currently buffered, which is used by the scheduler incase you want to implement give less full document producers a higher priority.
        /// </summary>
        private long bufferedItemCount;

        /// <summary>
        /// Whether or not the document producer has started fetching.
        /// </summary>
        private bool hasStartedFetching;

        /// <summary>
        /// An enumerator is positioned before the first element of the collection and the first call to MoveNextAsync will move the enumerator over the first element of the collection.
        /// This flag keeps track of whether we are in that scenario.
        /// </summary>
        private bool hasInitialized;

        private readonly CosmosQueryContext queryContext;

        private readonly SqlQuerySpec querySpecForInit;

        /// <summary>
        /// Initializes a new instance of the ItemProducer class.
        /// </summary>
<<<<<<< HEAD
        /// <param name="queryContext">The query Context needed to execute the query.</param>
        /// <param name="partitionKeyRange">The partition key range.</param>
=======
        /// <param name="queryContext">request context</param>
        /// <param name="querySpecForInit">query spec for initialization</param>
        /// <param name="partitionKeyRange">The partition key range.</param>
        /// <param name="createRetryPolicyFunc">The callback to create the retry policy.</param>
>>>>>>> 0b4cbdc0
        /// <param name="produceAsyncCompleteCallback">The callback to call once you are done fetching.</param>
        /// <param name="equalityComparer">The comparer to use to determine whether the producer has seen a new document.</param>
        /// <param name="initialPageSize">The initial page size.</param>
        /// <param name="initialContinuationToken">The initial continuation token.</param>
        public ItemProducer(
            CosmosQueryContext queryContext,
            SqlQuerySpec querySpecForInit,
            PartitionKeyRange partitionKeyRange,
            ProduceAsyncCompleteDelegate produceAsyncCompleteCallback,
            IEqualityComparer<CosmosElement> equalityComparer,
            long initialPageSize = 50,
            string initialContinuationToken = null)
        {
            this.bufferedPages = new AsyncCollection<CosmosQueryResponse>();
            this.fetchSemaphore = new SemaphoreSlim(1, 1);
            if (partitionKeyRange == null)
            {
                throw new ArgumentNullException(nameof(partitionKeyRange));
            }

            if (produceAsyncCompleteCallback == null)
            {
                throw new ArgumentNullException(nameof(produceAsyncCompleteCallback));
            }

            if (equalityComparer == null)
            {
                throw new ArgumentNullException(nameof(equalityComparer));
            }

            this.queryContext = queryContext;
            this.querySpecForInit = querySpecForInit;
            this.PartitionKeyRange = partitionKeyRange;
            this.produceAsyncCompleteCallback = produceAsyncCompleteCallback;
            this.equalityComparer = equalityComparer;
            this.pageSize = initialPageSize;
            this.currentContinuationToken = initialContinuationToken;
            this.BackendContinuationToken = initialContinuationToken;
            this.PreviousContinuationToken = initialContinuationToken;
            if (!string.IsNullOrEmpty(initialContinuationToken))
            {
                this.hasStartedFetching = true;
                this.IsActive = true;
            }

            this.fetchSchedulingMetrics = new SchedulingStopwatch();
            this.fetchSchedulingMetrics.Ready();
            this.fetchExecutionRangeAccumulator = new FetchExecutionRangeAccumulator(this.PartitionKeyRange.Id);

            this.HasMoreResults = true;
        }

        public delegate void ProduceAsyncCompleteDelegate(
            ItemProducer producer,
            int numberOfDocuments,
            double requestCharge,
            QueryMetrics queryMetrics,
            long responseLengthInBytes,
            CancellationToken token);

        /// <summary>
        /// Gets the <see cref="PartitionKeyRange"/> for the partition that this document producer is fetching from.
        /// </summary>
        public PartitionKeyRange PartitionKeyRange
        {
            get;
        }

        /// <summary>
        /// Gets or sets the filter predicate for the document producer that is used by order by execution context.
        /// </summary>
        public string Filter { get; set; }

        /// <summary>
        /// Gets the previous continuation token.
        /// </summary>
        public string PreviousContinuationToken { get; private set; }

        /// <summary>
        /// Gets the backend continuation token.
        /// </summary>
        public string BackendContinuationToken { get; private set; }

        /// <summary>
        /// Gets a value indicating whether the continuation token for this producer needs to be given back as part of the composite continuation token.
        /// </summary>
        public bool IsActive { get; private set; }

        /// <summary>
        /// Gets a value indicating whether this producer is at the beginning of the page.
        /// </summary>
        public bool IsAtBeginningOfPage { get; private set; }

        /// <summary>
        /// Gets a value indicating whether this producer has more results.
        /// </summary>
        public bool HasMoreResults { get; private set; }

        /// <summary>
        /// Gets a value indicating whether this producer has more backend results.
        /// </summary>
        public bool HasMoreBackendResults => this.hasStartedFetching == false
                    || (this.hasStartedFetching == true && !string.IsNullOrEmpty(this.BackendContinuationToken));

        /// <summary>
        /// Gets how many items are left in the current page.
        /// </summary>
        public int ItemsLeftInCurrentPage => this.itemsLeftInCurrentPage;

        /// <summary>
        /// Gets how many documents are buffered in this producer.
        /// </summary>
        public int BufferedItemCount => (int)this.bufferedItemCount;

        /// <summary>
        /// Gets or sets the page size of this producer.
        /// </summary>
        public long PageSize { get; set; }

        /// <summary>
        /// Gets the activity for the last request made by this document producer.
        /// </summary>
        public Guid ActivityId { get; private set; }

        /// <summary>
        /// Gets the current document in this producer.
        /// </summary>
        public CosmosElement Current { get; private set; }

        /// <summary>
        /// Gets the current document in this producer.
        /// </summary>
        public CosmosQueryResponse CurrentElementResponse { get; private set; }

        /// <summary>
        /// Moves to the next document in the producer.
        /// </summary>
        /// <param name="token">The cancellation token.</param>
        /// <returns>Whether or not we successfully moved to the next document.</returns>
        public async Task<bool> MoveNextAsync(CancellationToken token)
        {
            token.ThrowIfCancellationRequested();

            CosmosElement originalCurrent = this.Current;
            bool movedNext = await this.MoveNextAsyncImplementation(token);
            if (!movedNext || (originalCurrent != null && !this.equalityComparer.Equals(originalCurrent, this.Current)))
            {
                this.IsActive = false;
            }

            return movedNext;
        }

        /// <summary>
        /// Buffers more documents if the producer is empty.
        /// </summary>
        /// <param name="token">The cancellation token.</param>
        /// <returns>A task to await on.</returns>
        public async Task BufferMoreIfEmpty(CancellationToken token)
        {
            token.ThrowIfCancellationRequested();

            if (this.bufferedPages.Count == 0)
            {
                await this.BufferMoreDocuments(token);
            }
        }

        /// <summary>
        /// Buffers more documents in the producer.
        /// </summary>
        /// <param name="token">The cancellation token.</param>
        /// <returns>A task to await on.</returns>
        public async Task BufferMoreDocuments(CancellationToken token)
        {
            token.ThrowIfCancellationRequested();

            try
            {
                await this.fetchSemaphore.WaitAsync();
                if (!this.HasMoreBackendResults)
                {
                    // Just NOP
                    return;
                }

                this.fetchSchedulingMetrics.Start();
                this.fetchExecutionRangeAccumulator.BeginFetchRange();
                int pageSize = (int)Math.Min(this.pageSize, int.MaxValue);

                CosmosQueryResponse feedResponse = await this.queryContext.ExecuteQueryAsync(
                    this.querySpecForInit,
                    token,
                    requestEnricher: (cosmosRequestMessage) =>
                    {
                        this.PopulatePartitionKeyRangeInfo(cosmosRequestMessage);
                        cosmosRequestMessage.Headers.Add(HttpConstants.HttpHeaders.IsContinuationExpected, this.queryContext.IsContinuationExpected.ToString());
                    },
                    requestOptionsEnricher: (queryRequestOptions) =>
                    {
                        queryRequestOptions.MaxItemCount = pageSize;
                        queryRequestOptions.RequestContinuation = this.BackendContinuationToken;
                    });

                // DEVNOTE: Retry logic is now done by the handler pipeline
                this.fetchExecutionRangeAccumulator.EndFetchRange(
                    feedResponse.ActivityId,
                    feedResponse.Count,
                    retryCount: -1);

                this.fetchSchedulingMetrics.Stop();
                this.hasStartedFetching = true;
                this.BackendContinuationToken = feedResponse.ResponseContinuation;
                this.ActivityId = Guid.Parse(feedResponse.ActivityId);
                await this.bufferedPages.AddAsync(feedResponse);
                if (!feedResponse.IsSuccess)
                {
                    this.HasMoreResults = false;
                    return;
                }

                Interlocked.Add(ref this.bufferedItemCount, feedResponse.Count);
                QueryMetrics queryMetrics = QueryMetrics.Zero;

                if (feedResponse.Headers[HttpConstants.HttpHeaders.QueryMetrics] != null)
                {
                    queryMetrics = QueryMetrics.CreateFromDelimitedStringAndClientSideMetrics(
                        feedResponse.Headers[HttpConstants.HttpHeaders.QueryMetrics],
                        new ClientSideMetrics(
                            -1,
                            feedResponse.RequestCharge,
                            this.fetchExecutionRangeAccumulator.GetExecutionRanges(),
                            new List<Tuple<string, SchedulingTimeSpan>>()));
                }

                if (!this.HasMoreBackendResults)
                {
                    queryMetrics = QueryMetrics.CreateWithSchedulingMetrics(
                        queryMetrics,
                        new List<Tuple<string, SchedulingTimeSpan>>
                        {
                                        new Tuple<string, SchedulingTimeSpan>(
                                            this.PartitionKeyRange.Id,
                                            this.fetchSchedulingMetrics.Elapsed)
                        });
                }

                this.produceAsyncCompleteCallback(
                    this,
                    feedResponse.Count,
                    feedResponse.RequestCharge,
                    queryMetrics,
                    feedResponse.ResponseLengthBytes,
                    token);

            }
            finally
            {
                this.fetchSchedulingMetrics.Stop();
                this.fetchSemaphore.Release();
            }
        }

        public void Shutdown()
        {
            this.HasMoreResults = false;
        }

        private void PopulatePartitionKeyRangeInfo(CosmosRequestMessage request)
        {
            if (request == null)
            {
                throw new ArgumentNullException(nameof(request));
            }

            if (this.queryContext.ResourceTypeEnum.IsPartitioned())
            {
                request.ToDocumentServiceRequest().RouteTo(new PartitionKeyRangeIdentity(
                    this.queryContext.ContainerResourceId,
                    this.PartitionKeyRange.Id));
            }
        }

        /// <summary>
        /// Implementation of move next async.
        /// After this function is called the wrapper function determines if a distinct document has been read and updates the 'IsActive' flag.
        /// </summary>
        /// <param name="token">The cancellation token.</param>
        /// <returns>Whether or not we successfully moved to the next document in the producer.</returns>
        private async Task<bool> MoveNextAsyncImplementation(CancellationToken token)
        {
            token.ThrowIfCancellationRequested();

            if (!this.HasMoreResults)
            {
                return false;
            }

            await this.BufferMoreIfEmpty(token);

            if (!this.hasInitialized)
            {
                // First time calling move next async so we are just going to call movenextpage to get the ball rolling
                this.hasInitialized = true;
                if (await this.MoveNextPage(token))
                {
                    return true;
                }
                else
                {
                    this.HasMoreResults = false;
                    return false;
                }
            }

            Interlocked.Decrement(ref this.bufferedItemCount);
            Interlocked.Decrement(ref this.itemsLeftInCurrentPage);
            this.IsAtBeginningOfPage = false;

            // Always try reading from current page first
            if (this.MoveNextDocumentWithinCurrentPage())
            {
                this.Current = this.CurrentPage.Current;
                return true;
            }
            else
            {
                // We might be at a continuation boundary so we need to move to the next page
                if (await this.MoveNextPage(token))
                {
                    return true;
                }
                else
                {
                    this.HasMoreResults = false;
                    return false;
                }
            }
        }

        /// <summary>
        /// Tries to moved to the next document within the current page that we are reading from.
        /// </summary>
        /// <returns>Whether the operation was successful.</returns>
        private bool MoveNextDocumentWithinCurrentPage()
        {
            if (this.CurrentPage == null || !this.CurrentPage.MoveNext())
            {
                return false;
            }

            this.Current = this.CurrentPage.Current;
            return true;
        }

        /// <summary>
        /// Tries to the move to the next page in the document producer.
        /// </summary>
        /// <param name="token">The cancellation token.</param>
        /// <returns>Whether the operation was successful.</returns>
        private async Task<bool> MoveNextPage(CancellationToken token)
        {
            token.ThrowIfCancellationRequested();

            if (this.bufferedPages.Count == 0)
            {
                return false;
            }

            if (this.ItemsLeftInCurrentPage != 0)
            {
                throw new InvalidOperationException("Tried to move onto the next page before finishing the first page.");
            }

            CosmosQueryResponse feedResponse = await this.bufferedPages.TakeAsync(token);
            this.PreviousContinuationToken = this.currentContinuationToken;
            this.currentContinuationToken = feedResponse.ResponseContinuation;
            this.CurrentPage = feedResponse.CosmosElements.GetEnumerator();
            this.itemsLeftInCurrentPage = feedResponse.Count;
            this.CurrentElementResponse = feedResponse;

            if (!feedResponse.IsSuccess)
            {
                return false;
            }

            if (this.MoveNextDocumentWithinCurrentPage())
            {
                this.IsAtBeginningOfPage = true;
                return true;
            }
            else
            {
                return false;
            }
        }
    }
}<|MERGE_RESOLUTION|>--- conflicted
+++ resolved
@@ -100,15 +100,9 @@
         /// <summary>
         /// Initializes a new instance of the ItemProducer class.
         /// </summary>
-<<<<<<< HEAD
-        /// <param name="queryContext">The query Context needed to execute the query.</param>
-        /// <param name="partitionKeyRange">The partition key range.</param>
-=======
         /// <param name="queryContext">request context</param>
         /// <param name="querySpecForInit">query spec for initialization</param>
         /// <param name="partitionKeyRange">The partition key range.</param>
-        /// <param name="createRetryPolicyFunc">The callback to create the retry policy.</param>
->>>>>>> 0b4cbdc0
         /// <param name="produceAsyncCompleteCallback">The callback to call once you are done fetching.</param>
         /// <param name="equalityComparer">The comparer to use to determine whether the producer has seen a new document.</param>
         /// <param name="initialPageSize">The initial page size.</param>
