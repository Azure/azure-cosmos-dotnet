﻿//------------------------------------------------------------
// Copyright (c) Microsoft Corporation.  All rights reserved.
//------------------------------------------------------------
namespace Microsoft.Azure.Cosmos.Query.ExecutionComponent
{
    using System;
    using System.Collections.Generic;
    using System.Linq;
    using System.Threading;
    using System.Threading.Tasks;
    using Microsoft.Azure.Cosmos;
    using Microsoft.Azure.Cosmos.CosmosElements;
    using Microsoft.Azure.Documents;

    /// <summary>
    /// Execution component that is able to aggregate local aggregates from multiple continuations and partitions.
    /// At a high level aggregates queries only return a "partial" aggregate.
    /// "partial" means that the result is only valid for that one continuation (and one partition).
    /// For example suppose you have the query "SELECT COUNT(1) FROM c" and you have a single partition collection, 
    /// then you will get one count for each continuation of the query.
    /// If you wanted the true result for this query, then you will have to take the sum of all continuations.
    /// The reason why we have multiple continuations is because for a long running query we have to break up the results into multiple continuations.
    /// Fortunately all the aggregates can be aggregated across continuations and partitions.
    /// </summary>
    internal sealed class AggregateDocumentQueryExecutionComponent : DocumentQueryExecutionComponentBase
    {
        /// <summary>
        /// This class does most of the work, since a query like:
        /// 
        /// SELECT VALUE AVG(c.age)
        /// FROM c
        /// 
        /// is really just an aggregation on a single grouping (the whole collection).
        /// </summary>
        private readonly SingleGroupAggregator singleGroupAggregator;

        /// <summary>
        /// We need to keep track of whether the projection has the 'VALUE' keyword.
        /// </summary>
        private readonly bool isValueAggregateQuery;

        /// <summary>
        /// Initializes a new instance of the AggregateDocumentQueryExecutionComponent class.
        /// </summary>
        /// <param name="source">The source component that will supply the local aggregates from multiple continuations and partitions.</param>
        /// <param name="singleGroupAggregator">The single group aggregator that we will feed results into.</param>
        /// <param name="isValueAggregateQuery">Whether or not the query has the 'VALUE' keyword.</param>
        /// <remarks>This constructor is private since there is some async initialization that needs to happen in CreateAsync().</remarks>
        private AggregateDocumentQueryExecutionComponent(
            IDocumentQueryExecutionComponent source,
            SingleGroupAggregator singleGroupAggregator,
            bool isValueAggregateQuery)
            : base(source)
        {
            if (singleGroupAggregator == null)
            {
                throw new ArgumentNullException(nameof(singleGroupAggregator));
            }

            this.singleGroupAggregator = singleGroupAggregator;
            this.isValueAggregateQuery = isValueAggregateQuery;
        }

        /// <summary>
        /// Creates a AggregateDocumentQueryExecutionComponent.
        /// </summary>
        /// <param name="aggregates">The aggregates.</param>
        /// <param name="aliasToAggregateType">The alias to aggregate type.</param>
        /// <param name="hasSelectValue">Whether or not the query has the 'VALUE' keyword.</param>
        /// <param name="requestContinuation">The continuation token to resume from.</param>
        /// <param name="createSourceCallback">The callback to create the source component that supplies the local aggregates.</param>
        /// <returns>The AggregateDocumentQueryExecutionComponent.</returns>
        public static async Task<AggregateDocumentQueryExecutionComponent> CreateAsync(
            AggregateOperator[] aggregates,
            IReadOnlyDictionary<string, AggregateOperator?> aliasToAggregateType,
            bool hasSelectValue,
            string requestContinuation,
            Func<string, Task<IDocumentQueryExecutionComponent>> createSourceCallback)
        {
            return new AggregateDocumentQueryExecutionComponent(
                await createSourceCallback(requestContinuation),
                SingleGroupAggregator.Create(aggregates, aliasToAggregateType, hasSelectValue),
                aggregates != null && aggregates.Count() == 1);
        }

        /// <summary>
        /// Drains at most 'maxElements' documents from the AggregateDocumentQueryExecutionComponent.
        /// </summary>
        /// <param name="maxElements">This value is ignored, since the aggregates are aggregated for you.</param>
        /// <param name="token">The cancellation token.</param>
        /// <returns>The aggregate result after all the continuations have been followed.</returns>
        /// <remarks>
        /// Note that this functions follows all continuations meaning that it won't return until all continuations are drained.
        /// This means that if you have a long running query this function will take a very long time to return.
        /// </remarks>
        public override async Task<QueryResponse> DrainAsync(int maxElements, CancellationToken token)
        {
            // Note-2016-10-25-felixfan: Given what we support now, we should expect to return only 1 document.
            // Note-2019-07-11-brchon: We can return empty pages until all the documents are drained,
            // but then we will have to design a continuation token.

            double requestCharge = 0;
            long responseLengthBytes = 0;
            List<Uri> replicaUris = new List<Uri>();
            ClientSideRequestStatistics requestStatistics = new ClientSideRequestStatistics();
            PartitionedQueryMetrics partitionedQueryMetrics = new PartitionedQueryMetrics();
            ResourceType resourceType = ResourceType.Document;
            string containerRid = null;
            while (!this.IsDone)
            {
                QueryResponse result = await base.DrainAsync(int.MaxValue, token);
                if (!result.IsSuccessStatusCode)
                {
                    return result;
                }

                containerRid = result.QueryHeaders.ContainerRid;
                resourceType = result.QueryHeaders.ResourceType;
                requestCharge += result.Headers.RequestCharge;
                responseLengthBytes += result.ResponseLengthBytes;
                // DEVNOTE: Add when query metrics is supported
                // partitionedQueryMetrics += new PartitionedQueryMetrics(results.QueryMetrics);
                if (result.RequestStatistics != null)
                {
                    replicaUris.AddRange(result.RequestStatistics.ContactedReplicas);
                }

                foreach (CosmosElement element in result.CosmosElements)
                {
                    RewrittenAggregateProjections rewrittenAggregateProjections = new RewrittenAggregateProjections(
                        this.isValueAggregateQuery,
                        element);
                    this.singleGroupAggregator.AddValues(rewrittenAggregateProjections.Payload);
                }
            }

            List<CosmosElement> finalResult = new List<CosmosElement>();
            CosmosElement aggregationResult = this.singleGroupAggregator.GetResult();
            if (aggregationResult != null)
            {
                finalResult.Add(aggregationResult);
            }

            // The replicaUris may have duplicates.
            requestStatistics.ContactedReplicas.AddRange(replicaUris);

            return QueryResponse.CreateSuccess(
                result: finalResult,
                count: finalResult.Count,
                responseLengthBytes: responseLengthBytes,
                responseHeaders: new CosmosQueryResponseMessageHeaders(
<<<<<<< HEAD
                    continauationToken: null,
                    disallowContinuationTokenMessage: null,
                    resourceType: resourceType,
                    containerRid: containerRid)
                {
                    RequestCharge = requestCharge
                });
=======
                    continauationToken: null, 
                    disallowContinuationTokenMessage: null, 
                    resourceType: resourceType, 
                    containerRid: containerRid)
                {
                    RequestCharge = requestCharge
                },
                queryMetrics: this.GetQueryMetrics());
>>>>>>> 250d43e9
        }

        /// <summary>
        /// Struct for getting the payload out of the rewritten projection.
        /// </summary>
        private struct RewrittenAggregateProjections
        {
            public RewrittenAggregateProjections(bool isValueAggregateQuery, CosmosElement raw)
            {
                if (raw == null)
                {
                    throw new ArgumentNullException(nameof(raw));
                }

                if (isValueAggregateQuery)
                {
                    // SELECT VALUE [{"item": {"sum": SUM(c.blah), "count": COUNT(c.blah)}}]
                    CosmosArray aggregates = raw as CosmosArray;
                    if (aggregates == null)
                    {
                        throw new ArgumentException($"{nameof(RewrittenAggregateProjections)} was not an array for a value aggregate query. Type is: {raw.Type}");
                    }

                    this.Payload = aggregates[0];
                }
                else
                {
                    CosmosObject cosmosObject = raw as CosmosObject;
                    if (cosmosObject == null)
                    {
                        throw new ArgumentException($"{nameof(raw)} must not be an object.");
                    }

                    if (!cosmosObject.TryGetValue("payload", out CosmosElement cosmosPayload))
                    {
                        throw new InvalidOperationException($"Underlying object does not have an 'payload' field.");
                    }

                    // SELECT {"$1": {"item": {"sum": SUM(c.blah), "count": COUNT(c.blah)}}} AS payload
                    if (cosmosPayload == null)
                    {
                        throw new ArgumentException($"{nameof(RewrittenAggregateProjections)} does not have a 'payload' property.");
                    }

                    this.Payload = cosmosPayload;
                }
            }

            public CosmosElement Payload
            {
                get;
            }
        }
    }
}<|MERGE_RESOLUTION|>--- conflicted
+++ resolved
@@ -149,15 +149,6 @@
                 count: finalResult.Count,
                 responseLengthBytes: responseLengthBytes,
                 responseHeaders: new CosmosQueryResponseMessageHeaders(
-<<<<<<< HEAD
-                    continauationToken: null,
-                    disallowContinuationTokenMessage: null,
-                    resourceType: resourceType,
-                    containerRid: containerRid)
-                {
-                    RequestCharge = requestCharge
-                });
-=======
                     continauationToken: null, 
                     disallowContinuationTokenMessage: null, 
                     resourceType: resourceType, 
@@ -166,7 +157,6 @@
                     RequestCharge = requestCharge
                 },
                 queryMetrics: this.GetQueryMetrics());
->>>>>>> 250d43e9
         }
 
         /// <summary>
