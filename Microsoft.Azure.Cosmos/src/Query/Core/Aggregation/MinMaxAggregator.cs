--- conflicted
+++ resolved
@@ -31,18 +31,7 @@
         private MinMaxAggregator(bool isMinAggregation, CosmosElement globalMinMax)
         {
             this.isMinAggregation = isMinAggregation;
-<<<<<<< HEAD
-            if (this.isMinAggregation)
-            {
-                this.globalMinMax = ItemComparer.MaxValue;
-            }
-            else
-            {
-                this.globalMinMax = ItemComparer.MinValue;
-            }
-=======
             this.globalMinMax = globalMinMax;
->>>>>>> 932beb92
         }
 
         public void Aggregate(CosmosElement localMinMax)
