--- conflicted
+++ resolved
@@ -4,10 +4,7 @@
 namespace Microsoft.Azure.Cosmos.Query.Aggregation
 {
     using System;
-<<<<<<< HEAD
-=======
     using System.Globalization;
->>>>>>> f0e0fdf9
     using System.Net;
     using Microsoft.Azure.Cosmos.CosmosElements;
 
@@ -65,11 +62,7 @@
 
         public string GetContinuationToken()
         {
-<<<<<<< HEAD
-            return this.globalCount.ToString();
-=======
             return this.globalCount.ToString(CultureInfo.InvariantCulture);
->>>>>>> f0e0fdf9
         }
 
         public static CountAggregator Create(string continuationToken)
