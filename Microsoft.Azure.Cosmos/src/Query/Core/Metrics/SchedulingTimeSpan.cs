--- conflicted
+++ resolved
@@ -134,11 +134,7 @@
         /// <summary>
         /// Appends a JSON version of this SchedulingMetricsResult
         /// </summary>
-<<<<<<< HEAD
-        public void AppendJsonToBuilder(JsonWriter jsonWriter)
-=======
         public void WriteJsonObject(JsonWriter jsonWriter)
->>>>>>> 63f4799b
         {
             if (jsonWriter == null)
             {
@@ -147,7 +143,6 @@
 
             jsonWriter.WriteStartObject();
             jsonWriter.WritePropertyName("TurnaroundTimeInMs");
-<<<<<<< HEAD
             jsonWriter.WriteValue(this.TurnaroundTime.TotalMilliseconds);
             jsonWriter.WritePropertyName("ResponseTimeInMs");
             jsonWriter.WriteValue(this.ResponseTime.TotalMilliseconds);
@@ -157,17 +152,6 @@
             jsonWriter.WriteValue(this.WaitTime.TotalMilliseconds);
             jsonWriter.WritePropertyName("NumberOfPreemptions");
             jsonWriter.WriteValue(this.NumPreemptions);
-=======
-            jsonWriter.WriteValue(this.TurnaroundTime.TotalMilliseconds.ToString(CultureInfo.InvariantCulture));
-            jsonWriter.WritePropertyName("ResponseTimeInMs");
-            jsonWriter.WriteValue(this.ResponseTime.TotalMilliseconds.ToString(CultureInfo.InvariantCulture));
-            jsonWriter.WritePropertyName("RunTimeInMs");
-            jsonWriter.WriteValue(this.RunTime.TotalMilliseconds.ToString(CultureInfo.InvariantCulture));
-            jsonWriter.WritePropertyName("WaitTimeInMs");
-            jsonWriter.WriteValue(this.WaitTime.TotalMilliseconds.ToString(CultureInfo.InvariantCulture));
-            jsonWriter.WritePropertyName("NumberOfPreemptions");
-            jsonWriter.WriteValue(this.NumPreemptions.ToString(CultureInfo.InvariantCulture));
->>>>>>> 63f4799b
             jsonWriter.WriteEndObject();
         }
 
