﻿//------------------------------------------------------------------------------
// <auto-generated>
//     This code was generated by a tool.
//     ANTLR Version: 4.7.2
//
//     Changes to this file may cause incorrect behavior and will be lost if
//     the code is regenerated.
// </auto-generated>
//------------------------------------------------------------------------------

// Generated from C:\CosmosSQLANTLR\CosmosSqlAntlr\CosmosSqlAntlr\sql.g4 by ANTLR 4.7.2

// Unreachable code detected
#pragma warning disable 0162
// The variable '...' is assigned but its value is never used
#pragma warning disable 0219
// Missing XML comment for publicly visible type or member '...'
#pragma warning disable 1591
// Ambiguous reference in cref attribute
#pragma warning disable 419

<<<<<<< HEAD
namespace Microsoft.Azure.Cosmos.Query.Core.Parser
{
    using Antlr4.Runtime.Misc;
    using Antlr4.Runtime.Tree;
    using IToken = Antlr4.Runtime.IToken;
=======
using Antlr4.Runtime.Misc;
using Antlr4.Runtime.Tree;
>>>>>>> 4a405881

/// <summary>
/// This interface defines a complete generic visitor for a parse tree produced
/// by <see cref="sqlParser"/>.
/// </summary>
/// <typeparam name="Result">The return type of the visit operation.</typeparam>
[System.CodeDom.Compiler.GeneratedCode("ANTLR", "4.7.2")]
internal interface IsqlVisitor<Result> : IParseTreeVisitor<Result>
{
    /// <summary>
    /// Visit a parse tree produced by <see cref="sqlParser.program"/>.
    /// </summary>
    /// <param name="context">The parse tree.</param>
    /// <return>The visitor result.</return>
    Result VisitProgram([NotNull] sqlParser.ProgramContext context);
    /// <summary>
    /// Visit a parse tree produced by <see cref="sqlParser.sql_query"/>.
    /// </summary>
    /// <param name="context">The parse tree.</param>
    /// <return>The visitor result.</return>
    Result VisitSql_query([NotNull] sqlParser.Sql_queryContext context);
    /// <summary>
    /// Visit a parse tree produced by <see cref="sqlParser.select_clause"/>.
    /// </summary>
    /// <param name="context">The parse tree.</param>
    /// <return>The visitor result.</return>
    Result VisitSelect_clause([NotNull] sqlParser.Select_clauseContext context);
    /// <summary>
    /// Visit a parse tree produced by <see cref="sqlParser.top_spec"/>.
    /// </summary>
    /// <param name="context">The parse tree.</param>
    /// <return>The visitor result.</return>
    Result VisitTop_spec([NotNull] sqlParser.Top_specContext context);
    /// <summary>
    /// Visit a parse tree produced by <see cref="sqlParser.selection"/>.
    /// </summary>
    /// <param name="context">The parse tree.</param>
    /// <return>The visitor result.</return>
    Result VisitSelection([NotNull] sqlParser.SelectionContext context);
    /// <summary>
    /// Visit a parse tree produced by <see cref="sqlParser.select_star_spec"/>.
    /// </summary>
    /// <param name="context">The parse tree.</param>
    /// <return>The visitor result.</return>
    Result VisitSelect_star_spec([NotNull] sqlParser.Select_star_specContext context);
    /// <summary>
    /// Visit a parse tree produced by <see cref="sqlParser.select_value_spec"/>.
    /// </summary>
    /// <param name="context">The parse tree.</param>
    /// <return>The visitor result.</return>
    Result VisitSelect_value_spec([NotNull] sqlParser.Select_value_specContext context);
    /// <summary>
    /// Visit a parse tree produced by <see cref="sqlParser.select_list_spec"/>.
    /// </summary>
    /// <param name="context">The parse tree.</param>
    /// <return>The visitor result.</return>
    Result VisitSelect_list_spec([NotNull] sqlParser.Select_list_specContext context);
    /// <summary>
    /// Visit a parse tree produced by <see cref="sqlParser.select_item"/>.
    /// </summary>
    /// <param name="context">The parse tree.</param>
    /// <return>The visitor result.</return>
    Result VisitSelect_item([NotNull] sqlParser.Select_itemContext context);
    /// <summary>
    /// Visit a parse tree produced by <see cref="sqlParser.from_clause"/>.
    /// </summary>
    /// <param name="context">The parse tree.</param>
    /// <return>The visitor result.</return>
    Result VisitFrom_clause([NotNull] sqlParser.From_clauseContext context);
    /// <summary>
    /// Visit a parse tree produced by the <c>JoinCollectionExpression</c>
    /// labeled alternative in <see cref="sqlParser.collection_expression"/>.
    /// </summary>
    /// <param name="context">The parse tree.</param>
    /// <return>The visitor result.</return>
    Result VisitJoinCollectionExpression([NotNull] sqlParser.JoinCollectionExpressionContext context);
    /// <summary>
    /// Visit a parse tree produced by the <c>AliasedCollectionExpression</c>
    /// labeled alternative in <see cref="sqlParser.collection_expression"/>.
    /// </summary>
    /// <param name="context">The parse tree.</param>
    /// <return>The visitor result.</return>
    Result VisitAliasedCollectionExpression([NotNull] sqlParser.AliasedCollectionExpressionContext context);
    /// <summary>
    /// Visit a parse tree produced by the <c>ArrayIteratorCollectionExpression</c>
    /// labeled alternative in <see cref="sqlParser.collection_expression"/>.
    /// </summary>
    /// <param name="context">The parse tree.</param>
    /// <return>The visitor result.</return>
    Result VisitArrayIteratorCollectionExpression([NotNull] sqlParser.ArrayIteratorCollectionExpressionContext context);
    /// <summary>
    /// Visit a parse tree produced by the <c>InputPathCollection</c>
    /// labeled alternative in <see cref="sqlParser.collection"/>.
    /// </summary>
    /// <param name="context">The parse tree.</param>
    /// <return>The visitor result.</return>
    Result VisitInputPathCollection([NotNull] sqlParser.InputPathCollectionContext context);
    /// <summary>
    /// Visit a parse tree produced by the <c>SubqueryCollection</c>
    /// labeled alternative in <see cref="sqlParser.collection"/>.
    /// </summary>
    /// <param name="context">The parse tree.</param>
    /// <return>The visitor result.</return>
    Result VisitSubqueryCollection([NotNull] sqlParser.SubqueryCollectionContext context);
    /// <summary>
    /// Visit a parse tree produced by the <c>StringPathExpression</c>
    /// labeled alternative in <see cref="sqlParser.path_expression"/>.
    /// </summary>
    /// <param name="context">The parse tree.</param>
    /// <return>The visitor result.</return>
    Result VisitStringPathExpression([NotNull] sqlParser.StringPathExpressionContext context);
    /// <summary>
    /// Visit a parse tree produced by the <c>EpsilonPathExpression</c>
    /// labeled alternative in <see cref="sqlParser.path_expression"/>.
    /// </summary>
    /// <param name="context">The parse tree.</param>
    /// <return>The visitor result.</return>
    Result VisitEpsilonPathExpression([NotNull] sqlParser.EpsilonPathExpressionContext context);
    /// <summary>
    /// Visit a parse tree produced by the <c>IdentifierPathExpression</c>
    /// labeled alternative in <see cref="sqlParser.path_expression"/>.
    /// </summary>
    /// <param name="context">The parse tree.</param>
    /// <return>The visitor result.</return>
    Result VisitIdentifierPathExpression([NotNull] sqlParser.IdentifierPathExpressionContext context);
    /// <summary>
    /// Visit a parse tree produced by the <c>NumberPathExpression</c>
    /// labeled alternative in <see cref="sqlParser.path_expression"/>.
    /// </summary>
    /// <param name="context">The parse tree.</param>
    /// <return>The visitor result.</return>
    Result VisitNumberPathExpression([NotNull] sqlParser.NumberPathExpressionContext context);
    /// <summary>
    /// Visit a parse tree produced by <see cref="sqlParser.where_clause"/>.
    /// </summary>
    /// <param name="context">The parse tree.</param>
    /// <return>The visitor result.</return>
    Result VisitWhere_clause([NotNull] sqlParser.Where_clauseContext context);
    /// <summary>
    /// Visit a parse tree produced by <see cref="sqlParser.group_by_clause"/>.
    /// </summary>
    /// <param name="context">The parse tree.</param>
    /// <return>The visitor result.</return>
    Result VisitGroup_by_clause([NotNull] sqlParser.Group_by_clauseContext context);
    /// <summary>
    /// Visit a parse tree produced by <see cref="sqlParser.order_by_clause"/>.
    /// </summary>
    /// <param name="context">The parse tree.</param>
    /// <return>The visitor result.</return>
    Result VisitOrder_by_clause([NotNull] sqlParser.Order_by_clauseContext context);
    /// <summary>
    /// Visit a parse tree produced by <see cref="sqlParser.order_by_items"/>.
    /// </summary>
    /// <param name="context">The parse tree.</param>
    /// <return>The visitor result.</return>
    Result VisitOrder_by_items([NotNull] sqlParser.Order_by_itemsContext context);
    /// <summary>
    /// Visit a parse tree produced by <see cref="sqlParser.order_by_item"/>.
    /// </summary>
    /// <param name="context">The parse tree.</param>
    /// <return>The visitor result.</return>
    Result VisitOrder_by_item([NotNull] sqlParser.Order_by_itemContext context);
    /// <summary>
    /// Visit a parse tree produced by <see cref="sqlParser.sort_order"/>.
    /// </summary>
    /// <param name="context">The parse tree.</param>
    /// <return>The visitor result.</return>
    Result VisitSort_order([NotNull] sqlParser.Sort_orderContext context);
    /// <summary>
    /// Visit a parse tree produced by <see cref="sqlParser.offset_limit_clause"/>.
    /// </summary>
    /// <param name="context">The parse tree.</param>
    /// <return>The visitor result.</return>
    Result VisitOffset_limit_clause([NotNull] sqlParser.Offset_limit_clauseContext context);
    /// <summary>
    /// Visit a parse tree produced by <see cref="sqlParser.offset_count"/>.
    /// </summary>
    /// <param name="context">The parse tree.</param>
    /// <return>The visitor result.</return>
    Result VisitOffset_count([NotNull] sqlParser.Offset_countContext context);
    /// <summary>
    /// Visit a parse tree produced by <see cref="sqlParser.limit_count"/>.
    /// </summary>
    /// <param name="context">The parse tree.</param>
    /// <return>The visitor result.</return>
    Result VisitLimit_count([NotNull] sqlParser.Limit_countContext context);
    /// <summary>
    /// Visit a parse tree produced by the <c>LogicalScalarExpression</c>
    /// labeled alternative in <see cref="sqlParser.scalar_expression"/>.
    /// </summary>
    /// <param name="context">The parse tree.</param>
    /// <return>The visitor result.</return>
    Result VisitLogicalScalarExpression([NotNull] sqlParser.LogicalScalarExpressionContext context);
    /// <summary>
    /// Visit a parse tree produced by the <c>ConditionalScalarExpression</c>
    /// labeled alternative in <see cref="sqlParser.scalar_expression"/>.
    /// </summary>
    /// <param name="context">The parse tree.</param>
    /// <return>The visitor result.</return>
    Result VisitConditionalScalarExpression([NotNull] sqlParser.ConditionalScalarExpressionContext context);
    /// <summary>
<<<<<<< HEAD
    /// This interface defines a complete generic visitor for a parse tree produced
    /// by <see cref="sqlParser"/>.
    /// </summary>
    /// <typeparam name="Result">The return type of the visit operation.</typeparam>
    [System.CodeDom.Compiler.GeneratedCode("ANTLR", "4.7.2")]
    internal interface IsqlVisitor<Result> : IParseTreeVisitor<Result>
    {
        /// <summary>
        /// Visit a parse tree produced by <see cref="sqlParser.program"/>.
        /// </summary>
        /// <param name="context">The parse tree.</param>
        /// <return>The visitor result.</return>
        Result VisitProgram([NotNull] sqlParser.ProgramContext context);
        /// <summary>
        /// Visit a parse tree produced by <see cref="sqlParser.sql_query"/>.
        /// </summary>
        /// <param name="context">The parse tree.</param>
        /// <return>The visitor result.</return>
        Result VisitSql_query([NotNull] sqlParser.Sql_queryContext context);
        /// <summary>
        /// Visit a parse tree produced by <see cref="sqlParser.select_clause"/>.
        /// </summary>
        /// <param name="context">The parse tree.</param>
        /// <return>The visitor result.</return>
        Result VisitSelect_clause([NotNull] sqlParser.Select_clauseContext context);
        /// <summary>
        /// Visit a parse tree produced by <see cref="sqlParser.top_spec"/>.
        /// </summary>
        /// <param name="context">The parse tree.</param>
        /// <return>The visitor result.</return>
        Result VisitTop_spec([NotNull] sqlParser.Top_specContext context);
        /// <summary>
        /// Visit a parse tree produced by <see cref="sqlParser.selection"/>.
        /// </summary>
        /// <param name="context">The parse tree.</param>
        /// <return>The visitor result.</return>
        Result VisitSelection([NotNull] sqlParser.SelectionContext context);
        /// <summary>
        /// Visit a parse tree produced by <see cref="sqlParser.select_star_spec"/>.
        /// </summary>
        /// <param name="context">The parse tree.</param>
        /// <return>The visitor result.</return>
        Result VisitSelect_star_spec([NotNull] sqlParser.Select_star_specContext context);
        /// <summary>
        /// Visit a parse tree produced by <see cref="sqlParser.select_value_spec"/>.
        /// </summary>
        /// <param name="context">The parse tree.</param>
        /// <return>The visitor result.</return>
        Result VisitSelect_value_spec([NotNull] sqlParser.Select_value_specContext context);
        /// <summary>
        /// Visit a parse tree produced by <see cref="sqlParser.select_list_spec"/>.
        /// </summary>
        /// <param name="context">The parse tree.</param>
        /// <return>The visitor result.</return>
        Result VisitSelect_list_spec([NotNull] sqlParser.Select_list_specContext context);
        /// <summary>
        /// Visit a parse tree produced by <see cref="sqlParser.select_item"/>.
        /// </summary>
        /// <param name="context">The parse tree.</param>
        /// <return>The visitor result.</return>
        Result VisitSelect_item([NotNull] sqlParser.Select_itemContext context);
        /// <summary>
        /// Visit a parse tree produced by <see cref="sqlParser.from_clause"/>.
        /// </summary>
        /// <param name="context">The parse tree.</param>
        /// <return>The visitor result.</return>
        Result VisitFrom_clause([NotNull] sqlParser.From_clauseContext context);
        /// <summary>
        /// Visit a parse tree produced by the <c>JoinCollectionExpression</c>
        /// labeled alternative in <see cref="sqlParser.collection_expression"/>.
        /// </summary>
        /// <param name="context">The parse tree.</param>
        /// <return>The visitor result.</return>
        Result VisitJoinCollectionExpression([NotNull] sqlParser.JoinCollectionExpressionContext context);
        /// <summary>
        /// Visit a parse tree produced by the <c>AliasedCollectionExpression</c>
        /// labeled alternative in <see cref="sqlParser.collection_expression"/>.
        /// </summary>
        /// <param name="context">The parse tree.</param>
        /// <return>The visitor result.</return>
        Result VisitAliasedCollectionExpression([NotNull] sqlParser.AliasedCollectionExpressionContext context);
        /// <summary>
        /// Visit a parse tree produced by the <c>ArrayIteratorCollectionExpression</c>
        /// labeled alternative in <see cref="sqlParser.collection_expression"/>.
        /// </summary>
        /// <param name="context">The parse tree.</param>
        /// <return>The visitor result.</return>
        Result VisitArrayIteratorCollectionExpression([NotNull] sqlParser.ArrayIteratorCollectionExpressionContext context);
        /// <summary>
        /// Visit a parse tree produced by the <c>InputPathCollection</c>
        /// labeled alternative in <see cref="sqlParser.collection"/>.
        /// </summary>
        /// <param name="context">The parse tree.</param>
        /// <return>The visitor result.</return>
        Result VisitInputPathCollection([NotNull] sqlParser.InputPathCollectionContext context);
        /// <summary>
        /// Visit a parse tree produced by the <c>SubqueryCollection</c>
        /// labeled alternative in <see cref="sqlParser.collection"/>.
        /// </summary>
        /// <param name="context">The parse tree.</param>
        /// <return>The visitor result.</return>
        Result VisitSubqueryCollection([NotNull] sqlParser.SubqueryCollectionContext context);
        /// <summary>
        /// Visit a parse tree produced by the <c>StringPathExpression</c>
        /// labeled alternative in <see cref="sqlParser.path_expression"/>.
        /// </summary>
        /// <param name="context">The parse tree.</param>
        /// <return>The visitor result.</return>
        Result VisitStringPathExpression([NotNull] sqlParser.StringPathExpressionContext context);
        /// <summary>
        /// Visit a parse tree produced by the <c>EpsilonPathExpression</c>
        /// labeled alternative in <see cref="sqlParser.path_expression"/>.
        /// </summary>
        /// <param name="context">The parse tree.</param>
        /// <return>The visitor result.</return>
        Result VisitEpsilonPathExpression([NotNull] sqlParser.EpsilonPathExpressionContext context);
        /// <summary>
        /// Visit a parse tree produced by the <c>IdentifierPathExpression</c>
        /// labeled alternative in <see cref="sqlParser.path_expression"/>.
        /// </summary>
        /// <param name="context">The parse tree.</param>
        /// <return>The visitor result.</return>
        Result VisitIdentifierPathExpression([NotNull] sqlParser.IdentifierPathExpressionContext context);
        /// <summary>
        /// Visit a parse tree produced by the <c>NumberPathExpression</c>
        /// labeled alternative in <see cref="sqlParser.path_expression"/>.
        /// </summary>
        /// <param name="context">The parse tree.</param>
        /// <return>The visitor result.</return>
        Result VisitNumberPathExpression([NotNull] sqlParser.NumberPathExpressionContext context);
        /// <summary>
        /// Visit a parse tree produced by <see cref="sqlParser.where_clause"/>.
        /// </summary>
        /// <param name="context">The parse tree.</param>
        /// <return>The visitor result.</return>
        Result VisitWhere_clause([NotNull] sqlParser.Where_clauseContext context);
        /// <summary>
        /// Visit a parse tree produced by <see cref="sqlParser.group_by_clause"/>.
        /// </summary>
        /// <param name="context">The parse tree.</param>
        /// <return>The visitor result.</return>
        Result VisitGroup_by_clause([NotNull] sqlParser.Group_by_clauseContext context);
        /// <summary>
        /// Visit a parse tree produced by <see cref="sqlParser.order_by_clause"/>.
        /// </summary>
        /// <param name="context">The parse tree.</param>
        /// <return>The visitor result.</return>
        Result VisitOrder_by_clause([NotNull] sqlParser.Order_by_clauseContext context);
        /// <summary>
        /// Visit a parse tree produced by <see cref="sqlParser.order_by_items"/>.
        /// </summary>
        /// <param name="context">The parse tree.</param>
        /// <return>The visitor result.</return>
        Result VisitOrder_by_items([NotNull] sqlParser.Order_by_itemsContext context);
        /// <summary>
        /// Visit a parse tree produced by <see cref="sqlParser.order_by_item"/>.
        /// </summary>
        /// <param name="context">The parse tree.</param>
        /// <return>The visitor result.</return>
        Result VisitOrder_by_item([NotNull] sqlParser.Order_by_itemContext context);
        /// <summary>
        /// Visit a parse tree produced by <see cref="sqlParser.sort_order"/>.
        /// </summary>
        /// <param name="context">The parse tree.</param>
        /// <return>The visitor result.</return>
        Result VisitSort_order([NotNull] sqlParser.Sort_orderContext context);
        /// <summary>
        /// Visit a parse tree produced by <see cref="sqlParser.offset_limit_clause"/>.
        /// </summary>
        /// <param name="context">The parse tree.</param>
        /// <return>The visitor result.</return>
        Result VisitOffset_limit_clause([NotNull] sqlParser.Offset_limit_clauseContext context);
        /// <summary>
        /// Visit a parse tree produced by <see cref="sqlParser.offset_count"/>.
        /// </summary>
        /// <param name="context">The parse tree.</param>
        /// <return>The visitor result.</return>
        Result VisitOffset_count([NotNull] sqlParser.Offset_countContext context);
        /// <summary>
        /// Visit a parse tree produced by <see cref="sqlParser.limit_count"/>.
        /// </summary>
        /// <param name="context">The parse tree.</param>
        /// <return>The visitor result.</return>
        Result VisitLimit_count([NotNull] sqlParser.Limit_countContext context);
        /// <summary>
        /// Visit a parse tree produced by the <c>LiteralScalarExpression</c>
        /// labeled alternative in <see cref="sqlParser.scalar_expression"/>.
        /// </summary>
        /// <param name="context">The parse tree.</param>
        /// <return>The visitor result.</return>
        Result VisitLiteralScalarExpression([NotNull] sqlParser.LiteralScalarExpressionContext context);
        /// <summary>
        /// Visit a parse tree produced by the <c>BetweenScalarExpression</c>
        /// labeled alternative in <see cref="sqlParser.scalar_expression"/>.
        /// </summary>
        /// <param name="context">The parse tree.</param>
        /// <return>The visitor result.</return>
        Result VisitBetweenScalarExpression([NotNull] sqlParser.BetweenScalarExpressionContext context);
        /// <summary>
        /// Visit a parse tree produced by the <c>ObjectCreateScalarExpression</c>
        /// labeled alternative in <see cref="sqlParser.scalar_expression"/>.
        /// </summary>
        /// <param name="context">The parse tree.</param>
        /// <return>The visitor result.</return>
        Result VisitObjectCreateScalarExpression([NotNull] sqlParser.ObjectCreateScalarExpressionContext context);
        /// <summary>
        /// Visit a parse tree produced by the <c>InScalarExpression</c>
        /// labeled alternative in <see cref="sqlParser.scalar_expression"/>.
        /// </summary>
        /// <param name="context">The parse tree.</param>
        /// <return>The visitor result.</return>
        Result VisitInScalarExpression([NotNull] sqlParser.InScalarExpressionContext context);
        /// <summary>
        /// Visit a parse tree produced by the <c>ArrayCreateScalarExpression</c>
        /// labeled alternative in <see cref="sqlParser.scalar_expression"/>.
        /// </summary>
        /// <param name="context">The parse tree.</param>
        /// <return>The visitor result.</return>
        Result VisitArrayCreateScalarExpression([NotNull] sqlParser.ArrayCreateScalarExpressionContext context);
        /// <summary>
        /// Visit a parse tree produced by the <c>MemberIndexerScalarExpression</c>
        /// labeled alternative in <see cref="sqlParser.scalar_expression"/>.
        /// </summary>
        /// <param name="context">The parse tree.</param>
        /// <return>The visitor result.</return>
        Result VisitMemberIndexerScalarExpression([NotNull] sqlParser.MemberIndexerScalarExpressionContext context);
        /// <summary>
        /// Visit a parse tree produced by the <c>SubqueryScalarExpression</c>
        /// labeled alternative in <see cref="sqlParser.scalar_expression"/>.
        /// </summary>
        /// <param name="context">The parse tree.</param>
        /// <return>The visitor result.</return>
        Result VisitSubqueryScalarExpression([NotNull] sqlParser.SubqueryScalarExpressionContext context);
        /// <summary>
        /// Visit a parse tree produced by the <c>PropertyRefScalarExpressionBase</c>
        /// labeled alternative in <see cref="sqlParser.scalar_expression"/>.
        /// </summary>
        /// <param name="context">The parse tree.</param>
        /// <return>The visitor result.</return>
        Result VisitPropertyRefScalarExpressionBase([NotNull] sqlParser.PropertyRefScalarExpressionBaseContext context);
        /// <summary>
        /// Visit a parse tree produced by the <c>CoalesceScalarExpression</c>
        /// labeled alternative in <see cref="sqlParser.scalar_expression"/>.
        /// </summary>
        /// <param name="context">The parse tree.</param>
        /// <return>The visitor result.</return>
        Result VisitCoalesceScalarExpression([NotNull] sqlParser.CoalesceScalarExpressionContext context);
        /// <summary>
        /// Visit a parse tree produced by the <c>ConditionalScalarExpression</c>
        /// labeled alternative in <see cref="sqlParser.scalar_expression"/>.
        /// </summary>
        /// <param name="context">The parse tree.</param>
        /// <return>The visitor result.</return>
        Result VisitConditionalScalarExpression([NotNull] sqlParser.ConditionalScalarExpressionContext context);
        /// <summary>
        /// Visit a parse tree produced by the <c>FunctionCallScalarExpression</c>
        /// labeled alternative in <see cref="sqlParser.scalar_expression"/>.
        /// </summary>
        /// <param name="context">The parse tree.</param>
        /// <return>The visitor result.</return>
        Result VisitFunctionCallScalarExpression([NotNull] sqlParser.FunctionCallScalarExpressionContext context);
        /// <summary>
        /// Visit a parse tree produced by the <c>ArrayScalarExpression</c>
        /// labeled alternative in <see cref="sqlParser.scalar_expression"/>.
        /// </summary>
        /// <param name="context">The parse tree.</param>
        /// <return>The visitor result.</return>
        Result VisitArrayScalarExpression([NotNull] sqlParser.ArrayScalarExpressionContext context);
        /// <summary>
        /// Visit a parse tree produced by the <c>ExistsScalarExpression</c>
        /// labeled alternative in <see cref="sqlParser.scalar_expression"/>.
        /// </summary>
        /// <param name="context">The parse tree.</param>
        /// <return>The visitor result.</return>
        Result VisitExistsScalarExpression([NotNull] sqlParser.ExistsScalarExpressionContext context);
        /// <summary>
        /// Visit a parse tree produced by the <c>UnaryScalarExpression</c>
        /// labeled alternative in <see cref="sqlParser.scalar_expression"/>.
        /// </summary>
        /// <param name="context">The parse tree.</param>
        /// <return>The visitor result.</return>
        Result VisitUnaryScalarExpression([NotNull] sqlParser.UnaryScalarExpressionContext context);
        /// <summary>
        /// Visit a parse tree produced by the <c>BinaryScalarExpression</c>
        /// labeled alternative in <see cref="sqlParser.scalar_expression"/>.
        /// </summary>
        /// <param name="context">The parse tree.</param>
        /// <return>The visitor result.</return>
        Result VisitBinaryScalarExpression([NotNull] sqlParser.BinaryScalarExpressionContext context);
        /// <summary>
        /// Visit a parse tree produced by the <c>PropertyRefScalarExpressionRecursive</c>
        /// labeled alternative in <see cref="sqlParser.scalar_expression"/>.
        /// </summary>
        /// <param name="context">The parse tree.</param>
        /// <return>The visitor result.</return>
        Result VisitPropertyRefScalarExpressionRecursive([NotNull] sqlParser.PropertyRefScalarExpressionRecursiveContext context);
        /// <summary>
        /// Visit a parse tree produced by <see cref="sqlParser.scalar_expression_list"/>.
        /// </summary>
        /// <param name="context">The parse tree.</param>
        /// <return>The visitor result.</return>
        Result VisitScalar_expression_list([NotNull] sqlParser.Scalar_expression_listContext context);
        /// <summary>
        /// Visit a parse tree produced by <see cref="sqlParser.binary_operator"/>.
        /// </summary>
        /// <param name="context">The parse tree.</param>
        /// <return>The visitor result.</return>
        Result VisitBinary_operator([NotNull] sqlParser.Binary_operatorContext context);
        /// <summary>
        /// Visit a parse tree produced by <see cref="sqlParser.unary_operator"/>.
        /// </summary>
        /// <param name="context">The parse tree.</param>
        /// <return>The visitor result.</return>
        Result VisitUnary_operator([NotNull] sqlParser.Unary_operatorContext context);
        /// <summary>
        /// Visit a parse tree produced by <see cref="sqlParser.object_propertty_list"/>.
        /// </summary>
        /// <param name="context">The parse tree.</param>
        /// <return>The visitor result.</return>
        Result VisitObject_propertty_list([NotNull] sqlParser.Object_propertty_listContext context);
        /// <summary>
        /// Visit a parse tree produced by <see cref="sqlParser.object_property"/>.
        /// </summary>
        /// <param name="context">The parse tree.</param>
        /// <return>The visitor result.</return>
        Result VisitObject_property([NotNull] sqlParser.Object_propertyContext context);
        /// <summary>
        /// Visit a parse tree produced by <see cref="sqlParser.literal"/>.
        /// </summary>
        /// <param name="context">The parse tree.</param>
        /// <return>The visitor result.</return>
        Result VisitLiteral([NotNull] sqlParser.LiteralContext context);
    }
=======
    /// Visit a parse tree produced by the <c>CoalesceScalarExpression</c>
    /// labeled alternative in <see cref="sqlParser.scalar_expression"/>.
    /// </summary>
    /// <param name="context">The parse tree.</param>
    /// <return>The visitor result.</return>
    Result VisitCoalesceScalarExpression([NotNull] sqlParser.CoalesceScalarExpressionContext context);
    /// <summary>
    /// Visit a parse tree produced by the <c>BetweenScalarExpression</c>
    /// labeled alternative in <see cref="sqlParser.scalar_expression"/>.
    /// </summary>
    /// <param name="context">The parse tree.</param>
    /// <return>The visitor result.</return>
    Result VisitBetweenScalarExpression([NotNull] sqlParser.BetweenScalarExpressionContext context);
    /// <summary>
    /// Visit a parse tree produced by <see cref="sqlParser.logical_scalar_expression"/>.
    /// </summary>
    /// <param name="context">The parse tree.</param>
    /// <return>The visitor result.</return>
    Result VisitLogical_scalar_expression([NotNull] sqlParser.Logical_scalar_expressionContext context);
    /// <summary>
    /// Visit a parse tree produced by <see cref="sqlParser.in_scalar_expression"/>.
    /// </summary>
    /// <param name="context">The parse tree.</param>
    /// <return>The visitor result.</return>
    Result VisitIn_scalar_expression([NotNull] sqlParser.In_scalar_expressionContext context);
    /// <summary>
    /// Visit a parse tree produced by <see cref="sqlParser.binary_scalar_expression"/>.
    /// </summary>
    /// <param name="context">The parse tree.</param>
    /// <return>The visitor result.</return>
    Result VisitBinary_scalar_expression([NotNull] sqlParser.Binary_scalar_expressionContext context);
    /// <summary>
    /// Visit a parse tree produced by <see cref="sqlParser.multiplicative_operator"/>.
    /// </summary>
    /// <param name="context">The parse tree.</param>
    /// <return>The visitor result.</return>
    Result VisitMultiplicative_operator([NotNull] sqlParser.Multiplicative_operatorContext context);
    /// <summary>
    /// Visit a parse tree produced by <see cref="sqlParser.additive_operator"/>.
    /// </summary>
    /// <param name="context">The parse tree.</param>
    /// <return>The visitor result.</return>
    Result VisitAdditive_operator([NotNull] sqlParser.Additive_operatorContext context);
    /// <summary>
    /// Visit a parse tree produced by <see cref="sqlParser.relational_operator"/>.
    /// </summary>
    /// <param name="context">The parse tree.</param>
    /// <return>The visitor result.</return>
    Result VisitRelational_operator([NotNull] sqlParser.Relational_operatorContext context);
    /// <summary>
    /// Visit a parse tree produced by <see cref="sqlParser.equality_operator"/>.
    /// </summary>
    /// <param name="context">The parse tree.</param>
    /// <return>The visitor result.</return>
    Result VisitEquality_operator([NotNull] sqlParser.Equality_operatorContext context);
    /// <summary>
    /// Visit a parse tree produced by <see cref="sqlParser.bitwise_and_operator"/>.
    /// </summary>
    /// <param name="context">The parse tree.</param>
    /// <return>The visitor result.</return>
    Result VisitBitwise_and_operator([NotNull] sqlParser.Bitwise_and_operatorContext context);
    /// <summary>
    /// Visit a parse tree produced by <see cref="sqlParser.bitwise_exclusive_or_operator"/>.
    /// </summary>
    /// <param name="context">The parse tree.</param>
    /// <return>The visitor result.</return>
    Result VisitBitwise_exclusive_or_operator([NotNull] sqlParser.Bitwise_exclusive_or_operatorContext context);
    /// <summary>
    /// Visit a parse tree produced by <see cref="sqlParser.bitwise_inclusive_or_operator"/>.
    /// </summary>
    /// <param name="context">The parse tree.</param>
    /// <return>The visitor result.</return>
    Result VisitBitwise_inclusive_or_operator([NotNull] sqlParser.Bitwise_inclusive_or_operatorContext context);
    /// <summary>
    /// Visit a parse tree produced by <see cref="sqlParser.string_concat_operator"/>.
    /// </summary>
    /// <param name="context">The parse tree.</param>
    /// <return>The visitor result.</return>
    Result VisitString_concat_operator([NotNull] sqlParser.String_concat_operatorContext context);
    /// <summary>
    /// Visit a parse tree produced by <see cref="sqlParser.unary_scalar_expression"/>.
    /// </summary>
    /// <param name="context">The parse tree.</param>
    /// <return>The visitor result.</return>
    Result VisitUnary_scalar_expression([NotNull] sqlParser.Unary_scalar_expressionContext context);
    /// <summary>
    /// Visit a parse tree produced by <see cref="sqlParser.unary_operator"/>.
    /// </summary>
    /// <param name="context">The parse tree.</param>
    /// <return>The visitor result.</return>
    Result VisitUnary_operator([NotNull] sqlParser.Unary_operatorContext context);
    /// <summary>
    /// Visit a parse tree produced by the <c>SubqueryScalarExpression</c>
    /// labeled alternative in <see cref="sqlParser.primary_expression"/>.
    /// </summary>
    /// <param name="context">The parse tree.</param>
    /// <return>The visitor result.</return>
    Result VisitSubqueryScalarExpression([NotNull] sqlParser.SubqueryScalarExpressionContext context);
    /// <summary>
    /// Visit a parse tree produced by the <c>PropertyRefScalarExpressionBase</c>
    /// labeled alternative in <see cref="sqlParser.primary_expression"/>.
    /// </summary>
    /// <param name="context">The parse tree.</param>
    /// <return>The visitor result.</return>
    Result VisitPropertyRefScalarExpressionBase([NotNull] sqlParser.PropertyRefScalarExpressionBaseContext context);
    /// <summary>
    /// Visit a parse tree produced by the <c>FunctionCallScalarExpression</c>
    /// labeled alternative in <see cref="sqlParser.primary_expression"/>.
    /// </summary>
    /// <param name="context">The parse tree.</param>
    /// <return>The visitor result.</return>
    Result VisitFunctionCallScalarExpression([NotNull] sqlParser.FunctionCallScalarExpressionContext context);
    /// <summary>
    /// Visit a parse tree produced by the <c>LiteralScalarExpression</c>
    /// labeled alternative in <see cref="sqlParser.primary_expression"/>.
    /// </summary>
    /// <param name="context">The parse tree.</param>
    /// <return>The visitor result.</return>
    Result VisitLiteralScalarExpression([NotNull] sqlParser.LiteralScalarExpressionContext context);
    /// <summary>
    /// Visit a parse tree produced by the <c>ObjectCreateScalarExpression</c>
    /// labeled alternative in <see cref="sqlParser.primary_expression"/>.
    /// </summary>
    /// <param name="context">The parse tree.</param>
    /// <return>The visitor result.</return>
    Result VisitObjectCreateScalarExpression([NotNull] sqlParser.ObjectCreateScalarExpressionContext context);
    /// <summary>
    /// Visit a parse tree produced by the <c>ParenthesizedScalarExperession</c>
    /// labeled alternative in <see cref="sqlParser.primary_expression"/>.
    /// </summary>
    /// <param name="context">The parse tree.</param>
    /// <return>The visitor result.</return>
    Result VisitParenthesizedScalarExperession([NotNull] sqlParser.ParenthesizedScalarExperessionContext context);
    /// <summary>
    /// Visit a parse tree produced by the <c>ParameterRefScalarExpression</c>
    /// labeled alternative in <see cref="sqlParser.primary_expression"/>.
    /// </summary>
    /// <param name="context">The parse tree.</param>
    /// <return>The visitor result.</return>
    Result VisitParameterRefScalarExpression([NotNull] sqlParser.ParameterRefScalarExpressionContext context);
    /// <summary>
    /// Visit a parse tree produced by the <c>ArrayCreateScalarExpression</c>
    /// labeled alternative in <see cref="sqlParser.primary_expression"/>.
    /// </summary>
    /// <param name="context">The parse tree.</param>
    /// <return>The visitor result.</return>
    Result VisitArrayCreateScalarExpression([NotNull] sqlParser.ArrayCreateScalarExpressionContext context);
    /// <summary>
    /// Visit a parse tree produced by the <c>ExistsScalarExpression</c>
    /// labeled alternative in <see cref="sqlParser.primary_expression"/>.
    /// </summary>
    /// <param name="context">The parse tree.</param>
    /// <return>The visitor result.</return>
    Result VisitExistsScalarExpression([NotNull] sqlParser.ExistsScalarExpressionContext context);
    /// <summary>
    /// Visit a parse tree produced by the <c>ArrayScalarExpression</c>
    /// labeled alternative in <see cref="sqlParser.primary_expression"/>.
    /// </summary>
    /// <param name="context">The parse tree.</param>
    /// <return>The visitor result.</return>
    Result VisitArrayScalarExpression([NotNull] sqlParser.ArrayScalarExpressionContext context);
    /// <summary>
    /// Visit a parse tree produced by the <c>MemberIndexerScalarExpression</c>
    /// labeled alternative in <see cref="sqlParser.primary_expression"/>.
    /// </summary>
    /// <param name="context">The parse tree.</param>
    /// <return>The visitor result.</return>
    Result VisitMemberIndexerScalarExpression([NotNull] sqlParser.MemberIndexerScalarExpressionContext context);
    /// <summary>
    /// Visit a parse tree produced by the <c>PropertyRefScalarExpressionRecursive</c>
    /// labeled alternative in <see cref="sqlParser.primary_expression"/>.
    /// </summary>
    /// <param name="context">The parse tree.</param>
    /// <return>The visitor result.</return>
    Result VisitPropertyRefScalarExpressionRecursive([NotNull] sqlParser.PropertyRefScalarExpressionRecursiveContext context);
    /// <summary>
    /// Visit a parse tree produced by <see cref="sqlParser.scalar_expression_list"/>.
    /// </summary>
    /// <param name="context">The parse tree.</param>
    /// <return>The visitor result.</return>
    Result VisitScalar_expression_list([NotNull] sqlParser.Scalar_expression_listContext context);
    /// <summary>
    /// Visit a parse tree produced by <see cref="sqlParser.object_property_list"/>.
    /// </summary>
    /// <param name="context">The parse tree.</param>
    /// <return>The visitor result.</return>
    Result VisitObject_property_list([NotNull] sqlParser.Object_property_listContext context);
    /// <summary>
    /// Visit a parse tree produced by <see cref="sqlParser.object_property"/>.
    /// </summary>
    /// <param name="context">The parse tree.</param>
    /// <return>The visitor result.</return>
    Result VisitObject_property([NotNull] sqlParser.Object_propertyContext context);
    /// <summary>
    /// Visit a parse tree produced by <see cref="sqlParser.literal"/>.
    /// </summary>
    /// <param name="context">The parse tree.</param>
    /// <return>The visitor result.</return>
    Result VisitLiteral([NotNull] sqlParser.LiteralContext context);
>>>>>>> 4a405881
}<|MERGE_RESOLUTION|>--- conflicted
+++ resolved
@@ -19,16 +19,8 @@
 // Ambiguous reference in cref attribute
 #pragma warning disable 419
 
-<<<<<<< HEAD
-namespace Microsoft.Azure.Cosmos.Query.Core.Parser
-{
-    using Antlr4.Runtime.Misc;
-    using Antlr4.Runtime.Tree;
-    using IToken = Antlr4.Runtime.IToken;
-=======
 using Antlr4.Runtime.Misc;
 using Antlr4.Runtime.Tree;
->>>>>>> 4a405881
 
 /// <summary>
 /// This interface defines a complete generic visitor for a parse tree produced
@@ -230,341 +222,6 @@
     /// <return>The visitor result.</return>
     Result VisitConditionalScalarExpression([NotNull] sqlParser.ConditionalScalarExpressionContext context);
     /// <summary>
-<<<<<<< HEAD
-    /// This interface defines a complete generic visitor for a parse tree produced
-    /// by <see cref="sqlParser"/>.
-    /// </summary>
-    /// <typeparam name="Result">The return type of the visit operation.</typeparam>
-    [System.CodeDom.Compiler.GeneratedCode("ANTLR", "4.7.2")]
-    internal interface IsqlVisitor<Result> : IParseTreeVisitor<Result>
-    {
-        /// <summary>
-        /// Visit a parse tree produced by <see cref="sqlParser.program"/>.
-        /// </summary>
-        /// <param name="context">The parse tree.</param>
-        /// <return>The visitor result.</return>
-        Result VisitProgram([NotNull] sqlParser.ProgramContext context);
-        /// <summary>
-        /// Visit a parse tree produced by <see cref="sqlParser.sql_query"/>.
-        /// </summary>
-        /// <param name="context">The parse tree.</param>
-        /// <return>The visitor result.</return>
-        Result VisitSql_query([NotNull] sqlParser.Sql_queryContext context);
-        /// <summary>
-        /// Visit a parse tree produced by <see cref="sqlParser.select_clause"/>.
-        /// </summary>
-        /// <param name="context">The parse tree.</param>
-        /// <return>The visitor result.</return>
-        Result VisitSelect_clause([NotNull] sqlParser.Select_clauseContext context);
-        /// <summary>
-        /// Visit a parse tree produced by <see cref="sqlParser.top_spec"/>.
-        /// </summary>
-        /// <param name="context">The parse tree.</param>
-        /// <return>The visitor result.</return>
-        Result VisitTop_spec([NotNull] sqlParser.Top_specContext context);
-        /// <summary>
-        /// Visit a parse tree produced by <see cref="sqlParser.selection"/>.
-        /// </summary>
-        /// <param name="context">The parse tree.</param>
-        /// <return>The visitor result.</return>
-        Result VisitSelection([NotNull] sqlParser.SelectionContext context);
-        /// <summary>
-        /// Visit a parse tree produced by <see cref="sqlParser.select_star_spec"/>.
-        /// </summary>
-        /// <param name="context">The parse tree.</param>
-        /// <return>The visitor result.</return>
-        Result VisitSelect_star_spec([NotNull] sqlParser.Select_star_specContext context);
-        /// <summary>
-        /// Visit a parse tree produced by <see cref="sqlParser.select_value_spec"/>.
-        /// </summary>
-        /// <param name="context">The parse tree.</param>
-        /// <return>The visitor result.</return>
-        Result VisitSelect_value_spec([NotNull] sqlParser.Select_value_specContext context);
-        /// <summary>
-        /// Visit a parse tree produced by <see cref="sqlParser.select_list_spec"/>.
-        /// </summary>
-        /// <param name="context">The parse tree.</param>
-        /// <return>The visitor result.</return>
-        Result VisitSelect_list_spec([NotNull] sqlParser.Select_list_specContext context);
-        /// <summary>
-        /// Visit a parse tree produced by <see cref="sqlParser.select_item"/>.
-        /// </summary>
-        /// <param name="context">The parse tree.</param>
-        /// <return>The visitor result.</return>
-        Result VisitSelect_item([NotNull] sqlParser.Select_itemContext context);
-        /// <summary>
-        /// Visit a parse tree produced by <see cref="sqlParser.from_clause"/>.
-        /// </summary>
-        /// <param name="context">The parse tree.</param>
-        /// <return>The visitor result.</return>
-        Result VisitFrom_clause([NotNull] sqlParser.From_clauseContext context);
-        /// <summary>
-        /// Visit a parse tree produced by the <c>JoinCollectionExpression</c>
-        /// labeled alternative in <see cref="sqlParser.collection_expression"/>.
-        /// </summary>
-        /// <param name="context">The parse tree.</param>
-        /// <return>The visitor result.</return>
-        Result VisitJoinCollectionExpression([NotNull] sqlParser.JoinCollectionExpressionContext context);
-        /// <summary>
-        /// Visit a parse tree produced by the <c>AliasedCollectionExpression</c>
-        /// labeled alternative in <see cref="sqlParser.collection_expression"/>.
-        /// </summary>
-        /// <param name="context">The parse tree.</param>
-        /// <return>The visitor result.</return>
-        Result VisitAliasedCollectionExpression([NotNull] sqlParser.AliasedCollectionExpressionContext context);
-        /// <summary>
-        /// Visit a parse tree produced by the <c>ArrayIteratorCollectionExpression</c>
-        /// labeled alternative in <see cref="sqlParser.collection_expression"/>.
-        /// </summary>
-        /// <param name="context">The parse tree.</param>
-        /// <return>The visitor result.</return>
-        Result VisitArrayIteratorCollectionExpression([NotNull] sqlParser.ArrayIteratorCollectionExpressionContext context);
-        /// <summary>
-        /// Visit a parse tree produced by the <c>InputPathCollection</c>
-        /// labeled alternative in <see cref="sqlParser.collection"/>.
-        /// </summary>
-        /// <param name="context">The parse tree.</param>
-        /// <return>The visitor result.</return>
-        Result VisitInputPathCollection([NotNull] sqlParser.InputPathCollectionContext context);
-        /// <summary>
-        /// Visit a parse tree produced by the <c>SubqueryCollection</c>
-        /// labeled alternative in <see cref="sqlParser.collection"/>.
-        /// </summary>
-        /// <param name="context">The parse tree.</param>
-        /// <return>The visitor result.</return>
-        Result VisitSubqueryCollection([NotNull] sqlParser.SubqueryCollectionContext context);
-        /// <summary>
-        /// Visit a parse tree produced by the <c>StringPathExpression</c>
-        /// labeled alternative in <see cref="sqlParser.path_expression"/>.
-        /// </summary>
-        /// <param name="context">The parse tree.</param>
-        /// <return>The visitor result.</return>
-        Result VisitStringPathExpression([NotNull] sqlParser.StringPathExpressionContext context);
-        /// <summary>
-        /// Visit a parse tree produced by the <c>EpsilonPathExpression</c>
-        /// labeled alternative in <see cref="sqlParser.path_expression"/>.
-        /// </summary>
-        /// <param name="context">The parse tree.</param>
-        /// <return>The visitor result.</return>
-        Result VisitEpsilonPathExpression([NotNull] sqlParser.EpsilonPathExpressionContext context);
-        /// <summary>
-        /// Visit a parse tree produced by the <c>IdentifierPathExpression</c>
-        /// labeled alternative in <see cref="sqlParser.path_expression"/>.
-        /// </summary>
-        /// <param name="context">The parse tree.</param>
-        /// <return>The visitor result.</return>
-        Result VisitIdentifierPathExpression([NotNull] sqlParser.IdentifierPathExpressionContext context);
-        /// <summary>
-        /// Visit a parse tree produced by the <c>NumberPathExpression</c>
-        /// labeled alternative in <see cref="sqlParser.path_expression"/>.
-        /// </summary>
-        /// <param name="context">The parse tree.</param>
-        /// <return>The visitor result.</return>
-        Result VisitNumberPathExpression([NotNull] sqlParser.NumberPathExpressionContext context);
-        /// <summary>
-        /// Visit a parse tree produced by <see cref="sqlParser.where_clause"/>.
-        /// </summary>
-        /// <param name="context">The parse tree.</param>
-        /// <return>The visitor result.</return>
-        Result VisitWhere_clause([NotNull] sqlParser.Where_clauseContext context);
-        /// <summary>
-        /// Visit a parse tree produced by <see cref="sqlParser.group_by_clause"/>.
-        /// </summary>
-        /// <param name="context">The parse tree.</param>
-        /// <return>The visitor result.</return>
-        Result VisitGroup_by_clause([NotNull] sqlParser.Group_by_clauseContext context);
-        /// <summary>
-        /// Visit a parse tree produced by <see cref="sqlParser.order_by_clause"/>.
-        /// </summary>
-        /// <param name="context">The parse tree.</param>
-        /// <return>The visitor result.</return>
-        Result VisitOrder_by_clause([NotNull] sqlParser.Order_by_clauseContext context);
-        /// <summary>
-        /// Visit a parse tree produced by <see cref="sqlParser.order_by_items"/>.
-        /// </summary>
-        /// <param name="context">The parse tree.</param>
-        /// <return>The visitor result.</return>
-        Result VisitOrder_by_items([NotNull] sqlParser.Order_by_itemsContext context);
-        /// <summary>
-        /// Visit a parse tree produced by <see cref="sqlParser.order_by_item"/>.
-        /// </summary>
-        /// <param name="context">The parse tree.</param>
-        /// <return>The visitor result.</return>
-        Result VisitOrder_by_item([NotNull] sqlParser.Order_by_itemContext context);
-        /// <summary>
-        /// Visit a parse tree produced by <see cref="sqlParser.sort_order"/>.
-        /// </summary>
-        /// <param name="context">The parse tree.</param>
-        /// <return>The visitor result.</return>
-        Result VisitSort_order([NotNull] sqlParser.Sort_orderContext context);
-        /// <summary>
-        /// Visit a parse tree produced by <see cref="sqlParser.offset_limit_clause"/>.
-        /// </summary>
-        /// <param name="context">The parse tree.</param>
-        /// <return>The visitor result.</return>
-        Result VisitOffset_limit_clause([NotNull] sqlParser.Offset_limit_clauseContext context);
-        /// <summary>
-        /// Visit a parse tree produced by <see cref="sqlParser.offset_count"/>.
-        /// </summary>
-        /// <param name="context">The parse tree.</param>
-        /// <return>The visitor result.</return>
-        Result VisitOffset_count([NotNull] sqlParser.Offset_countContext context);
-        /// <summary>
-        /// Visit a parse tree produced by <see cref="sqlParser.limit_count"/>.
-        /// </summary>
-        /// <param name="context">The parse tree.</param>
-        /// <return>The visitor result.</return>
-        Result VisitLimit_count([NotNull] sqlParser.Limit_countContext context);
-        /// <summary>
-        /// Visit a parse tree produced by the <c>LiteralScalarExpression</c>
-        /// labeled alternative in <see cref="sqlParser.scalar_expression"/>.
-        /// </summary>
-        /// <param name="context">The parse tree.</param>
-        /// <return>The visitor result.</return>
-        Result VisitLiteralScalarExpression([NotNull] sqlParser.LiteralScalarExpressionContext context);
-        /// <summary>
-        /// Visit a parse tree produced by the <c>BetweenScalarExpression</c>
-        /// labeled alternative in <see cref="sqlParser.scalar_expression"/>.
-        /// </summary>
-        /// <param name="context">The parse tree.</param>
-        /// <return>The visitor result.</return>
-        Result VisitBetweenScalarExpression([NotNull] sqlParser.BetweenScalarExpressionContext context);
-        /// <summary>
-        /// Visit a parse tree produced by the <c>ObjectCreateScalarExpression</c>
-        /// labeled alternative in <see cref="sqlParser.scalar_expression"/>.
-        /// </summary>
-        /// <param name="context">The parse tree.</param>
-        /// <return>The visitor result.</return>
-        Result VisitObjectCreateScalarExpression([NotNull] sqlParser.ObjectCreateScalarExpressionContext context);
-        /// <summary>
-        /// Visit a parse tree produced by the <c>InScalarExpression</c>
-        /// labeled alternative in <see cref="sqlParser.scalar_expression"/>.
-        /// </summary>
-        /// <param name="context">The parse tree.</param>
-        /// <return>The visitor result.</return>
-        Result VisitInScalarExpression([NotNull] sqlParser.InScalarExpressionContext context);
-        /// <summary>
-        /// Visit a parse tree produced by the <c>ArrayCreateScalarExpression</c>
-        /// labeled alternative in <see cref="sqlParser.scalar_expression"/>.
-        /// </summary>
-        /// <param name="context">The parse tree.</param>
-        /// <return>The visitor result.</return>
-        Result VisitArrayCreateScalarExpression([NotNull] sqlParser.ArrayCreateScalarExpressionContext context);
-        /// <summary>
-        /// Visit a parse tree produced by the <c>MemberIndexerScalarExpression</c>
-        /// labeled alternative in <see cref="sqlParser.scalar_expression"/>.
-        /// </summary>
-        /// <param name="context">The parse tree.</param>
-        /// <return>The visitor result.</return>
-        Result VisitMemberIndexerScalarExpression([NotNull] sqlParser.MemberIndexerScalarExpressionContext context);
-        /// <summary>
-        /// Visit a parse tree produced by the <c>SubqueryScalarExpression</c>
-        /// labeled alternative in <see cref="sqlParser.scalar_expression"/>.
-        /// </summary>
-        /// <param name="context">The parse tree.</param>
-        /// <return>The visitor result.</return>
-        Result VisitSubqueryScalarExpression([NotNull] sqlParser.SubqueryScalarExpressionContext context);
-        /// <summary>
-        /// Visit a parse tree produced by the <c>PropertyRefScalarExpressionBase</c>
-        /// labeled alternative in <see cref="sqlParser.scalar_expression"/>.
-        /// </summary>
-        /// <param name="context">The parse tree.</param>
-        /// <return>The visitor result.</return>
-        Result VisitPropertyRefScalarExpressionBase([NotNull] sqlParser.PropertyRefScalarExpressionBaseContext context);
-        /// <summary>
-        /// Visit a parse tree produced by the <c>CoalesceScalarExpression</c>
-        /// labeled alternative in <see cref="sqlParser.scalar_expression"/>.
-        /// </summary>
-        /// <param name="context">The parse tree.</param>
-        /// <return>The visitor result.</return>
-        Result VisitCoalesceScalarExpression([NotNull] sqlParser.CoalesceScalarExpressionContext context);
-        /// <summary>
-        /// Visit a parse tree produced by the <c>ConditionalScalarExpression</c>
-        /// labeled alternative in <see cref="sqlParser.scalar_expression"/>.
-        /// </summary>
-        /// <param name="context">The parse tree.</param>
-        /// <return>The visitor result.</return>
-        Result VisitConditionalScalarExpression([NotNull] sqlParser.ConditionalScalarExpressionContext context);
-        /// <summary>
-        /// Visit a parse tree produced by the <c>FunctionCallScalarExpression</c>
-        /// labeled alternative in <see cref="sqlParser.scalar_expression"/>.
-        /// </summary>
-        /// <param name="context">The parse tree.</param>
-        /// <return>The visitor result.</return>
-        Result VisitFunctionCallScalarExpression([NotNull] sqlParser.FunctionCallScalarExpressionContext context);
-        /// <summary>
-        /// Visit a parse tree produced by the <c>ArrayScalarExpression</c>
-        /// labeled alternative in <see cref="sqlParser.scalar_expression"/>.
-        /// </summary>
-        /// <param name="context">The parse tree.</param>
-        /// <return>The visitor result.</return>
-        Result VisitArrayScalarExpression([NotNull] sqlParser.ArrayScalarExpressionContext context);
-        /// <summary>
-        /// Visit a parse tree produced by the <c>ExistsScalarExpression</c>
-        /// labeled alternative in <see cref="sqlParser.scalar_expression"/>.
-        /// </summary>
-        /// <param name="context">The parse tree.</param>
-        /// <return>The visitor result.</return>
-        Result VisitExistsScalarExpression([NotNull] sqlParser.ExistsScalarExpressionContext context);
-        /// <summary>
-        /// Visit a parse tree produced by the <c>UnaryScalarExpression</c>
-        /// labeled alternative in <see cref="sqlParser.scalar_expression"/>.
-        /// </summary>
-        /// <param name="context">The parse tree.</param>
-        /// <return>The visitor result.</return>
-        Result VisitUnaryScalarExpression([NotNull] sqlParser.UnaryScalarExpressionContext context);
-        /// <summary>
-        /// Visit a parse tree produced by the <c>BinaryScalarExpression</c>
-        /// labeled alternative in <see cref="sqlParser.scalar_expression"/>.
-        /// </summary>
-        /// <param name="context">The parse tree.</param>
-        /// <return>The visitor result.</return>
-        Result VisitBinaryScalarExpression([NotNull] sqlParser.BinaryScalarExpressionContext context);
-        /// <summary>
-        /// Visit a parse tree produced by the <c>PropertyRefScalarExpressionRecursive</c>
-        /// labeled alternative in <see cref="sqlParser.scalar_expression"/>.
-        /// </summary>
-        /// <param name="context">The parse tree.</param>
-        /// <return>The visitor result.</return>
-        Result VisitPropertyRefScalarExpressionRecursive([NotNull] sqlParser.PropertyRefScalarExpressionRecursiveContext context);
-        /// <summary>
-        /// Visit a parse tree produced by <see cref="sqlParser.scalar_expression_list"/>.
-        /// </summary>
-        /// <param name="context">The parse tree.</param>
-        /// <return>The visitor result.</return>
-        Result VisitScalar_expression_list([NotNull] sqlParser.Scalar_expression_listContext context);
-        /// <summary>
-        /// Visit a parse tree produced by <see cref="sqlParser.binary_operator"/>.
-        /// </summary>
-        /// <param name="context">The parse tree.</param>
-        /// <return>The visitor result.</return>
-        Result VisitBinary_operator([NotNull] sqlParser.Binary_operatorContext context);
-        /// <summary>
-        /// Visit a parse tree produced by <see cref="sqlParser.unary_operator"/>.
-        /// </summary>
-        /// <param name="context">The parse tree.</param>
-        /// <return>The visitor result.</return>
-        Result VisitUnary_operator([NotNull] sqlParser.Unary_operatorContext context);
-        /// <summary>
-        /// Visit a parse tree produced by <see cref="sqlParser.object_propertty_list"/>.
-        /// </summary>
-        /// <param name="context">The parse tree.</param>
-        /// <return>The visitor result.</return>
-        Result VisitObject_propertty_list([NotNull] sqlParser.Object_propertty_listContext context);
-        /// <summary>
-        /// Visit a parse tree produced by <see cref="sqlParser.object_property"/>.
-        /// </summary>
-        /// <param name="context">The parse tree.</param>
-        /// <return>The visitor result.</return>
-        Result VisitObject_property([NotNull] sqlParser.Object_propertyContext context);
-        /// <summary>
-        /// Visit a parse tree produced by <see cref="sqlParser.literal"/>.
-        /// </summary>
-        /// <param name="context">The parse tree.</param>
-        /// <return>The visitor result.</return>
-        Result VisitLiteral([NotNull] sqlParser.LiteralContext context);
-    }
-=======
     /// Visit a parse tree produced by the <c>CoalesceScalarExpression</c>
     /// labeled alternative in <see cref="sqlParser.scalar_expression"/>.
     /// </summary>
@@ -764,5 +421,4 @@
     /// <param name="context">The parse tree.</param>
     /// <return>The visitor result.</return>
     Result VisitLiteral([NotNull] sqlParser.LiteralContext context);
->>>>>>> 4a405881
 }