﻿//------------------------------------------------------------
// Copyright (c) Microsoft Corporation.  All rights reserved.
//------------------------------------------------------------
namespace Microsoft.Azure.Cosmos.Query.Core.ExecutionContext.OrderBy
{
    using System;
    using System.Collections.Generic;
    using System.Diagnostics;
    using System.Linq;
    using System.Text;
    using System.Threading;
    using System.Threading.Tasks;
    using Microsoft.Azure.Cosmos.CosmosElements;
    using Microsoft.Azure.Cosmos.Query.Core;
    using Microsoft.Azure.Cosmos.Query.Core.Collections;
    using Microsoft.Azure.Cosmos.Query.Core.ContinuationTokens;
    using Microsoft.Azure.Cosmos.Query.Core.Exceptions;
    using Microsoft.Azure.Cosmos.Query.Core.ExecutionComponent;
    using Microsoft.Azure.Cosmos.Query.Core.ExecutionContext.ItemProducers;
    using Microsoft.Azure.Cosmos.Query.Core.Monads;
    using Microsoft.Azure.Cosmos.Query.Core.QueryClient;
    using PartitionKeyRange = Documents.PartitionKeyRange;
    using ResourceId = Documents.ResourceId;

    /// <summary>
    /// CosmosOrderByItemQueryExecutionContext is a concrete implementation for CrossPartitionQueryExecutionContext.
    /// This class is responsible for draining cross partition queries that have order by conditions.
    /// The way order by queries work is that they are doing a k-way merge of sorted lists from each partition with an added condition.
    /// The added condition is that if 2 or more top documents from different partitions are equivalent then we drain from the left most partition first.
    /// This way we can generate a single continuation token for all n partitions.
    /// This class is able to stop and resume execution by generating continuation tokens and reconstructing an execution context from said token.
    /// </summary>
    internal sealed class CosmosOrderByItemQueryExecutionContext : CosmosCrossPartitionQueryExecutionContext
    {
        /// <summary>
        /// Order by queries are rewritten to allow us to inject a filter.
        /// This placeholder is so that we can just string replace it with the filter we want without having to understand the structure of the query.
        /// </summary>
        private const string FormatPlaceHolder = "{documentdb-formattableorderbyquery-filter}";

        /// <summary>
        /// If query does not need a filter then we replace the FormatPlaceHolder with "true", since
        /// "SELECT * FROM c WHERE blah and true" is the same as "SELECT * FROM c where blah"
        /// </summary>
        private const string True = "true";

        /// <summary>
        /// Function to determine the priority of fetches.
        /// Basically we are fetching from the partition with the least number of buffered documents first.
        /// </summary>
        private static readonly Func<ItemProducerTree, int> FetchPriorityFunction = itemProducerTree => itemProducerTree.BufferedItemCount;

        /// <summary>
        /// Skip count used for JOIN queries.
        /// You can read up more about this in the documentation for the continuation token.
        /// </summary>
        private int skipCount;

        /// <summary>
        /// We need to keep track of the previousRid, since order by queries don't drain full pages.
        /// </summary>
        private string previousRid;

        private IList<OrderByItem> previousOrderByItems;

        /// <summary>
        /// Initializes a new instance of the CosmosOrderByItemQueryExecutionContext class.
        /// </summary>
        /// <param name="initPararms">The params used to construct the base class.</param>
        /// For cross partition order by queries a query like "SELECT c.id, c.field_0 ORDER BY r.field_7 gets rewritten as:
        /// <![CDATA[
        /// SELECT r._rid, [{"item": r.field_7}] AS orderByItems, {"id": r.id, "field_0": r.field_0} AS payload
        /// FROM r
        /// WHERE({ document db - formattable order by query - filter})
        /// ORDER BY r.field_7]]>
        /// This is needed because we need to add additional filters to the query when we resume from a continuation,
        /// and it lets us easily parse out the _rid orderByItems, and payload without parsing the entire document (and having to remember the order by field).
        /// <param name="maxConcurrency">The max concurrency</param>
        /// <param name="maxBufferedItemCount">The max buffered item count</param>
        /// <param name="maxItemCount">Max item count</param>
        /// <param name="consumeComparer">Comparer used to internally compare documents from different sorted partitions.</param>
        /// <param name="testSettings">Test settings.</param>
        private CosmosOrderByItemQueryExecutionContext(
            CosmosQueryContext initPararms,
            int? maxConcurrency,
            int? maxItemCount,
            int? maxBufferedItemCount,
            OrderByItemProducerTreeComparer consumeComparer,
            TestInjections testSettings)
            : base(
                queryContext: initPararms,
                maxConcurrency: maxConcurrency,
                maxItemCount: maxItemCount,
                maxBufferedItemCount: maxBufferedItemCount,
                moveNextComparer: consumeComparer,
                fetchPrioirtyFunction: CosmosOrderByItemQueryExecutionContext.FetchPriorityFunction,
                equalityComparer: new OrderByEqualityComparer(consumeComparer),
                returnResultsInDeterministicOrder: true,
                testSettings: testSettings)
        {
        }

        /// <summary>
        /// Gets the continuation token for an order by query.
        /// </summary>
        protected override string ContinuationToken
        {
            // In general the continuation token for order by queries contains the following information:
            // 1) What partition did we leave off on
            // 2) What value did we leave off 
            // Along with the constraints that we get from how we drain the documents:
            //      Let <x, y> mean that the last item we drained was item x from partition y.
            //      Then we know that for all partitions
            //          * < y that we have drained all items <= x
            //          * > y that we have drained all items < x
            //          * = y that we have drained all items <= x based on the backend continuation token for y
            // With this information we have captured the progress for all partitions in a single continuation token.
            get
            {
                IEnumerable<ItemProducer> activeItemProducers = this.GetActiveItemProducers();
                string continuationToken;
                if (activeItemProducers.Any())
                {
                    IEnumerable<CosmosElement> orderByContinuationTokens = activeItemProducers.Select((itemProducer) =>
                    {
                        OrderByQueryResult orderByQueryResult = new OrderByQueryResult(itemProducer.Current);
                        string filter = itemProducer.Filter;
                        OrderByContinuationToken orderByContinuationToken = new OrderByContinuationToken(
                            new CompositeContinuationToken
                            {
                                Token = itemProducer.PreviousContinuationToken,
                                Range = itemProducer.PartitionKeyRange.ToRange(),
                            },
                            orderByQueryResult.OrderByItems,
                            orderByQueryResult.Rid,
                            this.ShouldIncrementSkipCount(itemProducer) ? this.skipCount + 1 : 0,
                            filter);

                        return OrderByContinuationToken.ToCosmosElement(orderByContinuationToken);
                    });

                    continuationToken = CosmosArray.Create(orderByContinuationTokens).ToString();
                }
                else
                {
                    continuationToken = null;
                }

                // Note we are no longer escaping non ascii continuation tokens.
                // It is the callers job to encode a continuation token before adding it to a header in their service.

                return continuationToken;
            }
        }

        public static async Task<TryCatch<IDocumentQueryExecutionComponent>> TryCreateAsync(
            CosmosQueryContext queryContext,
            CosmosCrossPartitionQueryExecutionContext.CrossPartitionInitParams initParams,
            string requestContinuationToken,
            CancellationToken cancellationToken)
        {
            Debug.Assert(
                initParams.PartitionedQueryExecutionInfo.QueryInfo.HasOrderBy,
                "OrderBy~Context must have order by query info.");

            if (queryContext == null)
            {
                throw new ArgumentNullException(nameof(queryContext));
            }

            cancellationToken.ThrowIfCancellationRequested();

            // TODO (brchon): For now we are not honoring non deterministic ORDER BY queries, since there is a bug in the continuation logic.
            // We can turn it back on once the bug is fixed.
            // This shouldn't hurt any query results.
            OrderByItemProducerTreeComparer orderByItemProducerTreeComparer = new OrderByItemProducerTreeComparer(initParams.PartitionedQueryExecutionInfo.QueryInfo.OrderBy);
            CosmosOrderByItemQueryExecutionContext context = new CosmosOrderByItemQueryExecutionContext(
                initPararms: queryContext,
                maxConcurrency: initParams.MaxConcurrency,
                maxItemCount: initParams.MaxItemCount,
                maxBufferedItemCount: initParams.MaxBufferedItemCount,
                consumeComparer: orderByItemProducerTreeComparer,
                testSettings: initParams.TestSettings);

            return (await context.TryInitializeAsync(
                sqlQuerySpec: initParams.SqlQuerySpec,
                requestContinuation: requestContinuationToken,
                collectionRid: initParams.CollectionRid,
                partitionKeyRanges: initParams.PartitionKeyRanges,
                initialPageSize: initParams.InitialPageSize,
                sortOrders: initParams.PartitionedQueryExecutionInfo.QueryInfo.OrderBy,
                orderByExpressions: initParams.PartitionedQueryExecutionInfo.QueryInfo.OrderByExpressions,
                cancellationToken: cancellationToken))
                .Try<IDocumentQueryExecutionComponent>(() => context);
        }

        /// <summary>
        /// Drains a page of documents from this context.
        /// </summary>
        /// <param name="maxElements">The maximum number of elements.</param>
        /// <param name="cancellationToken">The cancellation token.</param>
        /// <returns>A task that when awaited on return a page of documents.</returns>
        public override async Task<QueryResponseCore> DrainAsync(int maxElements, CancellationToken cancellationToken)
        {
            cancellationToken.ThrowIfCancellationRequested();

            //// In order to maintain the continuation token for the user we must drain with a few constraints
            //// 1) We always drain from the partition, which has the highest priority item first
            //// 2) If multiple partitions have the same priority item then we drain from the left most first
            ////   otherwise we would need to keep track of how many of each item we drained from each partition
            ////   (just like parallel queries).
            //// Visually that look the following case where we have three partitions that are numbered and store letters.
            //// For teaching purposes I have made each item a tuple of the following form:
            ////      <item stored in partition, partition number>
            //// So that duplicates across partitions are distinct, but duplicates within partitions are indistinguishable.
            ////      |-------|   |-------|   |-------|
            ////      | <a,1> |   | <a,2> |   | <a,3> |
            ////      | <a,1> |   | <b,2> |   | <c,3> |
            ////      | <a,1> |   | <b,2> |   | <c,3> |
            ////      | <d,1> |   | <c,2> |   | <c,3> |
            ////      | <d,1> |   | <e,2> |   | <f,3> |
            ////      | <e,1> |   | <h,2> |   | <j,3> |
            ////      | <f,1> |   | <i,2> |   | <k,3> |
            ////      |-------|   |-------|   |-------|
            //// Now the correct drain order in this case is:
            ////  <a,1>,<a,1>,<a,1>,<a,2>,<a,3>,<b,2>,<b,2>,<c,2>,<c,3>,<c,3>,<c,3>,
            ////  <d,1>,<d,1>,<e,1>,<e,2>,<f,1>,<f,3>,<h,2>,<i,2>,<j,3>,<k,3>
            //// In more mathematical terms
            ////  1) <x, y> always comes before <z, y> where x < z
            ////  2) <i, j> always come before <i, k> where j < k

            List<CosmosElement> results = new List<CosmosElement>();
            while (results.Count < maxElements)
            {
                // Only drain from the highest priority document producer 
                // We need to pop and push back the document producer tree, since the priority changes according to the sort order.
                ItemProducerTree currentItemProducerTree = this.PopCurrentItemProducerTree();
                try
                {
                    if (!currentItemProducerTree.HasMoreResults)
                    {
                        // This means there are no more items to drain
                        break;
                    }

                    OrderByQueryResult orderByQueryResult = new OrderByQueryResult(currentItemProducerTree.Current);

                    // Only add the payload, since other stuff is garbage from the caller's perspective.
                    results.Add(orderByQueryResult.Payload);

                    // If we are at the beginning of the page and seeing an rid from the previous page we should increment the skip count
                    // due to the fact that JOINs can make a document appear multiple times and across continuations, so we don't want to
                    // surface this more than needed. More information can be found in the continuation token docs.
                    if (this.ShouldIncrementSkipCount(currentItemProducerTree.CurrentItemProducerTree.Root))
                    {
                        ++this.skipCount;
                    }
                    else
                    {
                        this.skipCount = 0;
                    }

                    this.previousRid = orderByQueryResult.Rid;
                    this.previousOrderByItems = orderByQueryResult.OrderByItems;

                    if (!currentItemProducerTree.TryMoveNextDocumentWithinPage())
                    {
                        while (true)
                        {
                            (bool movedToNextPage, QueryResponseCore? failureResponse) = await currentItemProducerTree.TryMoveNextPageAsync(cancellationToken);
                            if (!movedToNextPage)
                            {
                                if (failureResponse.HasValue)
                                {
                                    // TODO: We can buffer this failure so that the user can still get the pages we already got.
                                    return failureResponse.Value;
                                }

                                break;
                            }

                            if (currentItemProducerTree.IsAtBeginningOfPage)
                            {
                                break;
                            }

                            if (currentItemProducerTree.TryMoveNextDocumentWithinPage())
                            {
                                break;
                            }
                        }
                    }
                }
                finally
                {
                    this.PushCurrentItemProducerTree(currentItemProducerTree);
                }
            }

            return QueryResponseCore.CreateSuccess(
                result: results,
                requestCharge: this.requestChargeTracker.GetAndResetCharge(),
                activityId: null,
                responseLengthBytes: this.GetAndResetResponseLengthBytes(),
                disallowContinuationTokenMessage: null,
                continuationToken: this.ContinuationToken,
                diagnostics: this.GetAndResetDiagnostics());
        }

        /// <summary>
        /// Gets whether or not we should increment the skip count based on the rid of the document.
        /// </summary>
        /// <param name="currentItemProducer">The current document producer.</param>
        /// <returns>Whether or not we should increment the skip count.</returns>
        private bool ShouldIncrementSkipCount(ItemProducer currentItemProducer)
        {
            // If we are not at the beginning of the page and we saw the same rid again.
            return !currentItemProducer.IsAtBeginningOfPage &&
                string.Equals(
                    this.previousRid,
                    new OrderByQueryResult(currentItemProducer.Current).Rid,
                    StringComparison.Ordinal);
        }

        private async Task<TryCatch> TryInitializeAsync(
            SqlQuerySpec sqlQuerySpec,
            string requestContinuation,
            string collectionRid,
            List<PartitionKeyRange> partitionKeyRanges,
            int initialPageSize,
            SortOrder[] sortOrders,
            string[] orderByExpressions,
            CancellationToken cancellationToken)
        {
            if (sqlQuerySpec == null)
            {
                throw new ArgumentNullException(nameof(sqlQuerySpec));
            }

            if (collectionRid == null)
            {
                throw new ArgumentNullException(nameof(collectionRid));
            }

            if (partitionKeyRanges == null)
            {
                throw new ArgumentNullException(nameof(partitionKeyRanges));
            }

            if (sortOrders == null)
            {
                throw new ArgumentNullException(nameof(sortOrders));
            }

            if (orderByExpressions == null)
            {
                throw new ArgumentNullException(nameof(orderByExpressions));
            }

            cancellationToken.ThrowIfCancellationRequested();

            if (requestContinuation == null)
            {
                SqlQuerySpec sqlQuerySpecForInit = new SqlQuerySpec(
                    sqlQuerySpec.QueryText.Replace(oldValue: FormatPlaceHolder, newValue: True),
                    sqlQuerySpec.Parameters);

                TryCatch tryInitialize = await base.TryInitializeAsync(
                    collectionRid,
                    partitionKeyRanges,
                    initialPageSize,
                    sqlQuerySpecForInit,
                    cancellationToken: cancellationToken,
                    targetRangeToContinuationMap: null,
                    deferFirstPage: false,
                    filter: null,
                    tryFilterAsync: null);
                if (!tryInitialize.Succeeded)
                {
                    return tryInitialize;
                }
            }
            else
            {
                TryCatch<OrderByContinuationToken[]> tryExtractContinuationTokens = CosmosOrderByItemQueryExecutionContext.TryExtractContinuationTokens(
                    requestContinuation,
                    sortOrders,
                    orderByExpressions);
                if (!tryExtractContinuationTokens.Succeeded)
                {
                    return TryCatch.FromException(tryExtractContinuationTokens.Exception);
                }

                TryCatch<OrderByInitInfo> tryGetOrderByInitInfo = CosmosOrderByItemQueryExecutionContext.TryGetOrderByPartitionKeyRangesInitializationInfo(
                    tryExtractContinuationTokens.Result,
                    partitionKeyRanges,
                    sortOrders,
                    orderByExpressions);
                if (!tryGetOrderByInitInfo.Succeeded)
                {
                    return TryCatch.FromException(tryGetOrderByInitInfo.Exception);
                }

                OrderByInitInfo initiaizationInfo = tryGetOrderByInitInfo.Result;
                RangeFilterInitializationInfo[] orderByInfos = initiaizationInfo.Filters;
                IReadOnlyDictionary<string, OrderByContinuationToken> targetRangeToOrderByContinuationMap = initiaizationInfo.ContinuationTokens;
                Debug.Assert(
                    targetRangeToOrderByContinuationMap != null,
                    "If targetRangeToOrderByContinuationMap can't be null is valid continuation is supplied");

                // For ascending order-by, left of target partition has filter expression > value,
                // right of target partition has filter expression >= value, 
                // and target partition takes the previous filter from continuation (or true if no continuation)
                foreach (RangeFilterInitializationInfo info in orderByInfos)
                {
                    if (info.StartIndex > info.EndIndex)
                    {
                        continue;
                    }

                    PartialReadOnlyList<PartitionKeyRange> partialRanges =
                        new PartialReadOnlyList<PartitionKeyRange>(
                            partitionKeyRanges,
                            info.StartIndex,
                            info.EndIndex - info.StartIndex + 1);

                    SqlQuerySpec sqlQuerySpecForInit = new SqlQuerySpec(
                        sqlQuerySpec.QueryText.Replace(FormatPlaceHolder, info.Filter),
                        sqlQuerySpec.Parameters);

                    TryCatch tryInitialize = await base.TryInitializeAsync(
                        collectionRid,
                        partialRanges,
                        initialPageSize,
                        sqlQuerySpecForInit,
                        targetRangeToOrderByContinuationMap.ToDictionary(
                            kvp => kvp.Key,
                            kvp => kvp.Value.CompositeContinuationToken.Token),
                        false,
                        info.Filter,
                        async (itemProducerTree) =>
                        {
                            if (targetRangeToOrderByContinuationMap.TryGetValue(
                                itemProducerTree.Root.PartitionKeyRange.Id,
                                out OrderByContinuationToken continuationToken))
                            {
                                TryCatch tryFilter = await this.TryFilterAsync(
                                    itemProducerTree,
                                    sortOrders,
                                    continuationToken,
                                    cancellationToken);

                                if (!tryFilter.Succeeded)
                                {
                                    return tryFilter;
                                }
                            }

                            return TryCatch.FromResult();
                        },
                        cancellationToken);
                    if (!tryInitialize.Succeeded)
                    {
                        return tryInitialize;
                    }
                }
            }

            return TryCatch.FromResult();
        }

        private static TryCatch<OrderByContinuationToken[]> TryExtractContinuationTokens(
            string requestContinuation,
            SortOrder[] sortOrders,
            string[] orderByExpressions)
        {
            Debug.Assert(
                !(orderByExpressions == null
                || orderByExpressions.Length <= 0
                || sortOrders == null
                || sortOrders.Length <= 0
                || orderByExpressions.Length != sortOrders.Length),
                "Partitioned QueryExecutionInfo returned bogus results.");

            if (string.IsNullOrWhiteSpace(requestContinuation))
            {
                throw new ArgumentNullException("continuation can not be null or empty.");
            }

            if (!CosmosArray.TryParse(requestContinuation, out CosmosArray cosmosArray))
            {
                return TryCatch<OrderByContinuationToken[]>.FromException(
                    new MalformedContinuationTokenException($"Order by continuation token must be an array: {requestContinuation}."));
            }

            List<OrderByContinuationToken> orderByContinuationTokens = new List<OrderByContinuationToken>();
            foreach (CosmosElement arrayItem in cosmosArray)
            {
                TryCatch<OrderByContinuationToken> tryCreateOrderByContinuationToken = OrderByContinuationToken.TryCreateFromCosmosElement(arrayItem);
                if (!tryCreateOrderByContinuationToken.Succeeded)
                {
                    return TryCatch<OrderByContinuationToken[]>.FromException(tryCreateOrderByContinuationToken.Exception);
                }

                orderByContinuationTokens.Add(tryCreateOrderByContinuationToken.Result);
            }

            if (orderByContinuationTokens.Count == 0)
            {
                return TryCatch<OrderByContinuationToken[]>.FromException(
                    new MalformedContinuationTokenException($"Order by continuation token cannot be empty: {requestContinuation}."));
            }

            foreach (OrderByContinuationToken suppliedOrderByContinuationToken in orderByContinuationTokens)
            {
                if (suppliedOrderByContinuationToken.OrderByItems.Count != sortOrders.Length)
                {
                    return TryCatch<OrderByContinuationToken[]>.FromException(
                        new MalformedContinuationTokenException($"Invalid order-by items in continuation token {requestContinuation} for OrderBy~Context."));
                }
            }

            return TryCatch<OrderByContinuationToken[]>.FromResult(orderByContinuationTokens.ToArray());
        }

        /// <summary>
        /// When resuming an order by query we need to filter the document producers.
        /// </summary>
        /// <param name="producer">The producer to filter down.</param>
        /// <param name="sortOrders">The sort orders.</param>
        /// <param name="continuationToken">The continuation token.</param>
        /// <param name="cancellationToken">The cancellation token.</param>
        /// <returns>A task to await on.</returns>
        private async Task<TryCatch> TryFilterAsync(
            ItemProducerTree producer,
            SortOrder[] sortOrders,
            OrderByContinuationToken continuationToken,
            CancellationToken cancellationToken)
        {
            cancellationToken.ThrowIfCancellationRequested();
            // When we resume a query on a partition there is a possibility that we only read a partial page from the backend
            // meaning that will we repeat some documents if we didn't do anything about it. 
            // The solution is to filter all the documents that come before in the sort order, since we have already emitted them to the client.
            // The key is to seek until we get an order by value that matches the order by value we left off on.
            // Once we do that we need to seek to the correct _rid within the term,
            // since there might be many documents with the same order by value we left off on.

            foreach (ItemProducerTree tree in producer)
            {
                if (!ResourceId.TryParse(continuationToken.Rid, out ResourceId continuationRid))
                {
                    return TryCatch.FromException(
                        new MalformedContinuationTokenException($"Invalid Rid in the continuation token {continuationToken.CompositeContinuationToken.Token} for OrderBy~Context."));
                }

                Dictionary<string, ResourceId> resourceIds = new Dictionary<string, ResourceId>();
                int itemToSkip = continuationToken.SkipCount;
                bool continuationRidVerified = false;

                while (true)
                {
                    if (tree.Current == null)
                    {
                        // This document producer doesn't have anymore items.
                        break;
                    }

                    OrderByQueryResult orderByResult = new OrderByQueryResult(tree.Current);
                    // Throw away documents until it matches the item from the continuation token.
                    int cmp = 0;
                    for (int i = 0; i < sortOrders.Length; ++i)
                    {
                        cmp = ItemComparer.Instance.Compare(
                            continuationToken.OrderByItems[i].Item,
                            orderByResult.OrderByItems[i].Item);

                        if (cmp != 0)
                        {
                            cmp = sortOrders[i] != SortOrder.Descending ? cmp : -cmp;
                            break;
                        }
                    }

                    if (cmp < 0)
                    {
                        // We might have passed the item due to deletions and filters.
                        break;
                    }

                    if (cmp == 0)
                    {
                        if (!resourceIds.TryGetValue(orderByResult.Rid, out ResourceId rid))
                        {
                            if (!ResourceId.TryParse(orderByResult.Rid, out rid))
                            {
                                return TryCatch.FromException(
                                    new MalformedContinuationTokenException($"Invalid Rid in the continuation token {continuationToken.CompositeContinuationToken.Token} for OrderBy~Context~TryParse."));

                            }

                            resourceIds.Add(orderByResult.Rid, rid);
                        }

                        if (!continuationRidVerified)
                        {
                            if (continuationRid.Database != rid.Database || continuationRid.DocumentCollection != rid.DocumentCollection)
                            {
                                return TryCatch.FromException(
                                    new MalformedContinuationTokenException($"Invalid Rid in the continuation token {continuationToken.CompositeContinuationToken.Token} for OrderBy~Context."));
                            }

                            continuationRidVerified = true;
                        }

                        // Once the item matches the order by items from the continuation tokens
                        // We still need to remove all the documents that have a lower rid in the rid sort order.
                        // If there is a tie in the sort order the documents should be in _rid order in the same direction as the first order by field.
                        // So if it's ORDER BY c.age ASC, c.name DESC the _rids are ASC 
                        // If ti's ORDER BY c.age DESC, c.name DESC the _rids are DESC
                        cmp = continuationRid.Document.CompareTo(rid.Document);
                        if (sortOrders[0] == SortOrder.Descending)
                        {
                            cmp = -cmp;
                        }

                        // We might have passed the item due to deletions and filters.
                        // We also have a skip count for JOINs
                        if (cmp < 0 || (cmp == 0 && itemToSkip-- <= 0))
                        {
                            break;
                        }
                    }

                    if (!tree.TryMoveNextDocumentWithinPage())
                    {
                        while (true)
                        {
                            (bool successfullyMovedNext, QueryResponseCore? failureResponse) = await tree.TryMoveNextPageAsync(cancellationToken);
                            if (!successfullyMovedNext)
                            {
                                if (failureResponse.HasValue)
                                {
                                    return TryCatch.FromException(
                                        new CosmosException(
                                            statusCode: failureResponse.Value.StatusCode,
                                            subStatusCode: (int)failureResponse.Value.SubStatusCode.GetValueOrDefault(0),
                                            message: failureResponse.Value.ErrorMessage,
                                            activityId: failureResponse.Value.ActivityId,
                                            requestCharge: 0));
                                }

                                break;
                            }

                            if (tree.IsAtBeginningOfPage)
                            {
                                break;
                            }

                            if (tree.TryMoveNextDocumentWithinPage())
                            {
                                break;
                            }
                        }
                    }
                }
            }

            return TryCatch.FromResult();
        }

        /// <summary>
        /// Gets the filters for every partition.
        /// </summary>
        private static TryCatch<OrderByInitInfo> TryGetOrderByPartitionKeyRangesInitializationInfo(
            OrderByContinuationToken[] suppliedContinuationTokens,
            List<PartitionKeyRange> partitionKeyRanges,
            SortOrder[] sortOrders,
            string[] orderByExpressions)
        {
            TryCatch<InitInfo<OrderByContinuationToken>> tryFindRangeAndContinuationTokensMonad = CosmosCrossPartitionQueryExecutionContext.TryFindTargetRangeAndExtractContinuationTokens(
                partitionKeyRanges,
                suppliedContinuationTokens
                    .Select(token => Tuple.Create(token, token.CompositeContinuationToken.Range)));

            return tryFindRangeAndContinuationTokensMonad.Try<OrderByInitInfo>((indexAndContinuationTokens) =>
            {
                int minIndex = indexAndContinuationTokens.TargetIndex;
                IReadOnlyDictionary<string, OrderByContinuationToken> partitionKeyRangeToContinuationToken = indexAndContinuationTokens.ContinuationTokens;

                FormattedFilterInfo formattedFilterInfo = CosmosOrderByItemQueryExecutionContext.GetFormattedFilters(
                    orderByExpressions,
                    suppliedContinuationTokens,
                    sortOrders);

                RangeFilterInitializationInfo[] filters = new RangeFilterInitializationInfo[]
                {
                    new RangeFilterInitializationInfo(
                        filter: formattedFilterInfo.FilterForRangesLeftOfTargetRanges,
                        startIndex: 0,
                        endIndex: minIndex - 1),
                    new RangeFilterInitializationInfo(
                        filter: formattedFilterInfo.FiltersForTargetRange,
                        startIndex: minIndex,
                        endIndex: minIndex),
                    new RangeFilterInitializationInfo(
                        filter: formattedFilterInfo.FilterForRangesRightOfTargetRanges,
                        startIndex: minIndex + 1,
                        endIndex: partitionKeyRanges.Count - 1),
                };

                return new OrderByInitInfo(
                    filters,
                    partitionKeyRangeToContinuationToken);
            });
        }

        /// <summary>
        /// Gets the formatted filters for every partition.
        /// </summary>
        /// <param name="expressions">The filter expressions.</param>
        /// <param name="continuationTokens">The continuation token.</param>
        /// <param name="sortOrders">The sort orders.</param>
        /// <returns>The formatted filters for every partition.</returns>
        private static FormattedFilterInfo GetFormattedFilters(
            string[] expressions,
            OrderByContinuationToken[] continuationTokens,
            SortOrder[] sortOrders)
        {
            // Validate the inputs
            for (int index = 0; index < continuationTokens.Length; index++)
            {
                Debug.Assert(continuationTokens[index].OrderByItems.Count == sortOrders.Length, "Expect values and orders are the same size.");
                Debug.Assert(expressions.Length == sortOrders.Length, "Expect expressions and orders are the same size.");
            }

            Tuple<string, string, string> filters = CosmosOrderByItemQueryExecutionContext.GetFormattedFilters(
                expressions,
                continuationTokens[0].OrderByItems.Select(orderByItem => orderByItem.Item).ToArray(),
                sortOrders);

            return new FormattedFilterInfo(filters.Item1, filters.Item2, filters.Item3);
        }

        private static void AppendToBuilders(Tuple<StringBuilder, StringBuilder, StringBuilder> builders, object str)
        {
            CosmosOrderByItemQueryExecutionContext.AppendToBuilders(builders, str, str, str);
        }

        private static void AppendToBuilders(Tuple<StringBuilder, StringBuilder, StringBuilder> builders, object left, object target, object right)
        {
            builders.Item1.Append(left);
            builders.Item2.Append(target);
            builders.Item3.Append(right);
        }

        private static Tuple<string, string, string> GetFormattedFilters(
            string[] expressions,
            CosmosElement[] orderByItems,
            SortOrder[] sortOrders)
        {
            // When we run cross partition queries, 
            // we only serialize the continuation token for the partition that we left off on.
            // The only problem is that when we resume the order by query, 
            // we don't have continuation tokens for all other partition.
            // The saving grace is that the data has a composite sort order(query sort order, partition key range id)
            // so we can generate range filters which in turn the backend will turn into rid based continuation tokens,
            // which is enough to get the streams of data flowing from all partitions.
            // The details of how this is done is described below:
            int numOrderByItems = expressions.Length;
            bool isSingleOrderBy = numOrderByItems == 1;
            StringBuilder left = new StringBuilder();
            StringBuilder target = new StringBuilder();
            StringBuilder right = new StringBuilder();

            Tuple<StringBuilder, StringBuilder, StringBuilder> builders = new Tuple<StringBuilder, StringBuilder, StringBuilder>(left, right, target);

            if (isSingleOrderBy)
            {
                //For a single order by query we resume the continuations in this manner
                //    Suppose the query is SELECT* FROM c ORDER BY c.string ASC
                //        And we left off on partition N with the value "B"
                //        Then
                //            All the partitions to the left will have finished reading "B"
                //            Partition N is still reading "B"
                //            All the partitions to the right have let to read a "B
                //        Therefore the filters should be
                //            > "B" , >= "B", and >= "B" respectively
                //    Repeat the same logic for DESC and you will get
                //            < "B", <= "B", and <= "B" respectively
                //    The general rule becomes
                //        For ASC
                //            > for partitions to the left
                //            >= for the partition we left off on
                //            >= for the partitions to the right
                //        For DESC
                //            < for partitions to the left
                //            <= for the partition we left off on
                //            <= for the partitions to the right
                string expression = expressions.First();
                SortOrder sortOrder = sortOrders.First();
                CosmosElement orderByItem = orderByItems.First();
                StringBuilder sb = new StringBuilder();
                CosmosElementToQueryLiteral cosmosElementToQueryLiteral = new CosmosElementToQueryLiteral(sb);
                orderByItem.Accept(cosmosElementToQueryLiteral);
                string orderByItemToString = sb.ToString();
                left.Append($"{expression} {(sortOrder == SortOrder.Descending ? "<" : ">")} {orderByItemToString}");
                target.Append($"{expression} {(sortOrder == SortOrder.Descending ? "<=" : ">=")} {orderByItemToString}");
                right.Append($"{expression} {(sortOrder == SortOrder.Descending ? "<=" : ">=")} {orderByItemToString}");
            }
            else
            {
                //For a multi order by query
                //    Suppose the query is SELECT* FROM c ORDER BY c.string ASC, c.number ASC
                //        And we left off on partition N with the value("A", 1)
                //        Then
                //            All the partitions to the left will have finished reading("A", 1)
                //            Partition N is still reading("A", 1)
                //            All the partitions to the right have let to read a "(A", 1)
                //        The filters are harder to derive since their are multiple columns
                //        But the problem reduces to "How do you know one document comes after another in a multi order by query"
                //        The answer is to just look at it one column at a time.
                //        For this particular scenario:
                //        If a first column is greater ex. ("B", blah), then the document comes later in the sort order
                //            Therefore we want all documents where the first column is greater than "A" which means > "A"
                //        Or if the first column is a tie, then you look at the second column ex. ("A", blah).
                //            Therefore we also want all documents where the first column was a tie but the second column is greater which means = "A" AND > 1
                //        Therefore the filters should be
                //            (> "A") OR (= "A" AND > 1), (> "A") OR (= "A" AND >= 1), (> "A") OR (= "A" AND >= 1)
                //            Notice that if we repeated the same logic we for single order by we would have gotten
                //            > "A" AND > 1, >= "A" AND >= 1, >= "A" AND >= 1
                //            which is wrong since we missed some documents
                //    Repeat the same logic for ASC, DESC
                //            (> "A") OR (= "A" AND < 1), (> "A") OR (= "A" AND <= 1), (> "A") OR (= "A" AND <= 1)
                //        Again for DESC, ASC
                //            (< "A") OR (= "A" AND > 1), (< "A") OR (= "A" AND >= 1), (< "A") OR (= "A" AND >= 1)
                //        And again for DESC DESC
                //            (< "A") OR (= "A" AND < 1), (< "A") OR (= "A" AND <= 1), (< "A") OR (= "A" AND <= 1)
                //    The general we look at all prefixes of the order by columns to look for tie breakers.
                //        Except for the full prefix whose last column follows the rules for single item order by
                //        And then you just OR all the possibilities together
                for (int prefixLength = 1; prefixLength <= numOrderByItems; prefixLength++)
                {
                    ArraySegment<string> expressionPrefix = new ArraySegment<string>(expressions, 0, prefixLength);
                    ArraySegment<SortOrder> sortOrderPrefix = new ArraySegment<SortOrder>(sortOrders, 0, prefixLength);
                    ArraySegment<CosmosElement> orderByItemsPrefix = new ArraySegment<CosmosElement>(orderByItems, 0, prefixLength);

                    bool lastPrefix = prefixLength == numOrderByItems;
                    bool firstPrefix = prefixLength == 1;

                    CosmosOrderByItemQueryExecutionContext.AppendToBuilders(builders, "(");

                    for (int index = 0; index < prefixLength; index++)
                    {
                        string expression = expressionPrefix.ElementAt(index);
                        SortOrder sortOrder = sortOrderPrefix.ElementAt(index);
                        CosmosElement orderByItem = orderByItemsPrefix.ElementAt(index);
                        bool lastItem = index == prefixLength - 1;

                        // Append Expression
                        CosmosOrderByItemQueryExecutionContext.AppendToBuilders(builders, expression);
                        CosmosOrderByItemQueryExecutionContext.AppendToBuilders(builders, " ");

                        // Append binary operator
                        if (lastItem)
                        {
                            string inequality = sortOrder == SortOrder.Descending ? "<" : ">";
                            CosmosOrderByItemQueryExecutionContext.AppendToBuilders(builders, inequality);
                            if (lastPrefix)
                            {
                                CosmosOrderByItemQueryExecutionContext.AppendToBuilders(builders, string.Empty, "=", "=");
                            }
                        }
                        else
                        {
                            CosmosOrderByItemQueryExecutionContext.AppendToBuilders(builders, "=");
                        }

                        // Append SortOrder
                        StringBuilder sb = new StringBuilder();
                        CosmosElementToQueryLiteral cosmosElementToQueryLiteral = new CosmosElementToQueryLiteral(sb);
                        orderByItem.Accept(cosmosElementToQueryLiteral);
                        string orderByItemToString = sb.ToString();
                        CosmosOrderByItemQueryExecutionContext.AppendToBuilders(builders, " ");
                        CosmosOrderByItemQueryExecutionContext.AppendToBuilders(builders, orderByItemToString);
                        CosmosOrderByItemQueryExecutionContext.AppendToBuilders(builders, " ");

                        if (!lastItem)
                        {
                            CosmosOrderByItemQueryExecutionContext.AppendToBuilders(builders, "AND ");
                        }
                    }

                    CosmosOrderByItemQueryExecutionContext.AppendToBuilders(builders, ")");
                    if (!lastPrefix)
                    {
                        CosmosOrderByItemQueryExecutionContext.AppendToBuilders(builders, " OR ");
                    }
                }
            }

            return new Tuple<string, string, string>(left.ToString(), target.ToString(), right.ToString());
        }

<<<<<<< HEAD
        internal static void ToQueryLiteral(CosmosElement orderByItem, StringBuilder sb)
        {
            if (orderByItem == null)
            {
                sb.Append(JsonConvert.SerializeObject(orderByItem, DefaultJsonSerializationSettings.Value));
                return;
            }

            switch (orderByItem.Type)
            {
                case CosmosElementType.Array:
                    {
                        sb.Append("[");
                        CosmosArray array = (CosmosArray)orderByItem;
                        string separator = string.Empty;
                        foreach (CosmosElement element in array)
                        {
                            sb.Append(separator);
                            separator = ",";

                            CosmosOrderByItemQueryExecutionContext.ToQueryLiteral(element, sb);
                        }

                        sb.Append("]");
                        break;
                    }

                case CosmosElementType.Number:
                    {
                        CosmosNumber numberElement = (CosmosNumber)orderByItem;
                        switch (numberElement.NumberType)
                        {
                            case CosmosNumberType.Int8:
                                sb.AppendFormat("C_Int8({0})", Number64.ToLong(numberElement.Value));
                                break;
                            case CosmosNumberType.Int16:
                                sb.AppendFormat("C_Int16({0})", Number64.ToLong(numberElement.Value));
                                break;
                            case CosmosNumberType.Int32:
                                sb.AppendFormat("C_Int32({0})", Number64.ToLong(numberElement.Value));
                                break;
                            case CosmosNumberType.Int64:
                                sb.AppendFormat("C_Int64({0})", Number64.ToLong(numberElement.Value));
                                break;
                            case CosmosNumberType.UInt32:
                                sb.AppendFormat("C_UInt32({0})", Number64.ToLong(numberElement.Value));
                                break;
                            case CosmosNumberType.Float32:
                                sb.AppendFormat("C_Float32({0:G7})", Number64.ToDouble(numberElement.Value));
                                break;
                            case CosmosNumberType.Float64:
                                sb.AppendFormat("C_Float64({0:R})", Number64.ToDouble(numberElement.Value));
                                break;
                            case CosmosNumberType.Number64:
                            default:
                                sb.Append(JsonConvert.SerializeObject(orderByItem, DefaultJsonSerializationSettings.Value));
                                break;
                        }

                        break;
                    }

                case CosmosElementType.Object:
                    {
                        sb.Append("{");
                        CosmosObject objectElement = (CosmosObject)orderByItem;
                        string separator = string.Empty;
                        foreach (KeyValuePair<string, CosmosElement> elementKvp in objectElement)
                        {
                            sb.Append(separator);
                            separator = ",";

                            sb.Append(JsonConvert.ToString(elementKvp.Key));
                            sb.Append(":");
                            CosmosOrderByItemQueryExecutionContext.ToQueryLiteral(elementKvp.Value, sb);
                        }

                        sb.Append("}");
                        break;
                    }

                case CosmosElementType.Guid:
                    CosmosGuid guidItem = (CosmosGuid)orderByItem;
                    sb.AppendFormat("C_Guid(\"{0}\")", guidItem.Value);
                    break;
                case CosmosElementType.Binary:
                    CosmosBinary cosmosBinary = (CosmosBinary)orderByItem;
                    string hexString = PartitionKeyInternal.HexConvert.ToHex(cosmosBinary.Value.ToArray(), 0, (int)cosmosBinary.Value.Length);
                    sb.AppendFormat("C_Binary(\"0x{0}\")", hexString);
                    break;
                case CosmosElementType.Null:
                case CosmosElementType.String:
                case CosmosElementType.Boolean:
                default:
                    sb.Append(JsonConvert.SerializeObject(orderByItem, DefaultJsonSerializationSettings.Value));
                    break;
            }
        }

=======
>>>>>>> a7963809
        private readonly struct OrderByInitInfo
        {
            public OrderByInitInfo(RangeFilterInitializationInfo[] filters, IReadOnlyDictionary<string, OrderByContinuationToken> continuationTokens)
            {
                this.Filters = filters;
                this.ContinuationTokens = continuationTokens;
            }

            public RangeFilterInitializationInfo[] Filters { get; }

            public IReadOnlyDictionary<string, OrderByContinuationToken> ContinuationTokens { get; }
        }

        /// <summary>
        /// Struct to hold all the filters for every partition.
        /// </summary>
        private readonly struct FormattedFilterInfo
        {
            /// <summary>
            /// Filters for current partition.
            /// </summary>
            public readonly string FiltersForTargetRange;

            /// <summary>
            /// Filters for partitions left of the current partition.
            /// </summary>
            public readonly string FilterForRangesLeftOfTargetRanges;

            /// <summary>
            /// Filters for partitions right of the current partition.
            /// </summary>
            public readonly string FilterForRangesRightOfTargetRanges;

            /// <summary>
            /// Initializes a new instance of the FormattedFilterInfo struct.
            /// </summary>
            /// <param name="leftFilter">The filters for the partitions left of the current partition.</param>
            /// <param name="targetFilter">The filters for the current partition.</param>
            /// <param name="rightFilters">The filters for the partitions right of the current partition.</param>
            public FormattedFilterInfo(string leftFilter, string targetFilter, string rightFilters)
            {
                this.FilterForRangesLeftOfTargetRanges = leftFilter;
                this.FiltersForTargetRange = targetFilter;
                this.FilterForRangesRightOfTargetRanges = rightFilters;
            }
        }

        /// <summary>
        /// Equality comparer used to determine if a document producer needs it's continuation token returned.
        /// Basically just says that the continuation token can be flushed once you stop seeing duplicates.
        /// </summary>
        private sealed class OrderByEqualityComparer : IEqualityComparer<CosmosElement>
        {
            /// <summary>
            /// The order by comparer.
            /// </summary>
            private readonly OrderByItemProducerTreeComparer orderByConsumeComparer;

            /// <summary>
            /// Initializes a new instance of the OrderByEqualityComparer class.
            /// </summary>
            /// <param name="orderByConsumeComparer">The order by consume comparer.</param>
            public OrderByEqualityComparer(OrderByItemProducerTreeComparer orderByConsumeComparer)
            {
                this.orderByConsumeComparer = orderByConsumeComparer ?? throw new ArgumentNullException($"{nameof(orderByConsumeComparer)} can not be null.");
            }

            /// <summary>
            /// Gets whether two OrderByQueryResult instances are equal.
            /// </summary>
            /// <param name="x">The first.</param>
            /// <param name="y">The second.</param>
            /// <returns>Whether two OrderByQueryResult instances are equal.</returns>
            public bool Equals(CosmosElement x, CosmosElement y)
            {
                OrderByQueryResult orderByQueryResultX = new OrderByQueryResult(x);
                OrderByQueryResult orderByQueryResultY = new OrderByQueryResult(y);
                return this.orderByConsumeComparer.CompareOrderByItems(
                    orderByQueryResultX.OrderByItems,
                    orderByQueryResultY.OrderByItems) == 0;
            }

            /// <summary>
            /// Gets the hash code for object.
            /// </summary>
            /// <param name="obj">The object to hash.</param>
            /// <returns>The hash code for the OrderByQueryResult object.</returns>
            public int GetHashCode(CosmosElement obj)
            {
                return 0;
            }
        }
    }
}<|MERGE_RESOLUTION|>--- conflicted
+++ resolved
@@ -902,108 +902,6 @@
             return new Tuple<string, string, string>(left.ToString(), target.ToString(), right.ToString());
         }
 
-<<<<<<< HEAD
-        internal static void ToQueryLiteral(CosmosElement orderByItem, StringBuilder sb)
-        {
-            if (orderByItem == null)
-            {
-                sb.Append(JsonConvert.SerializeObject(orderByItem, DefaultJsonSerializationSettings.Value));
-                return;
-            }
-
-            switch (orderByItem.Type)
-            {
-                case CosmosElementType.Array:
-                    {
-                        sb.Append("[");
-                        CosmosArray array = (CosmosArray)orderByItem;
-                        string separator = string.Empty;
-                        foreach (CosmosElement element in array)
-                        {
-                            sb.Append(separator);
-                            separator = ",";
-
-                            CosmosOrderByItemQueryExecutionContext.ToQueryLiteral(element, sb);
-                        }
-
-                        sb.Append("]");
-                        break;
-                    }
-
-                case CosmosElementType.Number:
-                    {
-                        CosmosNumber numberElement = (CosmosNumber)orderByItem;
-                        switch (numberElement.NumberType)
-                        {
-                            case CosmosNumberType.Int8:
-                                sb.AppendFormat("C_Int8({0})", Number64.ToLong(numberElement.Value));
-                                break;
-                            case CosmosNumberType.Int16:
-                                sb.AppendFormat("C_Int16({0})", Number64.ToLong(numberElement.Value));
-                                break;
-                            case CosmosNumberType.Int32:
-                                sb.AppendFormat("C_Int32({0})", Number64.ToLong(numberElement.Value));
-                                break;
-                            case CosmosNumberType.Int64:
-                                sb.AppendFormat("C_Int64({0})", Number64.ToLong(numberElement.Value));
-                                break;
-                            case CosmosNumberType.UInt32:
-                                sb.AppendFormat("C_UInt32({0})", Number64.ToLong(numberElement.Value));
-                                break;
-                            case CosmosNumberType.Float32:
-                                sb.AppendFormat("C_Float32({0:G7})", Number64.ToDouble(numberElement.Value));
-                                break;
-                            case CosmosNumberType.Float64:
-                                sb.AppendFormat("C_Float64({0:R})", Number64.ToDouble(numberElement.Value));
-                                break;
-                            case CosmosNumberType.Number64:
-                            default:
-                                sb.Append(JsonConvert.SerializeObject(orderByItem, DefaultJsonSerializationSettings.Value));
-                                break;
-                        }
-
-                        break;
-                    }
-
-                case CosmosElementType.Object:
-                    {
-                        sb.Append("{");
-                        CosmosObject objectElement = (CosmosObject)orderByItem;
-                        string separator = string.Empty;
-                        foreach (KeyValuePair<string, CosmosElement> elementKvp in objectElement)
-                        {
-                            sb.Append(separator);
-                            separator = ",";
-
-                            sb.Append(JsonConvert.ToString(elementKvp.Key));
-                            sb.Append(":");
-                            CosmosOrderByItemQueryExecutionContext.ToQueryLiteral(elementKvp.Value, sb);
-                        }
-
-                        sb.Append("}");
-                        break;
-                    }
-
-                case CosmosElementType.Guid:
-                    CosmosGuid guidItem = (CosmosGuid)orderByItem;
-                    sb.AppendFormat("C_Guid(\"{0}\")", guidItem.Value);
-                    break;
-                case CosmosElementType.Binary:
-                    CosmosBinary cosmosBinary = (CosmosBinary)orderByItem;
-                    string hexString = PartitionKeyInternal.HexConvert.ToHex(cosmosBinary.Value.ToArray(), 0, (int)cosmosBinary.Value.Length);
-                    sb.AppendFormat("C_Binary(\"0x{0}\")", hexString);
-                    break;
-                case CosmosElementType.Null:
-                case CosmosElementType.String:
-                case CosmosElementType.Boolean:
-                default:
-                    sb.Append(JsonConvert.SerializeObject(orderByItem, DefaultJsonSerializationSettings.Value));
-                    break;
-            }
-        }
-
-=======
->>>>>>> a7963809
         private readonly struct OrderByInitInfo
         {
             public OrderByInitInfo(RangeFilterInitializationInfo[] filters, IReadOnlyDictionary<string, OrderByContinuationToken> continuationTokens)
