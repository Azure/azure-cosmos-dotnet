﻿//------------------------------------------------------------
// Copyright (c) Microsoft Corporation.  All rights reserved.
//------------------------------------------------------------
namespace Microsoft.Azure.Cosmos.Query.Core.ExecutionContext
{
    using System;
    using System.Collections.Generic;
    using System.Diagnostics;
    using System.Threading;
    using System.Threading.Tasks;
    using Microsoft.Azure.Cosmos;
    using Microsoft.Azure.Cosmos.CosmosElements;
    using Microsoft.Azure.Cosmos.Query.Core;
    using Microsoft.Azure.Cosmos.Query.Core.ContinuationTokens;
    using Microsoft.Azure.Cosmos.Query.Core.Exceptions;
    using Microsoft.Azure.Cosmos.Query.Core.ExecutionComponent.Distinct;
    using Microsoft.Azure.Cosmos.Query.Core.Monads;
    using Microsoft.Azure.Cosmos.Query.Core.QueryClient;
    using Microsoft.Azure.Cosmos.Query.Core.QueryPlan;

    internal static class CosmosQueryExecutionContextFactory
    {
        private const string InternalPartitionKeyDefinitionProperty = "x-ms-query-partitionkey-definition";
        private const int PageSizeFactorForTop = 5;

        public static CosmosQueryExecutionContext Create(
            CosmosQueryContext cosmosQueryContext,
            InputParameters inputParameters)
        {
            if (cosmosQueryContext == null)
            {
                throw new ArgumentNullException(nameof(cosmosQueryContext));
            }

            if (inputParameters == null)
            {
                throw new ArgumentNullException(nameof(inputParameters));
            }

            CosmosQueryExecutionContextWithNameCacheStaleRetry cosmosQueryExecutionContextWithNameCacheStaleRetry = new CosmosQueryExecutionContextWithNameCacheStaleRetry(
                cosmosQueryContext: cosmosQueryContext,
                cosmosQueryExecutionContextFactory: () =>
                {
                    // Query Iterator requires that the creation of the query context is deferred until the user calls ReadNextAsync
                    AsyncLazy<TryCatch<CosmosQueryExecutionContext>> lazyTryCreateCosmosQueryExecutionContext = new AsyncLazy<TryCatch<CosmosQueryExecutionContext>>(valueFactory: (innerCancellationToken) =>
                    {
                        innerCancellationToken.ThrowIfCancellationRequested();
                        return CosmosQueryExecutionContextFactory.TryCreateCoreContextAsync(
                            cosmosQueryContext,
                            inputParameters,
                            innerCancellationToken);
                    });
                    LazyCosmosQueryExecutionContext lazyCosmosQueryExecutionContext = new LazyCosmosQueryExecutionContext(lazyTryCreateCosmosQueryExecutionContext);
                    return lazyCosmosQueryExecutionContext;
                });

            CatchAllCosmosQueryExecutionContext catchAllCosmosQueryExecutionContext = new CatchAllCosmosQueryExecutionContext(cosmosQueryExecutionContextWithNameCacheStaleRetry);

            return catchAllCosmosQueryExecutionContext;
        }

        private static async Task<TryCatch<CosmosQueryExecutionContext>> TryCreateCoreContextAsync(
            CosmosQueryContext cosmosQueryContext,
            InputParameters inputParameters,
            CancellationToken cancellationToken)
        {
            // The default
            using (cosmosQueryContext.CreateDiagnosticScope("CreateQueryPipeline"))
            {
                // Try to parse the continuation token.
                CosmosElement continuationToken = inputParameters.InitialUserContinuationToken;
                PartitionedQueryExecutionInfo queryPlanFromContinuationToken = inputParameters.PartitionedQueryExecutionInfo;
                if (continuationToken != null)
                {
                    if (!PipelineContinuationToken.TryCreateFromCosmosElement(
                        continuationToken,
                        out PipelineContinuationToken pipelineContinuationToken))
                    {
                        return TryCatch<CosmosQueryExecutionContext>.FromException(
                            new MalformedContinuationTokenException(
                                $"Malformed {nameof(PipelineContinuationToken)}: {continuationToken}."));
                    }

                    if (PipelineContinuationToken.IsTokenFromTheFuture(pipelineContinuationToken))
                    {
                        return TryCatch<CosmosQueryExecutionContext>.FromException(
                            new MalformedContinuationTokenException(
                                $"{nameof(PipelineContinuationToken)} Continuation token is from a newer version of the SDK. " +
                                $"Upgrade the SDK to avoid this issue." +
                                $"{continuationToken}."));
                    }

                    if (!PipelineContinuationToken.TryConvertToLatest(
                        pipelineContinuationToken,
                        out PipelineContinuationTokenV1_1 latestVersionPipelineContinuationToken))
                    {
                        return TryCatch<CosmosQueryExecutionContext>.FromException(
                            new MalformedContinuationTokenException(
                                $"{nameof(PipelineContinuationToken)}: '{continuationToken}' is no longer supported."));
                    }

                    continuationToken = latestVersionPipelineContinuationToken.SourceContinuationToken;
                    if (latestVersionPipelineContinuationToken.QueryPlan != null)
                    {
                        queryPlanFromContinuationToken = latestVersionPipelineContinuationToken.QueryPlan;
                    }
                }

                CosmosQueryClient cosmosQueryClient = cosmosQueryContext.QueryClient;
                ContainerQueryProperties containerQueryProperties = await cosmosQueryClient.GetCachedContainerQueryPropertiesAsync(
                    cosmosQueryContext.ResourceLink,
                    inputParameters.PartitionKey,
                    cancellationToken);
                cosmosQueryContext.ContainerResourceId = containerQueryProperties.ResourceId;

                PartitionedQueryExecutionInfo partitionedQueryExecutionInfo;
                if (inputParameters.ForcePassthrough)
                {
                    partitionedQueryExecutionInfo = new PartitionedQueryExecutionInfo()
                    {
                        QueryInfo = new QueryInfo()
                        {
                            Aggregates = null,
                            DistinctType = DistinctQueryType.None,
                            GroupByAliases = null,
                            GroupByAliasToAggregateType = null,
                            GroupByExpressions = null,
                            HasSelectValue = false,
                            Limit = null,
                            Offset = null,
                            OrderBy = null,
                            OrderByExpressions = null,
                            RewrittenQuery = null,
                            Top = null,
                        },
                        QueryRanges = new List<Documents.Routing.Range<string>>(),
                    };
                }
                else if (queryPlanFromContinuationToken != null)
                {
                    partitionedQueryExecutionInfo = queryPlanFromContinuationToken;
                }
                else
                {
                    if (cosmosQueryContext.QueryClient.ByPassQueryParsing())
                    {
                        // For non-Windows platforms(like Linux and OSX) in .NET Core SDK, we cannot use ServiceInterop, so need to bypass in that case.
                        // We are also now bypassing this for 32 bit host process running even on Windows as there are many 32 bit apps that will not work without this
                        partitionedQueryExecutionInfo = await QueryPlanRetriever.GetQueryPlanThroughGatewayAsync(
                            cosmosQueryContext,
                            inputParameters.SqlQuerySpec,
                            cosmosQueryContext.ResourceLink,
                            inputParameters.PartitionKey,
                            cancellationToken);
                    }
                    else
                    {
                        using (cosmosQueryContext.CreateDiagnosticScope("ServiceInterop"))
                        {
                            //todo:elasticcollections this may rely on information from collection cache which is outdated
                            //if collection is deleted/created with same name.
                            //need to make it not rely on information from collection cache.
                            Documents.PartitionKeyDefinition partitionKeyDefinition;
                            if ((inputParameters.Properties != null)
                                && inputParameters.Properties.TryGetValue(InternalPartitionKeyDefinitionProperty, out object partitionKeyDefinitionObject))
                            {
                                if (partitionKeyDefinitionObject is Documents.PartitionKeyDefinition definition)
                                {
                                    partitionKeyDefinition = definition;
                                }
                                else
                                {
                                    throw new ArgumentException(
                                        "partitionkeydefinition has invalid type",
                                        nameof(partitionKeyDefinitionObject));
                                }
                            }
                            else
                            {
                                partitionKeyDefinition = containerQueryProperties.PartitionKeyDefinition;
                            }

                            partitionedQueryExecutionInfo = await QueryPlanRetriever.GetQueryPlanWithServiceInteropAsync(
                                cosmosQueryContext.QueryClient,
                                inputParameters.SqlQuerySpec,
                                partitionKeyDefinition,
                                inputParameters.PartitionKey != null,
                                cancellationToken);
                        }
                    }
                }

                return await TryCreateFromPartitionedQuerExecutionInfoAsync(
                    partitionedQueryExecutionInfo,
                    containerQueryProperties,
                    cosmosQueryContext,
                    inputParameters,
                    cancellationToken);
            }
        }

        public static async Task<TryCatch<CosmosQueryExecutionContext>> TryCreateFromPartitionedQuerExecutionInfoAsync(
            PartitionedQueryExecutionInfo partitionedQueryExecutionInfo,
            ContainerQueryProperties containerQueryProperties,
            CosmosQueryContext cosmosQueryContext,
            InputParameters inputParameters,
            CancellationToken cancellationToken)
        {
            cancellationToken.ThrowIfCancellationRequested();

            List<Documents.PartitionKeyRange> targetRanges = await CosmosQueryExecutionContextFactory.GetTargetPartitionKeyRangesAsync(
                   cosmosQueryContext.QueryClient,
                   cosmosQueryContext.ResourceLink.OriginalString,
                   partitionedQueryExecutionInfo,
                   containerQueryProperties,
                   inputParameters.Properties,
                   inputParameters.InitialFeedRange);

            bool singleLogicalPartitionKeyQuery = inputParameters.PartitionKey.HasValue
                || ((partitionedQueryExecutionInfo.QueryRanges.Count == 1)
                    && partitionedQueryExecutionInfo.QueryRanges[0].IsSingleValue);
            bool serverStreamingQuery = !partitionedQueryExecutionInfo.QueryInfo.HasAggregates
                && !partitionedQueryExecutionInfo.QueryInfo.HasDistinct
                && !partitionedQueryExecutionInfo.QueryInfo.HasGroupBy;
            bool streamingSinglePartitionQuery = singleLogicalPartitionKeyQuery && serverStreamingQuery;

            bool clientStreamingQuery =
                serverStreamingQuery
                && !partitionedQueryExecutionInfo.QueryInfo.HasOrderBy
                && !partitionedQueryExecutionInfo.QueryInfo.HasTop
                && !partitionedQueryExecutionInfo.QueryInfo.HasLimit
                && !partitionedQueryExecutionInfo.QueryInfo.HasOffset;
            bool streamingCrossContinuationQuery = !singleLogicalPartitionKeyQuery && clientStreamingQuery;

            bool createPassthoughQuery = streamingSinglePartitionQuery || streamingCrossContinuationQuery;

            Task<TryCatch<CosmosQueryExecutionContext>> tryCreateContextTask;
            if (createPassthoughQuery)
            {
                TestInjections.ResponseStats responseStats = inputParameters?.TestInjections?.Stats;
                if (responseStats != null)
                {
                    responseStats.PipelineType = TestInjections.PipelineType.Passthrough;
                }

                tryCreateContextTask = CosmosQueryExecutionContextFactory.TryCreatePassthroughQueryExecutionContextAsync(
                    cosmosQueryContext,
                    inputParameters,
                    partitionedQueryExecutionInfo,
                    targetRanges,
                    containerQueryProperties.ResourceId,
                    cancellationToken);
            }
            else
            {
                TestInjections.ResponseStats responseStats = inputParameters?.TestInjections?.Stats;
                if (responseStats != null)
                {
                    responseStats.PipelineType = TestInjections.PipelineType.Specialized;
                }

                if (!string.IsNullOrEmpty(partitionedQueryExecutionInfo.QueryInfo.RewrittenQuery))
                {
                    // We need pass down the rewritten query.
                    SqlQuerySpec rewrittenQuerySpec = new SqlQuerySpec()
                    {
                        QueryText = partitionedQueryExecutionInfo.QueryInfo.RewrittenQuery,
                        Parameters = inputParameters.SqlQuerySpec.Parameters
                    };

                    inputParameters = new InputParameters(
                        rewrittenQuerySpec,
                        inputParameters.InitialUserContinuationToken,
                        inputParameters.InitialFeedRange,
                        inputParameters.MaxConcurrency,
                        inputParameters.MaxItemCount,
                        inputParameters.MaxBufferedItemCount,
                        inputParameters.PartitionKey,
                        inputParameters.Properties,
                        inputParameters.PartitionedQueryExecutionInfo,
                        inputParameters.ExecutionEnvironment,
                        inputParameters.ReturnResultsInDeterministicOrder,
<<<<<<< HEAD
                        inputParameters.TryFillPageFully,
=======
                        inputParameters.ForcePassthrough,
>>>>>>> b0910547
                        inputParameters.TestInjections);
                }

                tryCreateContextTask = CosmosQueryExecutionContextFactory.TryCreateSpecializedDocumentQueryExecutionContextAsync(
                    cosmosQueryContext,
                    inputParameters,
                    partitionedQueryExecutionInfo,
                    targetRanges,
                    containerQueryProperties.ResourceId,
                    cancellationToken);
            }

            return await tryCreateContextTask;
        }

        private static Task<TryCatch<CosmosQueryExecutionContext>> TryCreatePassthroughQueryExecutionContextAsync(
            CosmosQueryContext cosmosQueryContext,
            InputParameters inputParameters,
            PartitionedQueryExecutionInfo partitionedQueryExecutionInfo,
            List<Documents.PartitionKeyRange> targetRanges,
            string collectionRid,
            CancellationToken cancellationToken)
        {
            CosmosCrossPartitionQueryExecutionContext.CrossPartitionInitParams initParams = new CosmosCrossPartitionQueryExecutionContext.CrossPartitionInitParams(
                sqlQuerySpec: inputParameters.SqlQuerySpec,
                collectionRid: collectionRid,
                partitionedQueryExecutionInfo: partitionedQueryExecutionInfo,
                partitionKeyRanges: targetRanges,
                initialPageSize: inputParameters.MaxItemCount,
                maxConcurrency: inputParameters.MaxConcurrency,
                maxItemCount: inputParameters.MaxItemCount,
                maxBufferedItemCount: inputParameters.MaxBufferedItemCount,
                returnResultsInDeterministicOrder: inputParameters.ReturnResultsInDeterministicOrder,
                tryFillPageFully: inputParameters.TryFillPageFully,
                testSettings: inputParameters.TestInjections);

            return PipelinedDocumentQueryExecutionContext.TryCreatePassthroughAsync(
                inputParameters.ExecutionEnvironment,
                cosmosQueryContext,
                initParams,
                inputParameters.InitialUserContinuationToken,
                cancellationToken);
        }

        private static async Task<TryCatch<CosmosQueryExecutionContext>> TryCreateSpecializedDocumentQueryExecutionContextAsync(
            CosmosQueryContext cosmosQueryContext,
            InputParameters inputParameters,
            PartitionedQueryExecutionInfo partitionedQueryExecutionInfo,
            List<Documents.PartitionKeyRange> targetRanges,
            string collectionRid,
            CancellationToken cancellationToken)
        {
            QueryInfo queryInfo = partitionedQueryExecutionInfo.QueryInfo;

            bool getLazyFeedResponse = queryInfo.HasTop;

            // We need to compute the optimal initial page size for order-by queries
            long optimalPageSize = inputParameters.MaxItemCount;
            if (queryInfo.HasOrderBy)
            {
                int top;
                if (queryInfo.HasTop && (top = partitionedQueryExecutionInfo.QueryInfo.Top.Value) > 0)
                {
                    // All partitions should initially fetch about 1/nth of the top value.
                    long pageSizeWithTop = (long)Math.Min(
                        Math.Ceiling(top / (double)targetRanges.Count) * CosmosQueryExecutionContextFactory.PageSizeFactorForTop,
                        top);

                    optimalPageSize = Math.Min(pageSizeWithTop, optimalPageSize);
                }
                else if (cosmosQueryContext.IsContinuationExpected)
                {
                    optimalPageSize = (long)Math.Min(
                        Math.Ceiling(optimalPageSize / (double)targetRanges.Count) * CosmosQueryExecutionContextFactory.PageSizeFactorForTop,
                        optimalPageSize);
                }
            }

            Debug.Assert(
                (optimalPageSize > 0) && (optimalPageSize <= int.MaxValue),
                $"Invalid MaxItemCount {optimalPageSize}");

            CosmosCrossPartitionQueryExecutionContext.CrossPartitionInitParams initParams = new CosmosCrossPartitionQueryExecutionContext.CrossPartitionInitParams(
                sqlQuerySpec: inputParameters.SqlQuerySpec,
                collectionRid: collectionRid,
                partitionedQueryExecutionInfo: partitionedQueryExecutionInfo,
                partitionKeyRanges: targetRanges,
                initialPageSize: (int)optimalPageSize,
                maxConcurrency: inputParameters.MaxConcurrency,
                maxItemCount: inputParameters.MaxItemCount,
                maxBufferedItemCount: inputParameters.MaxBufferedItemCount,
                returnResultsInDeterministicOrder: inputParameters.ReturnResultsInDeterministicOrder,
                tryFillPageFully: inputParameters.TryFillPageFully,
                testSettings: inputParameters.TestInjections);

            return await PipelinedDocumentQueryExecutionContext.TryCreateAsync(
                inputParameters.ExecutionEnvironment,
                cosmosQueryContext,
                initParams,
                inputParameters.InitialUserContinuationToken,
                cancellationToken);
        }

        /// <summary>
        /// Gets the list of partition key ranges. 
        /// 1. Check partition key range id
        /// 2. Check Partition key
        /// 3. Check the effective partition key
        /// 4. Get the range from the FeedToken
        /// 5. Get the range from the PartitionedQueryExecutionInfo
        /// </summary>
        internal static async Task<List<Documents.PartitionKeyRange>> GetTargetPartitionKeyRangesAsync(
            CosmosQueryClient queryClient,
            string resourceLink,
            PartitionedQueryExecutionInfo partitionedQueryExecutionInfo,
            ContainerQueryProperties containerQueryProperties,
            IReadOnlyDictionary<string, object> properties,
            FeedRangeInternal feedRangeInternal)
        {
            List<Documents.PartitionKeyRange> targetRanges;
            if (containerQueryProperties.EffectivePartitionKeyString != null)
            {
                targetRanges = await queryClient.GetTargetPartitionKeyRangesByEpkStringAsync(
                    resourceLink,
                    containerQueryProperties.ResourceId,
                    containerQueryProperties.EffectivePartitionKeyString);
            }
            else if (TryGetEpkProperty(properties, out string effectivePartitionKeyString))
            {
                targetRanges = await queryClient.GetTargetPartitionKeyRangesByEpkStringAsync(
                    resourceLink,
                    containerQueryProperties.ResourceId,
                    effectivePartitionKeyString);
            }
            else if (feedRangeInternal != null)
            {
                targetRanges = await queryClient.GetTargetPartitionKeyRangeByFeedRangeAsync(
                    resourceLink,
                    containerQueryProperties.ResourceId,
                    containerQueryProperties.PartitionKeyDefinition,
                    feedRangeInternal);
            }
            else
            {
                targetRanges = await queryClient.GetTargetPartitionKeyRangesAsync(
                    resourceLink,
                    containerQueryProperties.ResourceId,
                    partitionedQueryExecutionInfo.QueryRanges);
            }

            return targetRanges;
        }

        private static bool TryGetEpkProperty(
            IReadOnlyDictionary<string, object> properties,
            out string effectivePartitionKeyString)
        {
            if (properties != null
                && properties.TryGetValue(
                   Documents.WFConstants.BackendHeaders.EffectivePartitionKeyString,
                   out object effectivePartitionKeyStringObject))
            {
                effectivePartitionKeyString = effectivePartitionKeyStringObject as string;
                if (string.IsNullOrEmpty(effectivePartitionKeyString))
                {
                    throw new ArgumentOutOfRangeException(nameof(effectivePartitionKeyString));
                }

                return true;
            }

            effectivePartitionKeyString = null;
            return false;
        }

        public sealed class InputParameters
        {
            private const int DefaultMaxConcurrency = 0;
            private const int DefaultMaxItemCount = 1000;
            private const int DefaultMaxBufferedItemCount = 1000;
            private const bool DefaultReturnResultsInDeterministicOrder = true;
            private const ExecutionEnvironment DefaultExecutionEnvironment = ExecutionEnvironment.Client;
            private const bool DefaultTryFillPageFully = true;

            public InputParameters(
                SqlQuerySpec sqlQuerySpec,
                CosmosElement initialUserContinuationToken,
                FeedRangeInternal initialFeedRange,
                int? maxConcurrency,
                int? maxItemCount,
                int? maxBufferedItemCount,
                PartitionKey? partitionKey,
                IReadOnlyDictionary<string, object> properties,
                PartitionedQueryExecutionInfo partitionedQueryExecutionInfo,
                ExecutionEnvironment? executionEnvironment,
                bool? returnResultsInDeterministicOrder,
<<<<<<< HEAD
                bool? tryFillPageFully,
=======
                bool forcePassthrough,
>>>>>>> b0910547
                TestInjections testInjections)
            {
                this.SqlQuerySpec = sqlQuerySpec ?? throw new ArgumentNullException(nameof(sqlQuerySpec));
                this.InitialUserContinuationToken = initialUserContinuationToken;
                this.InitialFeedRange = initialFeedRange;

                int resolvedMaxConcurrency = maxConcurrency.GetValueOrDefault(InputParameters.DefaultMaxConcurrency);
                if (resolvedMaxConcurrency < 0)
                {
                    resolvedMaxConcurrency = int.MaxValue;
                }
                this.MaxConcurrency = resolvedMaxConcurrency;

                int resolvedMaxItemCount = maxItemCount.GetValueOrDefault(InputParameters.DefaultMaxItemCount);
                if (resolvedMaxItemCount < 0)
                {
                    resolvedMaxItemCount = int.MaxValue;
                }
                this.MaxItemCount = resolvedMaxItemCount;

                int resolvedMaxBufferedItemCount = maxBufferedItemCount.GetValueOrDefault(InputParameters.DefaultMaxBufferedItemCount);
                if (resolvedMaxBufferedItemCount < 0)
                {
                    resolvedMaxBufferedItemCount = int.MaxValue;
                }
                this.MaxBufferedItemCount = resolvedMaxBufferedItemCount;

                this.PartitionKey = partitionKey;
                this.Properties = properties;
                this.PartitionedQueryExecutionInfo = partitionedQueryExecutionInfo;
                this.ExecutionEnvironment = executionEnvironment.GetValueOrDefault(InputParameters.DefaultExecutionEnvironment);
                this.ReturnResultsInDeterministicOrder = returnResultsInDeterministicOrder.GetValueOrDefault(InputParameters.DefaultReturnResultsInDeterministicOrder);
<<<<<<< HEAD
                this.TryFillPageFully = tryFillPageFully.GetValueOrDefault(InputParameters.DefaultTryFillPageFully);
=======
                this.ForcePassthrough = forcePassthrough;
>>>>>>> b0910547
                this.TestInjections = testInjections;
            }

            public SqlQuerySpec SqlQuerySpec { get; }
            public CosmosElement InitialUserContinuationToken { get; }
            public FeedRangeInternal InitialFeedRange { get; }
            public int MaxConcurrency { get; }
            public int MaxItemCount { get; }
            public int MaxBufferedItemCount { get; }
            public PartitionKey? PartitionKey { get; }
            public IReadOnlyDictionary<string, object> Properties { get; }
            public PartitionedQueryExecutionInfo PartitionedQueryExecutionInfo { get; }
            public ExecutionEnvironment ExecutionEnvironment { get; }
            public bool ReturnResultsInDeterministicOrder { get; }
            public bool TryFillPageFully { get; }
            public TestInjections TestInjections { get; }
            public bool ForcePassthrough { get; }
        }
    }
}<|MERGE_RESOLUTION|>--- conflicted
+++ resolved
@@ -280,11 +280,8 @@
                         inputParameters.PartitionedQueryExecutionInfo,
                         inputParameters.ExecutionEnvironment,
                         inputParameters.ReturnResultsInDeterministicOrder,
-<<<<<<< HEAD
                         inputParameters.TryFillPageFully,
-=======
                         inputParameters.ForcePassthrough,
->>>>>>> b0910547
                         inputParameters.TestInjections);
                 }
 
@@ -481,11 +478,8 @@
                 PartitionedQueryExecutionInfo partitionedQueryExecutionInfo,
                 ExecutionEnvironment? executionEnvironment,
                 bool? returnResultsInDeterministicOrder,
-<<<<<<< HEAD
                 bool? tryFillPageFully,
-=======
                 bool forcePassthrough,
->>>>>>> b0910547
                 TestInjections testInjections)
             {
                 this.SqlQuerySpec = sqlQuerySpec ?? throw new ArgumentNullException(nameof(sqlQuerySpec));
@@ -518,11 +512,8 @@
                 this.PartitionedQueryExecutionInfo = partitionedQueryExecutionInfo;
                 this.ExecutionEnvironment = executionEnvironment.GetValueOrDefault(InputParameters.DefaultExecutionEnvironment);
                 this.ReturnResultsInDeterministicOrder = returnResultsInDeterministicOrder.GetValueOrDefault(InputParameters.DefaultReturnResultsInDeterministicOrder);
-<<<<<<< HEAD
                 this.TryFillPageFully = tryFillPageFully.GetValueOrDefault(InputParameters.DefaultTryFillPageFully);
-=======
                 this.ForcePassthrough = forcePassthrough;
->>>>>>> b0910547
                 this.TestInjections = testInjections;
             }
 
