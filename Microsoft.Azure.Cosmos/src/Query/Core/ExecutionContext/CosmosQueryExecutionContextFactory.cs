﻿//------------------------------------------------------------
// Copyright (c) Microsoft Corporation.  All rights reserved.
//------------------------------------------------------------
namespace Microsoft.Azure.Cosmos.Query
{
    using System;
    using System.Collections.Generic;
    using System.Diagnostics;
    using System.Globalization;
    using System.Net;
    using System.Threading;
    using System.Threading.Tasks;
    using Microsoft.Azure.Cosmos;
    using Microsoft.Azure.Cosmos.Query.Core.ExecutionContext;
    using Microsoft.Azure.Cosmos.Query.ParallelQuery;

    /// <summary>
    /// Factory class for creating the appropriate DocumentQueryExecutionContext for the provided type of query.
    /// </summary>
    internal sealed class CosmosQueryExecutionContextFactory : CosmosQueryExecutionContext
    {
        internal const string InternalPartitionKeyDefinitionProperty = "x-ms-query-partitionkey-definition";
        private const int PageSizeFactorForTop = 5;

        internal readonly CosmosQueryContext CosmosQueryContext;
        private InputParameters inputParameters;
        private CosmosQueryExecutionContext innerExecutionContext;

        /// <summary>
        /// Store the failed response
        /// </summary>
        private QueryResponseCore? responseMessageException;

        /// <summary>
        /// Store any exception thrown
        /// </summary>
        private Exception exception;

<<<<<<< HEAD
        /// <summary>
        /// The query plan that will be embeded in the continuation token.
        /// </summary>
        private PartitionedQueryExecutionInfo partitionedQueryExecutionInfo;

        /// <summary>
        /// Test flag for making the query use the opposite code path for query plan retrieval.
        /// If the SDK would have went to Gateway, then it will use ServiceInterop and visa versa.
        /// </summary>
        public static bool TestFlag = true;

=======
>>>>>>> 0eb41935
        public CosmosQueryExecutionContextFactory(
            CosmosQueryContext cosmosQueryContext,
            InputParameters inputParameters)
        {
            if (cosmosQueryContext == null)
            {
                throw new ArgumentNullException(nameof(cosmosQueryContext));
            }

            this.CosmosQueryContext = cosmosQueryContext;
            this.inputParameters = inputParameters;

            // Swapping out negative values in feedOptions for int.MaxValue
            if (this.inputParameters.MaxBufferedItemCount.HasValue && this.inputParameters.MaxBufferedItemCount < 0)
            {
                this.inputParameters.MaxBufferedItemCount = int.MaxValue;
            }

            if (this.inputParameters.MaxConcurrency.HasValue && this.inputParameters.MaxConcurrency < 0)
            {
                this.inputParameters.MaxConcurrency = int.MaxValue;
            }

            if (this.inputParameters.MaxItemCount.HasValue && this.inputParameters.MaxItemCount < 0)
            {
                this.inputParameters.MaxItemCount = int.MaxValue;
            }
        }

        public override bool IsDone
        {
            get
            {
                // No more results if an exception is hit
                if (this.responseMessageException != null || this.exception != null)
                {
                    return true;
                }

                return this.innerExecutionContext != null ? this.innerExecutionContext.IsDone : false;
            }
        }

        public override async Task<QueryResponseCore> ExecuteNextAsync(CancellationToken cancellationToken)
        {
            if (this.responseMessageException != null)
            {
                return this.responseMessageException.Value;
            }

            if (this.exception != null)
            {
                throw this.exception;
            }

            try
            {
                bool isFirstExecute = false;
                QueryResponseCore response;
                while (true)
                {
                    // The retry policy handles the scenario when the name cache is stale. If the cache is stale the entire 
                    // execute context has incorrect values and should be recreated. This should only be done for the first 
                    // execution. If results have already been pulled an error should be returned to the user since it's 
                    // not possible to combine query results from multiple containers.
                    if (this.innerExecutionContext == null)
                    {
                        this.innerExecutionContext = await this.CreateItemQueryExecutionContextAsync(cancellationToken);
                        isFirstExecute = true;
                    }

                    response = await this.innerExecutionContext.ExecuteNextAsync(cancellationToken);

                    if (response.IsSuccess)
                    {
                        break;
                    }

                    if (isFirstExecute && response.StatusCode == HttpStatusCode.Gone && response.SubStatusCode == Documents.SubStatusCodes.NameCacheIsStale)
                    {
                        await this.CosmosQueryContext.QueryClient.ForceRefreshCollectionCacheAsync(
                            this.CosmosQueryContext.ResourceLink.OriginalString,
                            cancellationToken);
                        this.innerExecutionContext = await this.CreateItemQueryExecutionContextAsync(cancellationToken);
                        isFirstExecute = false;
                    }
                    else
                    {
                        break;
                    }
                }

                if (!response.IsSuccess)
                {
                    this.responseMessageException = response;
                }
                else
                {
                    if (response.ContinuationToken != null)
                    {
                        QueryPlanContinuationToken queryPlanContinuationToken = new QueryPlanContinuationToken(
                            this.partitionedQueryExecutionInfo,
                            response.ContinuationToken);

                        const int globalContinuationTokenLimitInKb = 16;
                        string queryPlanContinuationTokenString = QueryPlanContinuationToken.Serialize(
                            queryPlanContinuationToken,
                            this.inputParameters.ResponseContinuationTokenLimitInKb.GetValueOrDefault(globalContinuationTokenLimitInKb) * 1024);
                        response = QueryResponseCore.CreateSuccess(
                            result: response.CosmosElements,
                            continuationToken: queryPlanContinuationTokenString,
                            disallowContinuationTokenMessage: response.DisallowContinuationTokenMessage,
                            activityId: response.ActivityId,
                            requestCharge: response.RequestCharge,
                            queryMetricsText: response.QueryMetricsText,
                            queryMetrics: response.QueryMetrics,
                            requestStatistics: response.RequestStatistics,
                            responseLengthBytes: response.ResponseLengthBytes);
                    }
                }

                return response;
            }
            catch (Exception e)
            {
                this.exception = e;
                this.Dispose();
                throw;
            }
        }

        public override bool TryGetContinuationToken(out string state)
        {
            return this.innerExecutionContext.TryGetContinuationToken(out state);
        }

        private async Task<CosmosQueryExecutionContext> CreateItemQueryExecutionContextAsync(
            CancellationToken cancellationToken)
        {
            cancellationToken.ThrowIfCancellationRequested();

            CosmosQueryClient cosmosQueryClient = this.CosmosQueryContext.QueryClient;
            ContainerQueryProperties containerQueryProperties = await cosmosQueryClient.GetCachedContainerQueryPropertiesAsync(
                this.CosmosQueryContext.ResourceLink,
                this.inputParameters.PartitionKey,
                cancellationToken);
            this.CosmosQueryContext.ContainerResourceId = containerQueryProperties.ResourceId;

<<<<<<< HEAD
            PartitionedQueryExecutionInfo partitionedQueryExecutionInfo = await this.GetQueryPlanAsync(
                containerQueryProperties,
                cancellationToken);
            this.partitionedQueryExecutionInfo = partitionedQueryExecutionInfo;
=======
            PartitionedQueryExecutionInfo partitionedQueryExecutionInfo;
            if (this.inputParameters.PartitionedQueryExecutionInfo != null)
            {
                partitionedQueryExecutionInfo = this.inputParameters.PartitionedQueryExecutionInfo;
            }
            else
            {
                if (this.CosmosQueryContext.QueryClient.ByPassQueryParsing())
                {
                    // For non-Windows platforms(like Linux and OSX) in .NET Core SDK, we cannot use ServiceInterop, so need to bypass in that case.
                    // We are also now bypassing this for 32 bit host process running even on Windows as there are many 32 bit apps that will not work without this
                    partitionedQueryExecutionInfo = await QueryPlanRetriever.GetQueryPlanThroughGatewayAsync(
                        this.CosmosQueryContext.QueryClient,
                        this.inputParameters.SqlQuerySpec,
                        this.CosmosQueryContext.ResourceLink,
                        cancellationToken);
                }
                else
                {
                    //todo:elasticcollections this may rely on information from collection cache which is outdated
                    //if collection is deleted/created with same name.
                    //need to make it not rely on information from collection cache.
                    Documents.PartitionKeyDefinition partitionKeyDefinition;
                    object partitionKeyDefinitionObject;
                    if (this.inputParameters.Properties != null
                        && this.inputParameters.Properties.TryGetValue(InternalPartitionKeyDefinitionProperty, out partitionKeyDefinitionObject))
                    {
                        if (partitionKeyDefinitionObject is Documents.PartitionKeyDefinition definition)
                        {
                            partitionKeyDefinition = definition;
                        }
                        else
                        {
                            throw new ArgumentException(
                                "partitionkeydefinition has invalid type",
                                nameof(partitionKeyDefinitionObject));
                        }
                    }
                    else
                    {
                        partitionKeyDefinition = containerQueryProperties.PartitionKeyDefinition;
                    }

                    partitionedQueryExecutionInfo = await QueryPlanRetriever.GetQueryPlanWithServiceInteropAsync(
                        this.CosmosQueryContext.QueryClient,
                        this.inputParameters.SqlQuerySpec,
                        partitionKeyDefinition,
                        this.inputParameters.PartitionKey != null,
                        cancellationToken);
                }
            }

            return await this.CreateFromPartitionedQuerExecutionInfoAsync(
                partitionedQueryExecutionInfo,
                containerQueryProperties,
                cancellationToken);
        }

        public async Task<CosmosQueryExecutionContext> CreateFromPartitionedQuerExecutionInfoAsync(
            PartitionedQueryExecutionInfo partitionedQueryExecutionInfo,
            ContainerQueryProperties containerQueryProperties,
            CancellationToken cancellationToken = default(CancellationToken))
        {
            cancellationToken.ThrowIfCancellationRequested();

>>>>>>> 0eb41935
            List<Documents.PartitionKeyRange> targetRanges = await CosmosQueryExecutionContextFactory.GetTargetPartitionKeyRangesAsync(
                   this.CosmosQueryContext.QueryClient,
                   this.CosmosQueryContext.ResourceLink.OriginalString,
                   partitionedQueryExecutionInfo,
                   containerQueryProperties,
                   this.inputParameters.Properties);

            if (!string.IsNullOrEmpty(partitionedQueryExecutionInfo.QueryInfo.RewrittenQuery))
            {
                // We need pass down the rewritten query.
                this.inputParameters.SqlQuerySpec = new SqlQuerySpec()
                {
                    QueryText = partitionedQueryExecutionInfo.QueryInfo.RewrittenQuery,
                    Parameters = this.inputParameters.SqlQuerySpec.Parameters
                };
            }

            return await CosmosQueryExecutionContextFactory.CreateSpecializedDocumentQueryExecutionContextAsync(
                this.CosmosQueryContext,
                this.inputParameters,
                partitionedQueryExecutionInfo,
                targetRanges,
                containerQueryProperties.ResourceId,
                cancellationToken);
        }

        public static async Task<CosmosQueryExecutionContext> CreateSpecializedDocumentQueryExecutionContextAsync(
            CosmosQueryContext cosmosQueryContext,
            InputParameters inputParameters,
            PartitionedQueryExecutionInfo partitionedQueryExecutionInfo,
            List<Documents.PartitionKeyRange> targetRanges,
            string collectionRid,
            CancellationToken cancellationToken)
        {
            if (!string.IsNullOrEmpty(partitionedQueryExecutionInfo.QueryInfo?.RewrittenQuery))
            {
                inputParameters.SqlQuerySpec = new SqlQuerySpec(
                    partitionedQueryExecutionInfo.QueryInfo.RewrittenQuery,
                    inputParameters.SqlQuerySpec.Parameters);
            }

            // Figure out the optimal page size.
            long initialPageSize = inputParameters.MaxItemCount.GetValueOrDefault(ParallelQueryConfig.GetConfig().ClientInternalPageSize);

            if (initialPageSize < -1 || initialPageSize == 0)
            {
                throw cosmosQueryContext.QueryClient.CreateBadRequestException($"Invalid MaxItemCount {initialPageSize}");
            }

            QueryInfo queryInfo = partitionedQueryExecutionInfo.QueryInfo;

            bool getLazyFeedResponse = queryInfo.HasTop;

            // We need to compute the optimal initial page size for order-by queries
            if (queryInfo.HasOrderBy)
            {
                int top;
                if (queryInfo.HasTop && (top = partitionedQueryExecutionInfo.QueryInfo.Top.Value) > 0)
                {
                    // All partitions should initially fetch about 1/nth of the top value.
                    long pageSizeWithTop = (long)Math.Min(
                        Math.Ceiling(top / (double)targetRanges.Count) * PageSizeFactorForTop,
                        top);

                    if (initialPageSize > 0)
                    {
                        initialPageSize = Math.Min(pageSizeWithTop, initialPageSize);
                    }
                    else
                    {
                        initialPageSize = pageSizeWithTop;
                    }
                }
                else if (cosmosQueryContext.IsContinuationExpected)
                {
                    if (initialPageSize < 0)
                    {
                        if (inputParameters.MaxBufferedItemCount.HasValue)
                        {
                            // Max of what the user is willing to buffer and the default (note this is broken if MaxBufferedItemCount = -1)
                            initialPageSize = Math.Max(inputParameters.MaxBufferedItemCount.Value, ParallelQueryConfig.GetConfig().DefaultMaximumBufferSize);
                        }
                        else
                        {
                            initialPageSize = ParallelQueryConfig.GetConfig().DefaultMaximumBufferSize;
                        }
                    }

                    initialPageSize = (long)Math.Min(
                        Math.Ceiling(initialPageSize / (double)targetRanges.Count) * PageSizeFactorForTop,
                        initialPageSize);
                }
            }

            Debug.Assert(initialPageSize > 0 && initialPageSize <= int.MaxValue,
                string.Format(CultureInfo.InvariantCulture, "Invalid MaxItemCount {0}", initialPageSize));

            CosmosCrossPartitionQueryExecutionContext.CrossPartitionInitParams initParams = new CosmosCrossPartitionQueryExecutionContext.CrossPartitionInitParams(
                sqlQuerySpec: inputParameters.SqlQuerySpec,
                collectionRid: collectionRid,
                partitionedQueryExecutionInfo: partitionedQueryExecutionInfo,
                partitionKeyRanges: targetRanges,
                initialPageSize: (int)initialPageSize,
                maxConcurrency: inputParameters.MaxConcurrency,
                maxItemCount: inputParameters.MaxItemCount,
                maxBufferedItemCount: inputParameters.MaxBufferedItemCount);

            return await PipelinedDocumentQueryExecutionContext.CreateAsync(
                cosmosQueryContext,
                initParams,
                inputParameters.InitialUserContinuationToken,
                cancellationToken);
        }

        private async Task<PartitionedQueryExecutionInfo> GetQueryPlanAsync(
            ContainerQueryProperties containerQueryProperties,
            CancellationToken cancellationToken = default(CancellationToken))
        {
            PartitionedQueryExecutionInfo partitionedQueryExecutionInfo = null;
            if (this.inputParameters.InitialUserContinuationToken != null)
            {
                // If the continuation token != null,
                // then try to parse out the continuation token
                if (!QueryPlanContinuationToken.TryParse(
                    this.inputParameters.InitialUserContinuationToken,
                    out QueryPlanContinuationToken queryPlanContinuationToken))
                {
                    throw new Microsoft.Azure.Documents.BadRequestException($"Invalid {nameof(QueryPlanContinuationToken)}: {this.inputParameters.InitialUserContinuationToken}");
                }

                this.inputParameters.InitialUserContinuationToken = queryPlanContinuationToken.SourceContinuationToken;

                if (queryPlanContinuationToken.PartitionedQueryExecutionInfo != null)
                {
                    partitionedQueryExecutionInfo = queryPlanContinuationToken.PartitionedQueryExecutionInfo;
                }
            }

            if (partitionedQueryExecutionInfo == null)
            {
                if (this.CosmosQueryContext.QueryClient.ByPassQueryParsing() && TestFlag)
                {
                    // For non-Windows platforms(like Linux and OSX) in .NET Core SDK, we cannot use ServiceInterop, so need to bypass in that case.
                    // We are also now bypassing this for 32 bit host process running even on Windows as there are many 32 bit apps that will not work without this
                    partitionedQueryExecutionInfo = await QueryPlanRetriever.GetQueryPlanThroughGatewayAsync(
                        this.CosmosQueryContext.QueryClient,
                        this.inputParameters.SqlQuerySpec,
                        this.CosmosQueryContext.ResourceLink,
                        cancellationToken);
                }
                else
                {
                    //todo:elasticcollections this may rely on information from collection cache which is outdated
                    //if collection is deleted/created with same name.
                    //need to make it not rely on information from collection cache.
                    Documents.PartitionKeyDefinition partitionKeyDefinition;
                    if ((this.inputParameters.Properties != null)
                        && this.inputParameters.Properties.TryGetValue(
                            InternalPartitionKeyDefinitionProperty,
                            out object partitionKeyDefinitionObject))
                    {
                        if (partitionKeyDefinitionObject is Documents.PartitionKeyDefinition definition)
                        {
                            partitionKeyDefinition = definition;
                        }
                        else
                        {
                            throw new ArgumentException(
                                "partitionkeydefinition has invalid type",
                                nameof(partitionKeyDefinitionObject));
                        }
                    }
                    else
                    {
                        partitionKeyDefinition = containerQueryProperties.PartitionKeyDefinition;
                    }

                    partitionedQueryExecutionInfo = await QueryPlanRetriever.GetQueryPlanWithServiceInteropAsync(
                        this.CosmosQueryContext.QueryClient,
                        this.inputParameters.SqlQuerySpec,
                        partitionKeyDefinition,
                        this.inputParameters.PartitionKey != null,
                        cancellationToken);
                }
            }

            return partitionedQueryExecutionInfo;
        }

        /// <summary>
        /// Gets the list of partition key ranges. 
        /// 1. Check partition key range id
        /// 2. Check Partition key
        /// 3. Check the effective partition key
        /// 4. Get the range from the PartitionedQueryExecutionInfo
        /// </summary>
        internal static async Task<List<Documents.PartitionKeyRange>> GetTargetPartitionKeyRangesAsync(
            CosmosQueryClient queryClient,
            string resourceLink,
            PartitionedQueryExecutionInfo partitionedQueryExecutionInfo,
            ContainerQueryProperties containerQueryProperties,
            IDictionary<string, object> properties)
        {
            List<Documents.PartitionKeyRange> targetRanges;
            if (containerQueryProperties.EffectivePartitionKeyString != null)
            {
                targetRanges = await queryClient.GetTargetPartitionKeyRangesByEpkStringAsync(
                    resourceLink,
                    containerQueryProperties.ResourceId,
                    containerQueryProperties.EffectivePartitionKeyString);
            }
            else if (TryGetEpkProperty(properties, out string effectivePartitionKeyString))
            {
                targetRanges = await queryClient.GetTargetPartitionKeyRangesByEpkStringAsync(
                    resourceLink,
                    containerQueryProperties.ResourceId,
                    effectivePartitionKeyString);
            }
            else
            {
                targetRanges = await queryClient.GetTargetPartitionKeyRangesAsync(
                    resourceLink,
                    containerQueryProperties.ResourceId,
                    partitionedQueryExecutionInfo.QueryRanges);
            }

            return targetRanges;
        }

        private static bool TryGetEpkProperty(
            IDictionary<string, object> properties,
            out string effectivePartitionKeyString)
        {
            if (properties != null
                && properties.TryGetValue(
                   Documents.WFConstants.BackendHeaders.EffectivePartitionKeyString,
                   out object effectivePartitionKeyStringObject))
            {
                effectivePartitionKeyString = effectivePartitionKeyStringObject as string;
                if (string.IsNullOrEmpty(effectivePartitionKeyString))
                {
                    throw new ArgumentOutOfRangeException(nameof(effectivePartitionKeyString));
                }

                return true;
            }

            effectivePartitionKeyString = null;
            return false;
        }

        public override void Dispose()
        {
            if (this.innerExecutionContext != null && !this.innerExecutionContext.IsDone)
            {
                this.innerExecutionContext.Dispose();
            }
        }

        public struct InputParameters
        {
            internal SqlQuerySpec SqlQuerySpec { get; set; }
            internal string InitialUserContinuationToken { get; set; }
            internal int? MaxConcurrency { get; set; }
            internal int? MaxItemCount { get; set; }
            internal int? MaxBufferedItemCount { get; set; }
            internal PartitionKey? PartitionKey { get; set; }
            internal int? ResponseContinuationTokenLimitInKb { get; set; }
            internal IDictionary<string, object> Properties { get; set; }
            internal PartitionedQueryExecutionInfo PartitionedQueryExecutionInfo { get; set; }
        }
    }
}<|MERGE_RESOLUTION|>--- conflicted
+++ resolved
@@ -36,7 +36,6 @@
         /// </summary>
         private Exception exception;
 
-<<<<<<< HEAD
         /// <summary>
         /// The query plan that will be embeded in the continuation token.
         /// </summary>
@@ -48,8 +47,6 @@
         /// </summary>
         public static bool TestFlag = true;
 
-=======
->>>>>>> 0eb41935
         public CosmosQueryExecutionContextFactory(
             CosmosQueryContext cosmosQueryContext,
             InputParameters inputParameters)
@@ -198,12 +195,6 @@
                 cancellationToken);
             this.CosmosQueryContext.ContainerResourceId = containerQueryProperties.ResourceId;
 
-<<<<<<< HEAD
-            PartitionedQueryExecutionInfo partitionedQueryExecutionInfo = await this.GetQueryPlanAsync(
-                containerQueryProperties,
-                cancellationToken);
-            this.partitionedQueryExecutionInfo = partitionedQueryExecutionInfo;
-=======
             PartitionedQueryExecutionInfo partitionedQueryExecutionInfo;
             if (this.inputParameters.PartitionedQueryExecutionInfo != null)
             {
@@ -269,7 +260,6 @@
         {
             cancellationToken.ThrowIfCancellationRequested();
 
->>>>>>> 0eb41935
             List<Documents.PartitionKeyRange> targetRanges = await CosmosQueryExecutionContextFactory.GetTargetPartitionKeyRangesAsync(
                    this.CosmosQueryContext.QueryClient,
                    this.CosmosQueryContext.ResourceLink.OriginalString,
