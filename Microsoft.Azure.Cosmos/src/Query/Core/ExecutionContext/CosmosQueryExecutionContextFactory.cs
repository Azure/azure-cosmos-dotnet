﻿//------------------------------------------------------------
// Copyright (c) Microsoft Corporation.  All rights reserved.
//------------------------------------------------------------
namespace Microsoft.Azure.Cosmos.Query.Core.ExecutionContext
{
    using System;
    using System.Collections.Generic;
    using System.Diagnostics;
    using System.Threading;
    using System.Threading.Tasks;
    using Microsoft.Azure.Cosmos;
    using Microsoft.Azure.Cosmos.CosmosElements;
    using Microsoft.Azure.Cosmos.Query.Core;
    using Microsoft.Azure.Cosmos.Query.Core.ContinuationTokens;
    using Microsoft.Azure.Cosmos.Query.Core.Exceptions;
    using Microsoft.Azure.Cosmos.Query.Core.ExecutionComponent.Distinct;
    using Microsoft.Azure.Cosmos.Query.Core.Monads;
    using Microsoft.Azure.Cosmos.Query.Core.Parser;
    using Microsoft.Azure.Cosmos.Query.Core.QueryClient;
    using Microsoft.Azure.Cosmos.Query.Core.QueryPlan;
    using Microsoft.Azure.Cosmos.SqlObjects;
    using Microsoft.Azure.Cosmos.SqlObjects.Visitors;

    internal static class CosmosQueryExecutionContextFactory
    {
        private const string InternalPartitionKeyDefinitionProperty = "x-ms-query-partitionkey-definition";
        private const int PageSizeFactorForTop = 5;

        public static CosmosQueryExecutionContext Create(
            CosmosQueryContext cosmosQueryContext,
            InputParameters inputParameters)
        {
            if (cosmosQueryContext == null)
            {
                throw new ArgumentNullException(nameof(cosmosQueryContext));
            }

            if (inputParameters == null)
            {
                throw new ArgumentNullException(nameof(inputParameters));
            }

            CosmosQueryExecutionContextWithNameCacheStaleRetry cosmosQueryExecutionContextWithNameCacheStaleRetry = new CosmosQueryExecutionContextWithNameCacheStaleRetry(
                cosmosQueryContext: cosmosQueryContext,
                cosmosQueryExecutionContextFactory: () =>
                {
                    // Query Iterator requires that the creation of the query context is deferred until the user calls ReadNextAsync
                    AsyncLazy<TryCatch<CosmosQueryExecutionContext>> lazyTryCreateCosmosQueryExecutionContext = new AsyncLazy<TryCatch<CosmosQueryExecutionContext>>(valueFactory: (innerCancellationToken) =>
                    {
                        innerCancellationToken.ThrowIfCancellationRequested();
                        return CosmosQueryExecutionContextFactory.TryCreateCoreContextAsync(
                            cosmosQueryContext,
                            inputParameters,
                            innerCancellationToken);
                    });
                    LazyCosmosQueryExecutionContext lazyCosmosQueryExecutionContext = new LazyCosmosQueryExecutionContext(lazyTryCreateCosmosQueryExecutionContext);
                    return lazyCosmosQueryExecutionContext;
                });

            CatchAllCosmosQueryExecutionContext catchAllCosmosQueryExecutionContext = new CatchAllCosmosQueryExecutionContext(cosmosQueryExecutionContextWithNameCacheStaleRetry);

            return catchAllCosmosQueryExecutionContext;
        }

        private static async Task<TryCatch<CosmosQueryExecutionContext>> TryCreateCoreContextAsync(
            CosmosQueryContext cosmosQueryContext,
            InputParameters inputParameters,
            CancellationToken cancellationToken)
        {
            // The default
            using (cosmosQueryContext.CreateDiagnosticScope("CreateQueryPipeline"))
            {
                // Try to parse the continuation token.
                CosmosElement continuationToken = inputParameters.InitialUserContinuationToken;
                PartitionedQueryExecutionInfo queryPlanFromContinuationToken = inputParameters.PartitionedQueryExecutionInfo;
                if (continuationToken != null)
                {
                    if (!PipelineContinuationToken.TryCreateFromCosmosElement(
                        continuationToken,
                        out PipelineContinuationToken pipelineContinuationToken))
                    {
                        return TryCatch<CosmosQueryExecutionContext>.FromException(
                            new MalformedContinuationTokenException(
                                $"Malformed {nameof(PipelineContinuationToken)}: {continuationToken}."));
                    }

                    if (PipelineContinuationToken.IsTokenFromTheFuture(pipelineContinuationToken))
                    {
                        return TryCatch<CosmosQueryExecutionContext>.FromException(
                            new MalformedContinuationTokenException(
                                $"{nameof(PipelineContinuationToken)} Continuation token is from a newer version of the SDK. " +
                                $"Upgrade the SDK to avoid this issue." +
                                $"{continuationToken}."));
                    }

                    if (!PipelineContinuationToken.TryConvertToLatest(
                        pipelineContinuationToken,
                        out PipelineContinuationTokenV1_1 latestVersionPipelineContinuationToken))
                    {
                        return TryCatch<CosmosQueryExecutionContext>.FromException(
                            new MalformedContinuationTokenException(
                                $"{nameof(PipelineContinuationToken)}: '{continuationToken}' is no longer supported."));
                    }

                    continuationToken = latestVersionPipelineContinuationToken.SourceContinuationToken;
                    if (latestVersionPipelineContinuationToken.QueryPlan != null)
                    {
                        queryPlanFromContinuationToken = latestVersionPipelineContinuationToken.QueryPlan;
                    }
                }

                CosmosQueryClient cosmosQueryClient = cosmosQueryContext.QueryClient;
                ContainerQueryProperties containerQueryProperties = await cosmosQueryClient.GetCachedContainerQueryPropertiesAsync(
                    cosmosQueryContext.ResourceLink,
                    inputParameters.PartitionKey,
                    cancellationToken);
                cosmosQueryContext.ContainerResourceId = containerQueryProperties.ResourceId;

                PartitionedQueryExecutionInfo partitionedQueryExecutionInfo;
                if (inputParameters.ForcePassthrough)
                {
                    partitionedQueryExecutionInfo = new PartitionedQueryExecutionInfo()
                    {
                        QueryInfo = new QueryInfo()
                        {
                            Aggregates = null,
                            DistinctType = DistinctQueryType.None,
                            GroupByAliases = null,
                            GroupByAliasToAggregateType = null,
                            GroupByExpressions = null,
                            HasSelectValue = false,
                            Limit = null,
                            Offset = null,
                            OrderBy = null,
                            OrderByExpressions = null,
                            RewrittenQuery = null,
                            Top = null,
                        },
                        QueryRanges = new List<Documents.Routing.Range<string>>(),
                    };
                }
                else if (queryPlanFromContinuationToken != null)
                {
                    partitionedQueryExecutionInfo = queryPlanFromContinuationToken;
                }
                else
                {
                    // If the query would go to gateway, but we have a partition key,
                    // then try seeing if we can execute as a passthrough using client side only logic.
                    // This is to short circuit the need to go to the gateway to get the query plan.
                    if (cosmosQueryContext.QueryClient.ByPassQueryParsing()
                        && inputParameters.PartitionKey.HasValue)
                    {
                        bool parsed;
                        SqlQuery sqlQuery;
                        using (cosmosQueryContext.CreateDiagnosticScope("QueryParsing"))
                        {
<<<<<<< HEAD
                            parsed = QueryParser.TryParse(inputParameters.SqlQuerySpec.QueryText, out sqlQuery);
=======
                            parsed = SqlParser.TryParse(inputParameters.SqlQuerySpec.QueryText, out sqlQuery);
>>>>>>> 7e2ccd9d
                        }

                        if (parsed)
                        {
                            bool hasDistinct = sqlQuery.SelectClause.HasDistinct;
                            bool hasGroupBy = sqlQuery.GroupByClause != default;
                            bool hasAggregates = AggregateProjectionDetector.HasAggregate(sqlQuery.SelectClause.SelectSpec);
                            bool createPassthroughQuery = !hasAggregates && !hasDistinct && !hasGroupBy;

                            if (createPassthroughQuery)
                            {
                                TestInjections.ResponseStats responseStats = inputParameters?.TestInjections?.Stats;
                                if (responseStats != null)
                                {
                                    responseStats.PipelineType = TestInjections.PipelineType.Passthrough;
                                }

                                // Only thing that matters is that we target the correct range.
                                Documents.PartitionKeyDefinition partitionKeyDefinition = GetPartitionKeyDefinition(inputParameters, containerQueryProperties);
                                List<Documents.PartitionKeyRange> targetRanges = await cosmosQueryContext.QueryClient.GetTargetPartitionKeyRangesByEpkStringAsync(
                                    cosmosQueryContext.ResourceLink,
                                    containerQueryProperties.ResourceId,
                                    inputParameters.PartitionKey.Value.InternalKey.GetEffectivePartitionKeyString(partitionKeyDefinition));

                                return await CosmosQueryExecutionContextFactory.TryCreatePassthroughQueryExecutionContextAsync(
                                    cosmosQueryContext,
                                    inputParameters,
                                    partitionedQueryExecutionInfo: new PartitionedQueryExecutionInfo(),
                                    targetRanges,
                                    containerQueryProperties.ResourceId,
                                    cancellationToken);
                            }
                        }
                    }

                    if (cosmosQueryContext.QueryClient.ByPassQueryParsing())
                    {
                        // For non-Windows platforms(like Linux and OSX) in .NET Core SDK, we cannot use ServiceInterop, so need to bypass in that case.
                        // We are also now bypassing this for 32 bit host process running even on Windows as there are many 32 bit apps that will not work without this
                        partitionedQueryExecutionInfo = await QueryPlanRetriever.GetQueryPlanThroughGatewayAsync(
                            cosmosQueryContext,
                            inputParameters.SqlQuerySpec,
                            cosmosQueryContext.ResourceLink,
                            inputParameters.PartitionKey,
                            cancellationToken);
                    }
                    else
                    {
                        using (cosmosQueryContext.CreateDiagnosticScope("ServiceInterop"))
                        {
                            Documents.PartitionKeyDefinition partitionKeyDefinition = GetPartitionKeyDefinition(inputParameters, containerQueryProperties);

                            partitionedQueryExecutionInfo = await QueryPlanRetriever.GetQueryPlanWithServiceInteropAsync(
                                cosmosQueryContext.QueryClient,
                                inputParameters.SqlQuerySpec,
                                partitionKeyDefinition,
                                inputParameters.PartitionKey != null,
                                cancellationToken);
                        }
                    }
                }

                return await TryCreateFromPartitionedQuerExecutionInfoAsync(
                    partitionedQueryExecutionInfo,
                    containerQueryProperties,
                    cosmosQueryContext,
                    inputParameters,
                    cancellationToken);
            }
        }

        public static async Task<TryCatch<CosmosQueryExecutionContext>> TryCreateFromPartitionedQuerExecutionInfoAsync(
            PartitionedQueryExecutionInfo partitionedQueryExecutionInfo,
            ContainerQueryProperties containerQueryProperties,
            CosmosQueryContext cosmosQueryContext,
            InputParameters inputParameters,
            CancellationToken cancellationToken)
        {
            cancellationToken.ThrowIfCancellationRequested();

            List<Documents.PartitionKeyRange> targetRanges = await CosmosQueryExecutionContextFactory.GetTargetPartitionKeyRangesAsync(
                   cosmosQueryContext.QueryClient,
                   cosmosQueryContext.ResourceLink,
                   partitionedQueryExecutionInfo,
                   containerQueryProperties,
                   inputParameters.Properties,
                   inputParameters.InitialFeedRange);

            bool singleLogicalPartitionKeyQuery = inputParameters.PartitionKey.HasValue
                || ((partitionedQueryExecutionInfo.QueryRanges.Count == 1)
                    && partitionedQueryExecutionInfo.QueryRanges[0].IsSingleValue);
            bool serverStreamingQuery = !partitionedQueryExecutionInfo.QueryInfo.HasAggregates
                && !partitionedQueryExecutionInfo.QueryInfo.HasDistinct
                && !partitionedQueryExecutionInfo.QueryInfo.HasGroupBy;
            bool streamingSinglePartitionQuery = singleLogicalPartitionKeyQuery && serverStreamingQuery;

            bool clientStreamingQuery =
                serverStreamingQuery
                && !partitionedQueryExecutionInfo.QueryInfo.HasOrderBy
                && !partitionedQueryExecutionInfo.QueryInfo.HasTop
                && !partitionedQueryExecutionInfo.QueryInfo.HasLimit
                && !partitionedQueryExecutionInfo.QueryInfo.HasOffset;
            bool streamingCrossContinuationQuery = !singleLogicalPartitionKeyQuery && clientStreamingQuery;

            bool createPassthoughQuery = streamingSinglePartitionQuery || streamingCrossContinuationQuery;

            Task<TryCatch<CosmosQueryExecutionContext>> tryCreateContextTask;
            if (createPassthoughQuery)
            {
                TestInjections.ResponseStats responseStats = inputParameters?.TestInjections?.Stats;
                if (responseStats != null)
                {
                    responseStats.PipelineType = TestInjections.PipelineType.Passthrough;
                }

                tryCreateContextTask = CosmosQueryExecutionContextFactory.TryCreatePassthroughQueryExecutionContextAsync(
                    cosmosQueryContext,
                    inputParameters,
                    partitionedQueryExecutionInfo,
                    targetRanges,
                    containerQueryProperties.ResourceId,
                    cancellationToken);
            }
            else
            {
                TestInjections.ResponseStats responseStats = inputParameters?.TestInjections?.Stats;
                if (responseStats != null)
                {
                    responseStats.PipelineType = TestInjections.PipelineType.Specialized;
                }

                if (!string.IsNullOrEmpty(partitionedQueryExecutionInfo.QueryInfo.RewrittenQuery))
                {
                    // We need pass down the rewritten query.
                    SqlQuerySpec rewrittenQuerySpec = new SqlQuerySpec()
                    {
                        QueryText = partitionedQueryExecutionInfo.QueryInfo.RewrittenQuery,
                        Parameters = inputParameters.SqlQuerySpec.Parameters
                    };

                    inputParameters = new InputParameters(
                        rewrittenQuerySpec,
                        inputParameters.InitialUserContinuationToken,
                        inputParameters.InitialFeedRange,
                        inputParameters.MaxConcurrency,
                        inputParameters.MaxItemCount,
                        inputParameters.MaxBufferedItemCount,
                        inputParameters.PartitionKey,
                        inputParameters.Properties,
                        inputParameters.PartitionedQueryExecutionInfo,
                        inputParameters.ExecutionEnvironment,
                        inputParameters.ReturnResultsInDeterministicOrder,
                        inputParameters.ForcePassthrough,
                        inputParameters.TestInjections);
                }

                tryCreateContextTask = CosmosQueryExecutionContextFactory.TryCreateSpecializedDocumentQueryExecutionContextAsync(
                    cosmosQueryContext,
                    inputParameters,
                    partitionedQueryExecutionInfo,
                    targetRanges,
                    containerQueryProperties.ResourceId,
                    cancellationToken);
            }

            return await tryCreateContextTask;
        }

        private static Task<TryCatch<CosmosQueryExecutionContext>> TryCreatePassthroughQueryExecutionContextAsync(
            CosmosQueryContext cosmosQueryContext,
            InputParameters inputParameters,
            PartitionedQueryExecutionInfo partitionedQueryExecutionInfo,
            List<Documents.PartitionKeyRange> targetRanges,
            string collectionRid,
            CancellationToken cancellationToken)
        {
            CosmosCrossPartitionQueryExecutionContext.CrossPartitionInitParams initParams = new CosmosCrossPartitionQueryExecutionContext.CrossPartitionInitParams(
                sqlQuerySpec: inputParameters.SqlQuerySpec,
                collectionRid: collectionRid,
                partitionedQueryExecutionInfo: partitionedQueryExecutionInfo,
                partitionKeyRanges: targetRanges,
                initialPageSize: inputParameters.MaxItemCount,
                maxConcurrency: inputParameters.MaxConcurrency,
                maxItemCount: inputParameters.MaxItemCount,
                maxBufferedItemCount: inputParameters.MaxBufferedItemCount,
                returnResultsInDeterministicOrder: inputParameters.ReturnResultsInDeterministicOrder,
                testSettings: inputParameters.TestInjections);

            return PipelinedDocumentQueryExecutionContext.TryCreatePassthroughAsync(
                inputParameters.ExecutionEnvironment,
                cosmosQueryContext,
                initParams,
                inputParameters.InitialUserContinuationToken,
                cancellationToken);
        }

        private static async Task<TryCatch<CosmosQueryExecutionContext>> TryCreateSpecializedDocumentQueryExecutionContextAsync(
            CosmosQueryContext cosmosQueryContext,
            InputParameters inputParameters,
            PartitionedQueryExecutionInfo partitionedQueryExecutionInfo,
            List<Documents.PartitionKeyRange> targetRanges,
            string collectionRid,
            CancellationToken cancellationToken)
        {
            QueryInfo queryInfo = partitionedQueryExecutionInfo.QueryInfo;

            bool getLazyFeedResponse = queryInfo.HasTop;

            // We need to compute the optimal initial page size for order-by queries
            long optimalPageSize = inputParameters.MaxItemCount;
            if (queryInfo.HasOrderBy)
            {
                int top;
                if (queryInfo.HasTop && (top = partitionedQueryExecutionInfo.QueryInfo.Top.Value) > 0)
                {
                    // All partitions should initially fetch about 1/nth of the top value.
                    long pageSizeWithTop = (long)Math.Min(
                        Math.Ceiling(top / (double)targetRanges.Count) * CosmosQueryExecutionContextFactory.PageSizeFactorForTop,
                        top);

                    optimalPageSize = Math.Min(pageSizeWithTop, optimalPageSize);
                }
                else if (cosmosQueryContext.IsContinuationExpected)
                {
                    optimalPageSize = (long)Math.Min(
                        Math.Ceiling(optimalPageSize / (double)targetRanges.Count) * CosmosQueryExecutionContextFactory.PageSizeFactorForTop,
                        optimalPageSize);
                }
            }

            Debug.Assert(
                (optimalPageSize > 0) && (optimalPageSize <= int.MaxValue),
                $"Invalid MaxItemCount {optimalPageSize}");

            CosmosCrossPartitionQueryExecutionContext.CrossPartitionInitParams initParams = new CosmosCrossPartitionQueryExecutionContext.CrossPartitionInitParams(
                sqlQuerySpec: inputParameters.SqlQuerySpec,
                collectionRid: collectionRid,
                partitionedQueryExecutionInfo: partitionedQueryExecutionInfo,
                partitionKeyRanges: targetRanges,
                initialPageSize: (int)optimalPageSize,
                maxConcurrency: inputParameters.MaxConcurrency,
                maxItemCount: inputParameters.MaxItemCount,
                maxBufferedItemCount: inputParameters.MaxBufferedItemCount,
                returnResultsInDeterministicOrder: inputParameters.ReturnResultsInDeterministicOrder,
                testSettings: inputParameters.TestInjections);

            return await PipelinedDocumentQueryExecutionContext.TryCreateAsync(
                inputParameters.ExecutionEnvironment,
                cosmosQueryContext,
                initParams,
                inputParameters.InitialUserContinuationToken,
                cancellationToken);
        }

        /// <summary>
        /// Gets the list of partition key ranges. 
        /// 1. Check partition key range id
        /// 2. Check Partition key
        /// 3. Check the effective partition key
        /// 4. Get the range from the FeedToken
        /// 5. Get the range from the PartitionedQueryExecutionInfo
        /// </summary>
        internal static async Task<List<Documents.PartitionKeyRange>> GetTargetPartitionKeyRangesAsync(
            CosmosQueryClient queryClient,
            string resourceLink,
            PartitionedQueryExecutionInfo partitionedQueryExecutionInfo,
            ContainerQueryProperties containerQueryProperties,
            IReadOnlyDictionary<string, object> properties,
            FeedRangeInternal feedRangeInternal)
        {
            List<Documents.PartitionKeyRange> targetRanges;
            if (containerQueryProperties.EffectivePartitionKeyString != null)
            {
                targetRanges = await queryClient.GetTargetPartitionKeyRangesByEpkStringAsync(
                    resourceLink,
                    containerQueryProperties.ResourceId,
                    containerQueryProperties.EffectivePartitionKeyString);
            }
            else if (TryGetEpkProperty(properties, out string effectivePartitionKeyString))
            {
                targetRanges = await queryClient.GetTargetPartitionKeyRangesByEpkStringAsync(
                    resourceLink,
                    containerQueryProperties.ResourceId,
                    effectivePartitionKeyString);
            }
            else if (feedRangeInternal != null)
            {
                targetRanges = await queryClient.GetTargetPartitionKeyRangeByFeedRangeAsync(
                    resourceLink,
                    containerQueryProperties.ResourceId,
                    containerQueryProperties.PartitionKeyDefinition,
                    feedRangeInternal);
            }
            else
            {
                targetRanges = await queryClient.GetTargetPartitionKeyRangesAsync(
                    resourceLink,
                    containerQueryProperties.ResourceId,
                    partitionedQueryExecutionInfo.QueryRanges);
            }

            return targetRanges;
        }

        private static bool TryGetEpkProperty(
            IReadOnlyDictionary<string, object> properties,
            out string effectivePartitionKeyString)
        {
            if (properties != null
                && properties.TryGetValue(
                   Documents.WFConstants.BackendHeaders.EffectivePartitionKeyString,
                   out object effectivePartitionKeyStringObject))
            {
                effectivePartitionKeyString = effectivePartitionKeyStringObject as string;
                if (string.IsNullOrEmpty(effectivePartitionKeyString))
                {
                    throw new ArgumentOutOfRangeException(nameof(effectivePartitionKeyString));
                }

                return true;
            }

            effectivePartitionKeyString = null;
            return false;
        }

        private static Documents.PartitionKeyDefinition GetPartitionKeyDefinition(InputParameters inputParameters, ContainerQueryProperties containerQueryProperties)
        {
            //todo:elasticcollections this may rely on information from collection cache which is outdated
            //if collection is deleted/created with same name.
            //need to make it not rely on information from collection cache.

            Documents.PartitionKeyDefinition partitionKeyDefinition;
            if ((inputParameters.Properties != null)
                && inputParameters.Properties.TryGetValue(InternalPartitionKeyDefinitionProperty, out object partitionKeyDefinitionObject))
            {
                if (partitionKeyDefinitionObject is Documents.PartitionKeyDefinition definition)
                {
                    partitionKeyDefinition = definition;
                }
                else
                {
                    throw new ArgumentException(
                        "partitionkeydefinition has invalid type",
                        nameof(partitionKeyDefinitionObject));
                }
            }
            else
            {
                partitionKeyDefinition = containerQueryProperties.PartitionKeyDefinition;
            }

            return partitionKeyDefinition;
        }

        public sealed class InputParameters
        {
            private const int DefaultMaxConcurrency = 0;
            private const int DefaultMaxItemCount = 1000;
            private const int DefaultMaxBufferedItemCount = 1000;
            private const bool DefaultReturnResultsInDeterministicOrder = true;
            private const ExecutionEnvironment DefaultExecutionEnvironment = ExecutionEnvironment.Client;

            public InputParameters(
                SqlQuerySpec sqlQuerySpec,
                CosmosElement initialUserContinuationToken,
                FeedRangeInternal initialFeedRange,
                int? maxConcurrency,
                int? maxItemCount,
                int? maxBufferedItemCount,
                PartitionKey? partitionKey,
                IReadOnlyDictionary<string, object> properties,
                PartitionedQueryExecutionInfo partitionedQueryExecutionInfo,
                ExecutionEnvironment? executionEnvironment,
                bool? returnResultsInDeterministicOrder,
                bool forcePassthrough,
                TestInjections testInjections)
            {
                this.SqlQuerySpec = sqlQuerySpec ?? throw new ArgumentNullException(nameof(sqlQuerySpec));
                this.InitialUserContinuationToken = initialUserContinuationToken;
                this.InitialFeedRange = initialFeedRange;

                int resolvedMaxConcurrency = maxConcurrency.GetValueOrDefault(InputParameters.DefaultMaxConcurrency);
                if (resolvedMaxConcurrency < 0)
                {
                    resolvedMaxConcurrency = int.MaxValue;
                }
                this.MaxConcurrency = resolvedMaxConcurrency;

                int resolvedMaxItemCount = maxItemCount.GetValueOrDefault(InputParameters.DefaultMaxItemCount);
                if (resolvedMaxItemCount < 0)
                {
                    resolvedMaxItemCount = int.MaxValue;
                }
                this.MaxItemCount = resolvedMaxItemCount;

                int resolvedMaxBufferedItemCount = maxBufferedItemCount.GetValueOrDefault(InputParameters.DefaultMaxBufferedItemCount);
                if (resolvedMaxBufferedItemCount < 0)
                {
                    resolvedMaxBufferedItemCount = int.MaxValue;
                }
                this.MaxBufferedItemCount = resolvedMaxBufferedItemCount;

                this.PartitionKey = partitionKey;
                this.Properties = properties;
                this.PartitionedQueryExecutionInfo = partitionedQueryExecutionInfo;
                this.ExecutionEnvironment = executionEnvironment.GetValueOrDefault(InputParameters.DefaultExecutionEnvironment);
                this.ReturnResultsInDeterministicOrder = returnResultsInDeterministicOrder.GetValueOrDefault(InputParameters.DefaultReturnResultsInDeterministicOrder);
                this.ForcePassthrough = forcePassthrough;
                this.TestInjections = testInjections;
            }

            public SqlQuerySpec SqlQuerySpec { get; }
            public CosmosElement InitialUserContinuationToken { get; }
            public FeedRangeInternal InitialFeedRange { get; }
            public int MaxConcurrency { get; }
            public int MaxItemCount { get; }
            public int MaxBufferedItemCount { get; }
            public PartitionKey? PartitionKey { get; }
            public IReadOnlyDictionary<string, object> Properties { get; }
            public PartitionedQueryExecutionInfo PartitionedQueryExecutionInfo { get; }
            public ExecutionEnvironment ExecutionEnvironment { get; }
            public bool ReturnResultsInDeterministicOrder { get; }
            public TestInjections TestInjections { get; }
            public bool ForcePassthrough { get; }
        }

        internal sealed class AggregateProjectionDetector
        {
            /// <summary>
            /// Determines whether or not the SqlSelectSpec has an aggregate in the outer most query.
            /// </summary>
            /// <param name="selectSpec">The select spec to traverse.</param>
            /// <returns>Whether or not the SqlSelectSpec has an aggregate in the outer most query.</returns>
            public static bool HasAggregate(SqlSelectSpec selectSpec)
            {
                return selectSpec.Accept(AggregateProjectionDectorVisitor.Singleton);
            }

            private sealed class AggregateProjectionDectorVisitor : SqlSelectSpecVisitor<bool>
            {
                public static readonly AggregateProjectionDectorVisitor Singleton = new AggregateProjectionDectorVisitor();

                public override bool Visit(SqlSelectListSpec selectSpec)
                {
                    bool hasAggregates = false;
                    foreach (SqlSelectItem selectItem in selectSpec.Items)
                    {
                        hasAggregates |= selectItem.Expression.Accept(AggregateScalarExpressionDetector.Singleton);
                    }

                    return hasAggregates;
                }

                public override bool Visit(SqlSelectValueSpec selectSpec)
                {
                    return selectSpec.Expression.Accept(AggregateScalarExpressionDetector.Singleton);
                }

                public override bool Visit(SqlSelectStarSpec selectSpec)
                {
                    return false;
                }

                /// <summary>
                /// Determines if there is an aggregate in a scalar expression.
                /// </summary>
                private sealed class AggregateScalarExpressionDetector : SqlScalarExpressionVisitor<bool>
                {
                    private enum Aggregate
                    {
                        Min,
                        Max,
                        Sum,
                        Count,
                        Avg,
                    }

                    public static readonly AggregateScalarExpressionDetector Singleton = new AggregateScalarExpressionDetector();

                    public override bool Visit(SqlArrayCreateScalarExpression sqlArrayCreateScalarExpression)
                    {
                        bool hasAggregates = false;
                        foreach (SqlScalarExpression item in sqlArrayCreateScalarExpression.Items)
                        {
                            hasAggregates |= item.Accept(this);
                        }

                        return hasAggregates;
                    }

                    public override bool Visit(SqlArrayScalarExpression sqlArrayScalarExpression)
                    {
                        // No need to worry about aggregates in the subquery (they will recursively get rewritten).
                        return false;
                    }

                    public override bool Visit(SqlBetweenScalarExpression sqlBetweenScalarExpression)
                    {
                        return sqlBetweenScalarExpression.Expression.Accept(this) ||
                            sqlBetweenScalarExpression.StartInclusive.Accept(this) ||
                            sqlBetweenScalarExpression.EndInclusive.Accept(this);
                    }

                    public override bool Visit(SqlBinaryScalarExpression sqlBinaryScalarExpression)
                    {
                        return sqlBinaryScalarExpression.LeftExpression.Accept(this) ||
                            sqlBinaryScalarExpression.RightExpression.Accept(this);
                    }

                    public override bool Visit(SqlCoalesceScalarExpression sqlCoalesceScalarExpression)
                    {
                        return sqlCoalesceScalarExpression.Left.Accept(this) ||
                            sqlCoalesceScalarExpression.Right.Accept(this);
                    }

                    public override bool Visit(SqlConditionalScalarExpression sqlConditionalScalarExpression)
                    {
                        return sqlConditionalScalarExpression.Condition.Accept(this) ||
                            sqlConditionalScalarExpression.Consequent.Accept(this) ||
                            sqlConditionalScalarExpression.Alternative.Accept(this);
                    }

                    public override bool Visit(SqlExistsScalarExpression sqlExistsScalarExpression)
                    {
                        // No need to worry about aggregates within the subquery (they will recursively get rewritten).
                        return false;
                    }

                    public override bool Visit(SqlFunctionCallScalarExpression sqlFunctionCallScalarExpression)
                    {
                        return !sqlFunctionCallScalarExpression.IsUdf &&
                            Enum.TryParse<Aggregate>(value: sqlFunctionCallScalarExpression.Name.Value, ignoreCase: true, result: out _);
                    }

                    public override bool Visit(SqlInScalarExpression sqlInScalarExpression)
                    {
                        bool hasAggregates = false;
                        for (int i = 0; i < sqlInScalarExpression.Haystack.Count; i++)
                        {
                            hasAggregates |= sqlInScalarExpression.Haystack[i].Accept(this);
                        }

                        return hasAggregates;
                    }

                    public override bool Visit(SqlLiteralScalarExpression sqlLiteralScalarExpression)
                    {
                        return false;
                    }

                    public override bool Visit(SqlMemberIndexerScalarExpression sqlMemberIndexerScalarExpression)
                    {
                        return sqlMemberIndexerScalarExpression.Member.Accept(this) ||
                            sqlMemberIndexerScalarExpression.Indexer.Accept(this);
                    }

                    public override bool Visit(SqlObjectCreateScalarExpression sqlObjectCreateScalarExpression)
                    {
                        bool hasAggregates = false;
                        foreach (SqlObjectProperty property in sqlObjectCreateScalarExpression.Properties)
                        {
                            hasAggregates |= property.Value.Accept(this);
                        }

                        return hasAggregates;
                    }

                    public override bool Visit(SqlPropertyRefScalarExpression sqlPropertyRefScalarExpression)
                    {
                        bool hasAggregates = false;
                        if (sqlPropertyRefScalarExpression.Member != null)
                        {
                            hasAggregates = sqlPropertyRefScalarExpression.Member.Accept(this);
                        }

                        return hasAggregates;
                    }

                    public override bool Visit(SqlSubqueryScalarExpression sqlSubqueryScalarExpression)
                    {
                        // No need to worry about the aggregates within the subquery since they get recursively evaluated.
                        return false;
                    }

                    public override bool Visit(SqlUnaryScalarExpression sqlUnaryScalarExpression)
                    {
                        return sqlUnaryScalarExpression.Expression.Accept(this);
                    }

                    public override bool Visit(SqlParameterRefScalarExpression scalarExpression)
                    {
                        return false;
                    }
                }
            }
        }
    }
}<|MERGE_RESOLUTION|>--- conflicted
+++ resolved
@@ -155,11 +155,7 @@
                         SqlQuery sqlQuery;
                         using (cosmosQueryContext.CreateDiagnosticScope("QueryParsing"))
                         {
-<<<<<<< HEAD
-                            parsed = QueryParser.TryParse(inputParameters.SqlQuerySpec.QueryText, out sqlQuery);
-=======
                             parsed = SqlParser.TryParse(inputParameters.SqlQuerySpec.QueryText, out sqlQuery);
->>>>>>> 7e2ccd9d
                         }
 
                         if (parsed)
