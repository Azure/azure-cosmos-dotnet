--- conflicted
+++ resolved
@@ -6,11 +6,7 @@
 {
     using System;
     using Microsoft.Azure.Cosmos.Query.Core.Exceptions;
-<<<<<<< HEAD
     using Microsoft.Azure.Cosmos.Query.Core.QueryClient;
-=======
-    using Microsoft.Azure.Cosmos.Query.Core.Monads;
->>>>>>> d4eeea64
     using Microsoft.Azure.Cosmos.Resource.CosmosExceptions;
 
     internal static class QueryResponseFactory
