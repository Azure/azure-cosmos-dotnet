﻿//------------------------------------------------------------
// Copyright (c) Microsoft Corporation.  All rights reserved.
//------------------------------------------------------------
namespace Microsoft.Azure.Cosmos.Query.Core.ExecutionComponent.Aggregate.Aggregators
{
    using System;
    using Microsoft.Azure.Cosmos.CosmosElements;
<<<<<<< HEAD
    using Microsoft.Azure.Cosmos.Json;
=======
    using Microsoft.Azure.Cosmos.CosmosElements.Numbers;
>>>>>>> a7963809
    using Microsoft.Azure.Cosmos.Query.Core.Exceptions;
    using Microsoft.Azure.Cosmos.Query.Core.Monads;

    /// <summary>
    /// Concrete implementation of IAggregator that can take the global weighted average from the local weighted average of multiple partitions and continuations.
    /// The way this works is that for each continuation in each partition we decompose the average into a sum and count.
    /// Let us denote the sum and count for the ith continuation in the jth partition as (sum_i,j, count_i,j),
    /// then the true average for the whole query is SUM(sum_i,j for all i and all j) / SUM(count_i,j for all i and all j),
    /// this way the average is weighted across continuation and partitions that have more or less documents contributing to their average.
    /// </summary>
    internal sealed class AverageAggregator : IAggregator
    {
        /// <summary>
        /// The running weighted average for this aggregator.
        /// </summary>
        private AverageInfo globalAverage;

        private AverageAggregator(AverageInfo globalAverage)
        {
            this.globalAverage = globalAverage;
        }

        /// <summary>
        /// Averages the supplied item with the previously supplied items.
        /// </summary>
        /// <param name="localAverage">The local average to add to the global average.</param>
        public void Aggregate(CosmosElement localAverage)
        {
            // item is a JObject of the form : { "sum": <number>, "count": <number> } 
            AverageInfo newInfo = AverageInfo.Create(localAverage);
            this.globalAverage += newInfo;
        }

        /// <summary>
        /// Returns the current running average or undefined if any of the intermediate averages resulted in an undefined value.
        /// </summary>
        /// <returns>The current running average or undefined if any of the intermediate averages resulted in an undefined value.</returns>
        public CosmosElement GetResult()
        {
            return this.globalAverage.GetAverage();
        }

        public string GetContinuationToken()
        {
            return this.globalAverage.ToString();
        }

        public void SerializeState(IJsonWriter jsonWriter)
        {
            if (jsonWriter == null)
            {
                throw new ArgumentNullException(nameof(jsonWriter));
            }

            this.globalAverage.SerializeState(jsonWriter);
        }

        public static TryCatch<IAggregator> TryCreate(string continuationToken)
        {
            AverageInfo averageInfo;
            if (continuationToken != null)
            {
                if (!AverageInfo.TryParse(continuationToken, out averageInfo))
                {
                    return TryCatch<IAggregator>.FromException(
                        new MalformedContinuationTokenException($"Invalid continuation token: {continuationToken}"));
                }
            }
            else
            {
                averageInfo = new AverageInfo(0, 0);
            }

            return TryCatch<IAggregator>.FromResult(new AverageAggregator(averageInfo));
        }

        /// <summary>
        /// Struct that stores a weighted average as a sum and count so they that average across different partitions with different numbers of documents can be taken.
        /// </summary>
        private readonly struct AverageInfo
        {
            private const string SumName = "sum";
            private const string CountName = "count";

            /// <summary>
            /// Initializes a new instance of the AverageInfo class.
            /// </summary>
            /// <param name="sum">The sum (if defined).</param>
            /// <param name="count">The count.</param>
            public AverageInfo(double? sum, long count)
            {
                this.Sum = sum;
                this.Count = count;
            }

            /// <summary>
            /// Initializes a new instance of the AverageInfo class.
            /// </summary>
            public static AverageInfo Create(CosmosElement cosmosElement)
            {
                if (cosmosElement == null)
                {
                    throw new ArgumentNullException($"{nameof(cosmosElement)} must not be null.");
                }

                if (!(cosmosElement is CosmosObject cosmosObject))
                {
                    throw new ArgumentException($"{nameof(cosmosElement)} must not be an object.");
                }

                double? sum;
                if (cosmosObject.TryGetValue(SumName, out CosmosElement sumPropertyValue))
                {
                    if (!(sumPropertyValue is CosmosNumber cosmosSum))
                    {
                        throw new ArgumentException($"value for the {SumName} field was not a number");
                    }

                    if (cosmosSum.IsFloatingPoint)
                    {
                        sum = cosmosSum.AsFloatingPoint().Value;
                    }
                    else
                    {
                        sum = cosmosSum.AsInteger().Value;
                    }
                }
                else
                {
                    sum = null;
                }

                long count;
                if (!cosmosObject.TryGetValue(CountName, out CosmosElement countPropertyValue))
                {
                    throw new ArgumentException($"object did not have property name {CountName}");
                }

                if (!(countPropertyValue is CosmosNumber cosmosCount))
                {
                    throw new ArgumentException($"value for the {CountName} field was not a number");
                }

                if (cosmosCount.IsFloatingPoint)
                {
                    count = (long)cosmosCount.AsFloatingPoint().Value;
                }
                else
                {
                    count = cosmosCount.AsInteger().Value;
                }

                return new AverageInfo(sum, count);
            }

            /// <summary>
            /// Gets the some component of the weighted average (or null of the result is undefined).
            /// </summary>
            public double? Sum
            {
                get;
            }

            /// <summary>
            /// Gets the count component of the weighted average.
            /// </summary>
            public long Count
            {
                get;
            }

            /// <summary>
            /// Takes the sum of two AverageInfo structs
            /// </summary>
            /// <param name="info1">The first AverageInfo.</param>
            /// <param name="info2">The second AverageInfo.</param>
            /// <returns>The sum of two AverageInfo structs</returns>
            public static AverageInfo operator +(AverageInfo info1, AverageInfo info2)
            {
                // For a query taking the average of a items where any of the items is not a number results in Undefined / 0 documents.
                // We replicated that here by checking if the sum has a value.
                if (!info1.Sum.HasValue || !info2.Sum.HasValue)
                {
                    return new AverageInfo(null, info1.Count + info2.Count);
                }

                return new AverageInfo(info1.Sum + info2.Sum, info1.Count + info2.Count);
            }

            /// <summary>
            /// Returns the average or undefined if any of the intermediate averages resulted in an undefined value.
            /// </summary>
            /// <returns>The average or undefined if any of the intermediate averages resulted in an undefined value.</returns>
            public CosmosNumber GetAverage()
            {
                if (!this.Sum.HasValue || this.Count <= 0)
                {
                    return null;
                }

                return CosmosNumber64.Create(this.Sum.Value / this.Count);
            }

            public void SerializeState(IJsonWriter jsonWriter)
            {
                if (jsonWriter == null)
                {
                    throw new ArgumentNullException(nameof(jsonWriter));
                }

                jsonWriter.WriteObjectStart();
                jsonWriter.WriteFieldName(AverageInfo.SumName);
                jsonWriter.WriteFloat64Value(this.Sum.Value);
                jsonWriter.WriteFieldName(AverageInfo.CountName);
                jsonWriter.WriteInt64Value(this.Count);
                jsonWriter.WriteObjectEnd();
            }

            public override string ToString()
            {
                return $@"{{
                    {(this.Sum.HasValue ? $@"""{SumName}"" : {this.Sum.Value}," : string.Empty)}
                    ""{CountName}"" : {this.Count}
                }}";
            }

            public static bool TryParse(string serializedAverageInfo, out AverageInfo averageInfo)
            {
                if (serializedAverageInfo == null)
                {
                    throw new ArgumentNullException(nameof(serializedAverageInfo));
                }

                if (!CosmosElement.TryParse(serializedAverageInfo, out CosmosElement cosmosElementAverageInfo))
                {
                    averageInfo = default;
                    return false;
                }

                averageInfo = AverageInfo.Create(cosmosElementAverageInfo);
                return true;
            }
        }
    }
}<|MERGE_RESOLUTION|>--- conflicted
+++ resolved
@@ -5,11 +5,8 @@
 {
     using System;
     using Microsoft.Azure.Cosmos.CosmosElements;
-<<<<<<< HEAD
+    using Microsoft.Azure.Cosmos.CosmosElements.Numbers;
     using Microsoft.Azure.Cosmos.Json;
-=======
-    using Microsoft.Azure.Cosmos.CosmosElements.Numbers;
->>>>>>> a7963809
     using Microsoft.Azure.Cosmos.Query.Core.Exceptions;
     using Microsoft.Azure.Cosmos.Query.Core.Monads;
 
