﻿//------------------------------------------------------------
// Copyright (c) Microsoft Corporation.  All rights reserved.
//------------------------------------------------------------
namespace Microsoft.Azure.Cosmos.Query.ExecutionComponent
{
    using System;
    using System.Collections.Generic;
    using System.Threading;
    using System.Threading.Tasks;
    using Microsoft.Azure.Cosmos;

    /// <summary>
    /// Base class for all DocumentQueryExecutionComponents that implements and IDocumentQueryExecutionComponent
    /// </summary>
    internal abstract class DocumentQueryExecutionComponentBase : IDocumentQueryExecutionComponent
    {
        /// <summary>
        /// Source DocumentQueryExecutionComponent that this component will drain from.
        /// </summary>
        protected readonly IDocumentQueryExecutionComponent Source;

        /// <summary>
        /// Initializes a new instance of the DocumentQueryExecutionComponentBase class.
        /// </summary>
        /// <param name="source">The source to drain documents from.</param>
        protected DocumentQueryExecutionComponentBase(IDocumentQueryExecutionComponent source)
        {
            if (source == null)
            {
                throw new ArgumentNullException("source for a component can not be null.");
            }

            this.Source = source;
        }

        /// <summary>
        /// Gets a value indicating whether or not this component is done draining documents.
        /// </summary>
        public virtual bool IsDone
        {
            get
            {
                return this.Source.IsDone;
            }
        }

        /// <summary>
        /// Disposes this context.
        /// </summary>
        public virtual void Dispose()
        {
            this.Source.Dispose();
        }

        /// <summary>
        /// Drains documents from this execution context.
        /// </summary>
        /// <param name="maxElements">Upper bound for the number of documents you wish to receive.</param>
        /// <param name="token">The cancellation token to use.</param>
        /// <returns>A DoucmentFeedResponse of documents.</returns>
        public virtual Task<QueryResponseCore> DrainAsync(int maxElements, CancellationToken token)
        {
            token.ThrowIfCancellationRequested();
            return this.Source.DrainAsync(maxElements, token);
        }

        /// <summary>
        /// Stops the execution component.
        /// </summary>
        public void Stop()
        {
            this.Source.Stop();
        }
<<<<<<< HEAD

        /// <summary>
        /// Gets the query metrics from this component.
        /// </summary>
        /// <returns>The partitioned query metrics from this component.</returns>
        public IReadOnlyDictionary<string, QueryMetrics> GetQueryMetrics()
        {
            return this.Source.GetQueryMetrics();
        }

        public abstract bool TryGetContinuationToken(out string state);
=======
>>>>>>> 2725971e
    }
}<|MERGE_RESOLUTION|>--- conflicted
+++ resolved
@@ -71,19 +71,7 @@
         {
             this.Source.Stop();
         }
-<<<<<<< HEAD
-
-        /// <summary>
-        /// Gets the query metrics from this component.
-        /// </summary>
-        /// <returns>The partitioned query metrics from this component.</returns>
-        public IReadOnlyDictionary<string, QueryMetrics> GetQueryMetrics()
-        {
-            return this.Source.GetQueryMetrics();
-        }
 
         public abstract bool TryGetContinuationToken(out string state);
-=======
->>>>>>> 2725971e
     }
 }