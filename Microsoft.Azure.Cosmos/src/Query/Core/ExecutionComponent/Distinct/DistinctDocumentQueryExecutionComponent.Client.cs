--- conflicted
+++ resolved
@@ -89,13 +89,8 @@
                 CosmosElement sourceToken;
                 if (distinctContinuationToken.SourceToken != null)
                 {
-<<<<<<< HEAD
-                    TryCatch<CosmosElement> tryParse = CosmosElement.TryParse(distinctContinuationToken.SourceToken);
-                    if (tryParse.Faulted)
-=======
                     TryCatch<CosmosElement> tryParse = CosmosElement.Monadic.Parse(distinctContinuationToken.SourceToken);
                     if (tryParse.Failed)
->>>>>>> a0c1ccc7
                     {
                         return TryCatch<IDocumentQueryExecutionComponent>.FromException(
                             new MalformedContinuationTokenException(
