--- conflicted
+++ resolved
@@ -115,9 +115,10 @@
             string updatedContinuationToken;
             if (!this.IsDone)
             {
-                updatedContinuationToken = new DistinctContinuationToken(
-                    sourceResponse.ContinuationToken,
-                    this.distinctMap.GetContinuationToken()).ToString();
+                if (!this.TryGetContinuationToken(out updatedContinuationToken))
+                {
+                    throw new ArgumentException("Failed to get DISTINCT continuation token.");
+                }
             }
             else
             {
@@ -128,27 +129,35 @@
             return QueryResponseCore.CreateSuccess(
                 result: distinctResults,
                 continuationToken: updatedContinuationToken,
-<<<<<<< HEAD
                 disallowContinuationTokenMessage: null,
                 activityId: sourceResponse.ActivityId,
                 requestCharge: sourceResponse.RequestCharge,
-                queryMetricsText: sourceResponse.QueryMetricsText,
-                queryMetrics: sourceResponse.QueryMetrics,
-                requestStatistics: sourceResponse.RequestStatistics,
+                diagnostics: sourceResponse.diagnostics,
                 responseLengthBytes: sourceResponse.ResponseLengthBytes);
-=======
-                disallowContinuationTokenMessage: disallowContinuationTokenMessage,
-                activityId: cosmosQueryResponse.ActivityId,
-                requestCharge: cosmosQueryResponse.RequestCharge,
-                diagnostics: cosmosQueryResponse.diagnostics,
-                responseLengthBytes: cosmosQueryResponse.ResponseLengthBytes);
->>>>>>> 0eb41935
-        }
-
-        public override bool TryGetContinuationToken(out string state)
-        {
-            state = null;
-            return false;
+        }
+
+        public override bool TryGetContinuationToken(out string continuationToken)
+        {
+            if (!this.IsDone)
+            {
+                if (this.Source.TryGetContinuationToken(out string sourceContinuationToken))
+                {
+                    continuationToken = new DistinctContinuationToken(
+                        sourceContinuationToken,
+                        this.distinctMap.GetContinuationToken()).ToString();
+                    return true;
+                }
+                else
+                {
+                    continuationToken = default;
+                    return false;
+                }
+            }
+            else
+            {
+                continuationToken = default;
+                return true;
+            }
         }
 
         /// <summary>
