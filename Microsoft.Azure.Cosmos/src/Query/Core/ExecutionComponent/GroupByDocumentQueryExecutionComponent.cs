﻿//------------------------------------------------------------
// Copyright (c) Microsoft Corporation.  All rights reserved.
//------------------------------------------------------------
namespace Microsoft.Azure.Cosmos.Query.Core.ExecutionComponent
{
    using System;
    using System.Collections.Generic;
    using System.Linq;
    using System.Text;
    using System.Threading;
    using System.Threading.Tasks;
    using Microsoft.Azure.Cosmos.CosmosElements;
    using Microsoft.Azure.Cosmos.Json;

    /// <summary>
    /// Query execution component that groups groupings across continuations and pages.
    /// The general idea is a query gets rewritten from this:
    /// 
    /// SELECT c.team, c.name, COUNT(1) AS count
    /// FROM c
    /// GROUP BY c.team, c.name
    /// 
    /// To this:
    /// 
    /// SELECT 
    ///     [{"item": c.team}, {"item": c.name}] AS groupByItems, 
    ///     {"team": c.team, "name": c.name, "count": {"item": COUNT(1)}} AS payload
    /// FROM c
    /// GROUP BY c.team, c.name
    /// 
    /// With the following dictionary:
    /// 
    /// {
    ///     "team": null,
    ///     "name": null,
    ///     "count" COUNT
    /// }
    /// 
    /// So we know how to aggregate each column. 
    /// At the end the columns are stitched together to make the grouped document.
    /// </summary>
    internal sealed class GroupByDocumentQueryExecutionComponent : DocumentQueryExecutionComponentBase
    {
        private static readonly List<CosmosElement> EmptyResults = new List<CosmosElement>();
        private static readonly Dictionary<string, QueryMetrics> EmptyQueryMetrics = new Dictionary<string, QueryMetrics>();
        private static readonly AggregateOperator[] EmptyAggregateOperators = new AggregateOperator[] { };
        private static readonly string DoneReadingGroupingsContinuationToken = "DONE";

        private readonly CosmosQueryClient cosmosQueryClient;
        private readonly IReadOnlyDictionary<string, AggregateOperator?> groupByAliasToAggregateType;
        private readonly IReadOnlyList<string> orderedAliases;
        private readonly Dictionary<UInt192, SingleGroupAggregator> groupingTable;
        private readonly bool hasSelectValue;

        private int numPagesDrainedFromGroupingTable;
        private bool isDone;

        private GroupByDocumentQueryExecutionComponent(
<<<<<<< HEAD
            IDocumentQueryExecutionComponent source,
            CosmosQueryClient cosmosQueryClient,
            IReadOnlyDictionary<string, AggregateOperator?> groupByAliasToAggregateType,
            string groupingTableContinuationToken,
=======
            CosmosQueryClient cosmosQueryClient,
            IReadOnlyDictionary<string, AggregateOperator?> groupByAliasToAggregateType,
            IReadOnlyList<string> orderedAliases,
>>>>>>> f0e0fdf9
            bool hasSelectValue,
            int numPagesDrainedFromGroupingTable)
            : base(source)
        {
            if (cosmosQueryClient == null)
            {
                throw new ArgumentNullException(nameof(cosmosQueryClient));
            }

            if (groupByAliasToAggregateType == null)
            {
                throw new ArgumentNullException(nameof(groupByAliasToAggregateType));
            }

<<<<<<< HEAD
            this.cosmosQueryClient = cosmosQueryClient;
            this.groupingTable = new Dictionary<UInt192, SingleGroupAggregator>();
=======
            if (orderedAliases == null)
            {
                throw new ArgumentNullException(nameof(orderedAliases));
            }
>>>>>>> f0e0fdf9

            this.cosmosQueryClient = cosmosQueryClient;
            this.groupingTable = new Dictionary<UInt192, SingleGroupAggregator>();
            this.groupByAliasToAggregateType = groupByAliasToAggregateType;
            this.orderedAliases = orderedAliases;
            this.hasSelectValue = hasSelectValue;
            this.numPagesDrainedFromGroupingTable = numPagesDrainedFromGroupingTable;

            if (groupingTableContinuationToken != null)
            {
                if (!CosmosElement.TryParse<CosmosObject>(
                    groupingTableContinuationToken,
                    out CosmosObject parsedGroupingTableContinuations))
                {
                    throw cosmosQueryClient.CreateBadRequestException($"Invalid GroupingTableContinuationToken");
                }

                foreach (KeyValuePair<string, CosmosElement> kvp in parsedGroupingTableContinuations)
                {
                    string key = kvp.Key;
                    CosmosElement value = kvp.Value;

                    UInt192 groupByKey = UInt192.Parse(key);

                    if (!(value is CosmosString singleGroupAggregatorContinuationToken))
                    {
                        throw cosmosQueryClient.CreateBadRequestException($"Invalid GroupingTableContinuationToken");
                    }
                    SingleGroupAggregator singleGroupAggregator = SingleGroupAggregator.Create(
                        this.cosmosQueryClient,
                        EmptyAggregateOperators,
                        this.groupByAliasToAggregateType,
                        this.hasSelectValue,
                        singleGroupAggregatorContinuationToken.Value);

                    this.groupingTable[groupByKey] = singleGroupAggregator;
                }
            }
        }

        public override bool IsDone => this.isDone;

        public static async Task<IDocumentQueryExecutionComponent> CreateAsync(
            CosmosQueryClient cosmosQueryClient,
            string requestContinuation,
            Func<string, Task<IDocumentQueryExecutionComponent>> createSourceCallback,
            IReadOnlyDictionary<string, AggregateOperator?> groupByAliasToAggregateType,
            IReadOnlyList<string> orderedAliases,
            bool hasSelectValue)
        {
            GroupByContinuationToken groupByContinuationToken;
            if (requestContinuation != null)
            {
                if (!GroupByContinuationToken.TryParse(requestContinuation, out groupByContinuationToken))
                {
                    throw cosmosQueryClient.CreateBadRequestException(
                        $"Invalid {nameof(GroupByContinuationToken)}: '{requestContinuation}'");
                }
            }
            else
            {
                groupByContinuationToken = default(GroupByContinuationToken);
            }

            IDocumentQueryExecutionComponent source;
            if (groupByContinuationToken.SourceContinuationToken == GroupByDocumentQueryExecutionComponent.DoneReadingGroupingsContinuationToken)
            {
                source = DoneDocumentQueryExecutionComponent.Value;
            }
            else
            {
                source = await createSourceCallback(groupByContinuationToken.SourceContinuationToken);
            }

            return new GroupByDocumentQueryExecutionComponent(
<<<<<<< HEAD
                source,
                cosmosQueryClient,
                groupByAliasToAggregateType,
                groupByContinuationToken.GroupingTableContinuationToken,
=======
                cosmosQueryClient,
                groupByAliasToAggregateType,
                orderedAliases,
>>>>>>> f0e0fdf9
                hasSelectValue,
                groupByContinuationToken.NumPagesDrainedFromGroupingTable);
        }

        public override async Task<QueryResponseCore> DrainAsync(
            int maxElements,
            CancellationToken cancellationToken)
        {
            cancellationToken.ThrowIfCancellationRequested();

            // Draining GROUP BY is broken down into two stages:
            QueryResponseCore response;
            if (!this.Source.IsDone)
            {
                // Stage 1: 
                // Drain the groupings fully from all continuation and all partitions
                QueryResponseCore sourceResponse = await base.DrainAsync(int.MaxValue, cancellationToken);
                if (!sourceResponse.IsSuccess)
                {
                    return sourceResponse;
                }

                foreach (CosmosElement result in sourceResponse.CosmosElements)
                {
                    // Aggregate the values for all groupings across all continuations.
                    RewrittenGroupByProjection groupByItem = new RewrittenGroupByProjection(result);
                    UInt192 groupByKeysHash = DistinctHash.GetHash(groupByItem.GroupByItems);

                    if (!this.groupingTable.TryGetValue(groupByKeysHash, out SingleGroupAggregator singleGroupAggregator))
                    {
                        singleGroupAggregator = SingleGroupAggregator.Create(
                            this.cosmosQueryClient,
                            EmptyAggregateOperators,
                            this.groupByAliasToAggregateType,
<<<<<<< HEAD
                            this.hasSelectValue,
                            continuationToken: null);
                        this.groupingTable[groupByKeysHash.Value] = singleGroupAggregator;
=======
                            this.orderedAliases,
                            this.hasSelectValue,
                            continuationToken: null);
                        this.groupingTable[groupByKeysHash] = singleGroupAggregator;
>>>>>>> f0e0fdf9
                    }

                    CosmosElement payload = groupByItem.Payload;
                    singleGroupAggregator.AddValues(payload);
                }

                string updatedContinuationToken;
                if (this.Source.IsDone)
                {
                    updatedContinuationToken = new GroupByContinuationToken(
                        this.GetGroupingTableContinuationToken(),
                        GroupByDocumentQueryExecutionComponent.DoneReadingGroupingsContinuationToken,
                        numPagesDrainedFromGroupingTable: 0).ToString();
                }
                else
                {
                    updatedContinuationToken = new GroupByContinuationToken(
                        this.GetGroupingTableContinuationToken(),
                        sourceResponse.ContinuationToken,
                        numPagesDrainedFromGroupingTable: 0).ToString();
                }

                // We need to give empty pages until the results are fully drained.
                response = QueryResponseCore.CreateSuccess(
                    result: EmptyResults,
                    continuationToken: updatedContinuationToken,
                    disallowContinuationTokenMessage: null,
                    activityId: sourceResponse.ActivityId,
                    requestCharge: sourceResponse.RequestCharge,
                    diagnostics: sourceResponse.Diagnostics,
                    responseLengthBytes: sourceResponse.ResponseLengthBytes);

                this.isDone = false;
            }
            else
            {
                // Stage 2:
                // Emit the results from the grouping table page by page
                IEnumerable<SingleGroupAggregator> groupByValuesList = this.groupingTable
                    .OrderBy(kvp => kvp.Key)
                    .Skip(this.numPagesDrainedFromGroupingTable * maxElements)
                    .Take(maxElements)
                    .Select(kvp => kvp.Value);

                List<CosmosElement> results = new List<CosmosElement>();
                foreach (SingleGroupAggregator groupByValues in groupByValuesList)
                {
                    results.Add(groupByValues.GetResult());
                }

                this.numPagesDrainedFromGroupingTable++;
                if (this.numPagesDrainedFromGroupingTable * maxElements >= this.groupingTable.Count)
                {
                    this.isDone = true;
                }

                string continuationToken;
                if (this.isDone)
                {
                    continuationToken = null;
                }
                else
                {
                    continuationToken = new GroupByContinuationToken(
                        this.GetGroupingTableContinuationToken(),
                        sourceContinuationToken: GroupByDocumentQueryExecutionComponent.DoneReadingGroupingsContinuationToken,
                        numPagesDrainedFromGroupingTable: this.numPagesDrainedFromGroupingTable).ToString();
                }

                response = QueryResponseCore.CreateSuccess(
                   result: results,
                   continuationToken: continuationToken,
                   disallowContinuationTokenMessage: null,
                   activityId: null,
                   requestCharge: 0,
                   diagnostics: QueryResponseCore.EmptyDiagnostics,
                   responseLengthBytes: 0);
            }

            return response;
        }

        private string GetGroupingTableContinuationToken()
        {
            IJsonWriter jsonWriter = JsonWriter.Create(JsonSerializationFormat.Text);
            jsonWriter.WriteObjectStart();
            foreach (KeyValuePair<UInt192, SingleGroupAggregator> kvp in this.groupingTable)
            {
                jsonWriter.WriteFieldName(kvp.Key.ToString());
                jsonWriter.WriteStringValue(kvp.Value.GetContinuationToken());
            }
            jsonWriter.WriteObjectEnd();

            string result = Encoding.UTF8.GetString(jsonWriter.GetResult());
            return result;
        }

        private struct GroupByContinuationToken
        {
            public GroupByContinuationToken(
                string groupingTableContinuationToken,
                string sourceContinuationToken,
                int numPagesDrainedFromGroupingTable)
            {
                this.GroupingTableContinuationToken = groupingTableContinuationToken;
                this.SourceContinuationToken = sourceContinuationToken;
                this.NumPagesDrainedFromGroupingTable = numPagesDrainedFromGroupingTable;
            }

            public string GroupingTableContinuationToken { get; }

            public string SourceContinuationToken { get; }

            public int NumPagesDrainedFromGroupingTable { get; }

            public override string ToString()
            {
                return CosmosObject.Create(new Dictionary<string, CosmosElement>()
                {
                    { nameof(this.GroupingTableContinuationToken), CosmosString.Create(this.GroupingTableContinuationToken) },
                    { nameof(this.SourceContinuationToken), CosmosString.Create(this.SourceContinuationToken) },
                    { nameof(this.NumPagesDrainedFromGroupingTable), CosmosNumber64.Create(this.NumPagesDrainedFromGroupingTable) }
                }).ToString();
            }

            public static bool TryParse(string value, out GroupByContinuationToken groupByContinuationToken)
            {
                if (!CosmosElement.TryParse<CosmosObject>(value, out CosmosObject groupByContinuationTokenObject))
                {
                    groupByContinuationToken = default(GroupByContinuationToken);
                    return false;
                }

                if (!groupByContinuationTokenObject.TryGetValue<CosmosString>(
                    nameof(GroupByContinuationToken.GroupingTableContinuationToken),
                    out CosmosString groupingTableContinuationToken))
                {
                    groupByContinuationToken = default(GroupByContinuationToken);
                    return false;
                }

                if (!groupByContinuationTokenObject.TryGetValue<CosmosString>(
                    nameof(GroupByContinuationToken.SourceContinuationToken),
                    out CosmosString sourceContinuationToken))
                {
                    groupByContinuationToken = default(GroupByContinuationToken);
                    return false;
                }

                if (!groupByContinuationTokenObject.TryGetValue<CosmosNumber64>(
                    nameof(GroupByContinuationToken.NumPagesDrainedFromGroupingTable),
                    out CosmosNumber64 numPagesDrainedFromGroupingTable))
                {
                    groupByContinuationToken = default(GroupByContinuationToken);
                    return false;
                }

                groupByContinuationToken = new GroupByContinuationToken(
                    groupingTableContinuationToken.Value,
                    sourceContinuationToken.Value,
                    (int)numPagesDrainedFromGroupingTable.AsInteger().Value);
                return true;
            }
        }

        public override bool TryGetContinuationToken(out string state)
        {
            state = default(string);
            return false;
        }

        /// <summary>
        /// When a group by query gets rewritten the projection looks like:
        /// 
        /// SELECT 
        ///     [{"item": c.age}, {"item": c.name}] AS groupByItems, 
        ///     {"age": c.age, "name": c.name} AS payload
        /// 
        /// This struct just lets us easily access the "groupByItems" and "payload" property.
        /// </summary>
        private struct RewrittenGroupByProjection
        {
            private const string GroupByItemsPropertyName = "groupByItems";
            private const string PayloadPropertyName = "payload";

            private readonly CosmosObject cosmosObject;

            public RewrittenGroupByProjection(CosmosElement cosmosElement)
            {
                if (cosmosElement == null)
                {
                    throw new ArgumentNullException(nameof(cosmosElement));
                }

                if (!(cosmosElement is CosmosObject cosmosObject))
                {
                    throw new ArgumentException($"{nameof(cosmosElement)} must not be an object.");
                }

                this.cosmosObject = cosmosObject;
            }

            public CosmosArray GroupByItems
            {
                get
                {
                    if (!this.cosmosObject.TryGetValue(GroupByItemsPropertyName, out CosmosElement cosmosElement))
                    {
                        throw new InvalidOperationException($"Underlying object does not have an 'groupByItems' field.");
                    }

                    if (!(cosmosElement is CosmosArray cosmosArray))
                    {
                        throw new ArgumentException($"{nameof(RewrittenGroupByProjection)}['groupByItems'] was not an array.");
                    }

                    return cosmosArray;
                }
            }

            public CosmosElement Payload
            {
                get
                {
                    if (!this.cosmosObject.TryGetValue(PayloadPropertyName, out CosmosElement cosmosElement))
                    {
                        throw new InvalidOperationException($"Underlying object does not have an 'payload' field.");
                    }

                    return cosmosElement;
                }
            }
        }

        private sealed class DoneDocumentQueryExecutionComponent : IDocumentQueryExecutionComponent
        {
            public static readonly DoneDocumentQueryExecutionComponent Value = new DoneDocumentQueryExecutionComponent();

            private DoneDocumentQueryExecutionComponent()
            {
            }

            public bool IsDone => true;

            public void Dispose()
            {
                throw new NotImplementedException();
            }

            public Task<QueryResponseCore> DrainAsync(int maxElements, CancellationToken token)
            {
                throw new NotImplementedException();
            }

            public IReadOnlyDictionary<string, QueryMetrics> GetQueryMetrics()
            {
                throw new NotImplementedException();
            }

            public void Stop()
            {
                throw new NotImplementedException();
            }
        }
    }
}<|MERGE_RESOLUTION|>--- conflicted
+++ resolved
@@ -56,16 +56,11 @@
         private bool isDone;
 
         private GroupByDocumentQueryExecutionComponent(
-<<<<<<< HEAD
             IDocumentQueryExecutionComponent source,
             CosmosQueryClient cosmosQueryClient,
             IReadOnlyDictionary<string, AggregateOperator?> groupByAliasToAggregateType,
+            IReadOnlyList<string> orderedAliases,
             string groupingTableContinuationToken,
-=======
-            CosmosQueryClient cosmosQueryClient,
-            IReadOnlyDictionary<string, AggregateOperator?> groupByAliasToAggregateType,
-            IReadOnlyList<string> orderedAliases,
->>>>>>> f0e0fdf9
             bool hasSelectValue,
             int numPagesDrainedFromGroupingTable)
             : base(source)
@@ -80,15 +75,7 @@
                 throw new ArgumentNullException(nameof(groupByAliasToAggregateType));
             }
 
-<<<<<<< HEAD
-            this.cosmosQueryClient = cosmosQueryClient;
             this.groupingTable = new Dictionary<UInt192, SingleGroupAggregator>();
-=======
-            if (orderedAliases == null)
-            {
-                throw new ArgumentNullException(nameof(orderedAliases));
-            }
->>>>>>> f0e0fdf9
 
             this.cosmosQueryClient = cosmosQueryClient;
             this.groupingTable = new Dictionary<UInt192, SingleGroupAggregator>();
@@ -103,7 +90,7 @@
                     groupingTableContinuationToken,
                     out CosmosObject parsedGroupingTableContinuations))
                 {
-                    throw cosmosQueryClient.CreateBadRequestException($"Invalid GroupingTableContinuationToken");
+                    throw this.cosmosQueryClient.CreateBadRequestException($"Invalid GroupingTableContinuationToken");
                 }
 
                 foreach (KeyValuePair<string, CosmosElement> kvp in parsedGroupingTableContinuations)
@@ -115,12 +102,13 @@
 
                     if (!(value is CosmosString singleGroupAggregatorContinuationToken))
                     {
-                        throw cosmosQueryClient.CreateBadRequestException($"Invalid GroupingTableContinuationToken");
+                        throw this.cosmosQueryClient.CreateBadRequestException($"Invalid GroupingTableContinuationToken");
                     }
                     SingleGroupAggregator singleGroupAggregator = SingleGroupAggregator.Create(
                         this.cosmosQueryClient,
                         EmptyAggregateOperators,
                         this.groupByAliasToAggregateType,
+                        this.orderedAliases,
                         this.hasSelectValue,
                         singleGroupAggregatorContinuationToken.Value);
 
@@ -164,16 +152,11 @@
             }
 
             return new GroupByDocumentQueryExecutionComponent(
-<<<<<<< HEAD
                 source,
                 cosmosQueryClient,
                 groupByAliasToAggregateType,
+                orderedAliases,
                 groupByContinuationToken.GroupingTableContinuationToken,
-=======
-                cosmosQueryClient,
-                groupByAliasToAggregateType,
-                orderedAliases,
->>>>>>> f0e0fdf9
                 hasSelectValue,
                 groupByContinuationToken.NumPagesDrainedFromGroupingTable);
         }
@@ -208,16 +191,10 @@
                             this.cosmosQueryClient,
                             EmptyAggregateOperators,
                             this.groupByAliasToAggregateType,
-<<<<<<< HEAD
-                            this.hasSelectValue,
-                            continuationToken: null);
-                        this.groupingTable[groupByKeysHash.Value] = singleGroupAggregator;
-=======
                             this.orderedAliases,
                             this.hasSelectValue,
                             continuationToken: null);
                         this.groupingTable[groupByKeysHash] = singleGroupAggregator;
->>>>>>> f0e0fdf9
                     }
 
                     CosmosElement payload = groupByItem.Payload;
@@ -311,7 +288,7 @@
             }
             jsonWriter.WriteObjectEnd();
 
-            string result = Encoding.UTF8.GetString(jsonWriter.GetResult());
+            string result = Utf8StringHelpers.ToString(jsonWriter.GetResult());
             return result;
         }
 
@@ -347,31 +324,31 @@
             {
                 if (!CosmosElement.TryParse<CosmosObject>(value, out CosmosObject groupByContinuationTokenObject))
                 {
-                    groupByContinuationToken = default(GroupByContinuationToken);
+                    groupByContinuationToken = default;
                     return false;
                 }
 
-                if (!groupByContinuationTokenObject.TryGetValue<CosmosString>(
+                if (!groupByContinuationTokenObject.TryGetValue(
                     nameof(GroupByContinuationToken.GroupingTableContinuationToken),
                     out CosmosString groupingTableContinuationToken))
                 {
-                    groupByContinuationToken = default(GroupByContinuationToken);
+                    groupByContinuationToken = default;
                     return false;
                 }
 
-                if (!groupByContinuationTokenObject.TryGetValue<CosmosString>(
+                if (!groupByContinuationTokenObject.TryGetValue(
                     nameof(GroupByContinuationToken.SourceContinuationToken),
                     out CosmosString sourceContinuationToken))
                 {
-                    groupByContinuationToken = default(GroupByContinuationToken);
+                    groupByContinuationToken = default;
                     return false;
                 }
 
-                if (!groupByContinuationTokenObject.TryGetValue<CosmosNumber64>(
+                if (!groupByContinuationTokenObject.TryGetValue(
                     nameof(GroupByContinuationToken.NumPagesDrainedFromGroupingTable),
                     out CosmosNumber64 numPagesDrainedFromGroupingTable))
                 {
-                    groupByContinuationToken = default(GroupByContinuationToken);
+                    groupByContinuationToken = default;
                     return false;
                 }
 
@@ -481,6 +458,12 @@
             {
                 throw new NotImplementedException();
             }
+
+            public bool TryGetContinuationToken(out string state)
+            {
+                state = null;
+                return true;
+            }
         }
     }
 }