﻿//------------------------------------------------------------
// Copyright (c) Microsoft Corporation.  All rights reserved.
//------------------------------------------------------------
namespace Microsoft.Azure.Cosmos.Query.Core.ExecutionContext
{
    using System;
    using System.Collections.Generic;
    using System.Diagnostics;
    using System.Linq;
    using System.Threading;
    using System.Threading.Tasks;
    using Microsoft.Azure.Cosmos;
    using Microsoft.Azure.Cosmos.CosmosElements;
    using Microsoft.Azure.Cosmos.Pagination;
    using Microsoft.Azure.Cosmos.Query.Core;
    using Microsoft.Azure.Cosmos.Query.Core.Exceptions;
    using Microsoft.Azure.Cosmos.Query.Core.Monads;
    using Microsoft.Azure.Cosmos.Query.Core.Parser;
    using Microsoft.Azure.Cosmos.Query.Core.Pipeline;
    using Microsoft.Azure.Cosmos.Query.Core.Pipeline.CrossPartition.Parallel;
    using Microsoft.Azure.Cosmos.Query.Core.Pipeline.Distinct;
    using Microsoft.Azure.Cosmos.Query.Core.Pipeline.Tokens;
    using Microsoft.Azure.Cosmos.Query.Core.QueryClient;
    using Microsoft.Azure.Cosmos.Query.Core.QueryPlan;
    using Microsoft.Azure.Cosmos.SqlObjects;
    using Microsoft.Azure.Cosmos.SqlObjects.Visitors;
    using Microsoft.Azure.Cosmos.Tracing;

    internal static class CosmosQueryExecutionContextFactory
    {
        private const string InternalPartitionKeyDefinitionProperty = "x-ms-query-partitionkey-definition";
        private const int PageSizeFactorForTop = 5;

        public static IQueryPipelineStage Create(
            DocumentContainer documentContainer,
            CosmosQueryContext cosmosQueryContext,
            InputParameters inputParameters,
            ITrace trace)
        {
            if (cosmosQueryContext == null)
            {
                throw new ArgumentNullException(nameof(cosmosQueryContext));
            }

            if (inputParameters == null)
            {
                throw new ArgumentNullException(nameof(inputParameters));
            }

            if (trace == null)
            {
                throw new ArgumentNullException(nameof(trace));
            }

            NameCacheStaleRetryQueryPipelineStage nameCacheStaleRetryQueryPipelineStage = new NameCacheStaleRetryQueryPipelineStage(
                cosmosQueryContext: cosmosQueryContext,
                queryPipelineStageFactory: () =>
                {
                    // Query Iterator requires that the creation of the query context is deferred until the user calls ReadNextAsync
                    AsyncLazy<TryCatch<IQueryPipelineStage>> lazyTryCreateStage = new AsyncLazy<TryCatch<IQueryPipelineStage>>(
                        valueFactory: (trace, innerCancellationToken) => CosmosQueryExecutionContextFactory.TryCreateCoreContextAsync(
                            documentContainer,
                            cosmosQueryContext,
                            inputParameters,
                            trace,
                            innerCancellationToken));

                    LazyQueryPipelineStage lazyQueryPipelineStage = new LazyQueryPipelineStage(lazyTryCreateStage: lazyTryCreateStage, cancellationToken: default);
                    return lazyQueryPipelineStage;
                });

            CatchAllQueryPipelineStage catchAllQueryPipelineStage = new CatchAllQueryPipelineStage(nameCacheStaleRetryQueryPipelineStage, cancellationToken: default);
            return catchAllQueryPipelineStage;
        }

        private static async Task<TryCatch<IQueryPipelineStage>> TryCreateCoreContextAsync(
            DocumentContainer documentContainer,
            CosmosQueryContext cosmosQueryContext,
            InputParameters inputParameters,
            ITrace trace,
            CancellationToken cancellationToken)
        {
            // The default
            using (cosmosQueryContext.CreateDiagnosticScope("CreateQueryPipeline"))
            {
                using (ITrace createQueryPipelineTrace = trace.StartChild("Create Query Pipeline", TraceComponent.Query, Tracing.TraceLevel.Info))
                {
                    // Try to parse the continuation token.
                    CosmosElement continuationToken = inputParameters.InitialUserContinuationToken;
                    PartitionedQueryExecutionInfo queryPlanFromContinuationToken = inputParameters.PartitionedQueryExecutionInfo;
                    if (continuationToken != null)
                    {
                        if (!PipelineContinuationToken.TryCreateFromCosmosElement(
                            continuationToken,
                            out PipelineContinuationToken pipelineContinuationToken))
                        {
                            return TryCatch<IQueryPipelineStage>.FromException(
                                new MalformedContinuationTokenException(
                                    $"Malformed {nameof(PipelineContinuationToken)}: {continuationToken}."));
                        }

                        if (PipelineContinuationToken.IsTokenFromTheFuture(pipelineContinuationToken))
                        {
                            return TryCatch<IQueryPipelineStage>.FromException(
                                new MalformedContinuationTokenException(
                                    $"{nameof(PipelineContinuationToken)} Continuation token is from a newer version of the SDK. " +
                                    $"Upgrade the SDK to avoid this issue." +
                                    $"{continuationToken}."));
                        }

                        if (!PipelineContinuationToken.TryConvertToLatest(
                            pipelineContinuationToken,
                            out PipelineContinuationTokenV1_1 latestVersionPipelineContinuationToken))
                        {
                            return TryCatch<IQueryPipelineStage>.FromException(
                                new MalformedContinuationTokenException(
                                    $"{nameof(PipelineContinuationToken)}: '{continuationToken}' is no longer supported."));
                        }

                        continuationToken = latestVersionPipelineContinuationToken.SourceContinuationToken;
                        if (latestVersionPipelineContinuationToken.QueryPlan != null)
                        {
                            queryPlanFromContinuationToken = latestVersionPipelineContinuationToken.QueryPlan;
                        }
                    }

                    CosmosQueryClient cosmosQueryClient = cosmosQueryContext.QueryClient;
                    ContainerQueryProperties containerQueryProperties = await cosmosQueryClient.GetCachedContainerQueryPropertiesAsync(
                        cosmosQueryContext.ResourceLink,
                        inputParameters.PartitionKey,
                        createQueryPipelineTrace,
                        cancellationToken);
                    cosmosQueryContext.ContainerResourceId = containerQueryProperties.ResourceId;

                    PartitionedQueryExecutionInfo partitionedQueryExecutionInfo;
                    if (inputParameters.ForcePassthrough)
                    {
                        partitionedQueryExecutionInfo = new PartitionedQueryExecutionInfo()
                        {
                            QueryInfo = new QueryInfo()
                            {
                                Aggregates = null,
                                DistinctType = DistinctQueryType.None,
                                GroupByAliases = null,
                                GroupByAliasToAggregateType = null,
                                GroupByExpressions = null,
                                HasSelectValue = false,
                                Limit = null,
                                Offset = null,
                                OrderBy = null,
                                OrderByExpressions = null,
                                RewrittenQuery = null,
                                Top = null,
                            },
                            QueryRanges = new List<Documents.Routing.Range<string>>(),
                        };
                    }
                    else if (queryPlanFromContinuationToken != null)
                    {
                        partitionedQueryExecutionInfo = queryPlanFromContinuationToken;
                    }
                    else
                    {
                        // If the query would go to gateway, but we have a partition key,
                        // then try seeing if we can execute as a passthrough using client side only logic.
                        // This is to short circuit the need to go to the gateway to get the query plan.
                        if (cosmosQueryContext.QueryClient.ByPassQueryParsing()
                            && inputParameters.PartitionKey.HasValue)
                        {
                            bool parsed;
                            SqlQuery sqlQuery;
                            using (cosmosQueryContext.CreateDiagnosticScope("QueryParsing"))
                            {
                                using (ITrace queryParseTrace = createQueryPipelineTrace.StartChild("Parse Query", TraceComponent.Query, Tracing.TraceLevel.Info))
                                {
                                    parsed = SqlQueryParser.TryParse(inputParameters.SqlQuerySpec.QueryText, out sqlQuery);
                                }
                            }

<<<<<<< HEAD
                            if (parsed)
                            {
                                bool hasDistinct = sqlQuery.SelectClause.HasDistinct;
                                bool hasGroupBy = sqlQuery.GroupByClause != default;
                                bool hasAggregates = AggregateProjectionDetector.HasAggregate(sqlQuery.SelectClause.SelectSpec);
                                bool createPassthroughQuery = !hasAggregates && !hasDistinct && !hasGroupBy;

                                if (createPassthroughQuery)
                                {
                                    TestInjections.ResponseStats responseStats = inputParameters?.TestInjections?.Stats;
                                    if (responseStats != null)
                                    {
                                        responseStats.PipelineType = TestInjections.PipelineType.Passthrough;
                                    }

                                    // Only thing that matters is that we target the correct range.
                                    Documents.PartitionKeyDefinition partitionKeyDefinition = GetPartitionKeyDefinition(inputParameters, containerQueryProperties);
                                    List<Documents.PartitionKeyRange> targetRanges = await cosmosQueryContext.QueryClient.GetTargetPartitionKeyRangesByEpkStringAsync(
                                        cosmosQueryContext.ResourceLink,
                                        containerQueryProperties.ResourceId,
                                        inputParameters.PartitionKey.Value.InternalKey.GetEffectivePartitionKeyString(partitionKeyDefinition),
                                        createQueryPipelineTrace);

                                    return CosmosQueryExecutionContextFactory.TryCreatePassthroughQueryExecutionContext(
                                        documentContainer,
                                        inputParameters,
                                        targetRanges,
                                        cancellationToken);
                                }
=======
                                // Only thing that matters is that we target the correct range.
                                Documents.PartitionKeyDefinition partitionKeyDefinition = GetPartitionKeyDefinition(inputParameters, containerQueryProperties);
                                List<Documents.PartitionKeyRange> targetRanges = await cosmosQueryContext.QueryClient.GetTargetPartitionKeyRangesByEpkStringAsync(
                                    cosmosQueryContext.ResourceLink,
                                    containerQueryProperties.ResourceId,
                                    inputParameters.PartitionKey.Value.InternalKey.GetEffectivePartitionKeyString(partitionKeyDefinition),
                                    forceRefresh: false);

                                return CosmosQueryExecutionContextFactory.TryCreatePassthroughQueryExecutionContext(
                                    documentContainer,
                                    inputParameters,
                                    targetRanges,
                                    cancellationToken);
>>>>>>> fce70458
                            }
                        }

                        if (cosmosQueryContext.QueryClient.ByPassQueryParsing())
                        {
                            // For non-Windows platforms(like Linux and OSX) in .NET Core SDK, we cannot use ServiceInterop, so need to bypass in that case.
                            // We are also now bypassing this for 32 bit host process running even on Windows as there are many 32 bit apps that will not work without this
                            partitionedQueryExecutionInfo = await QueryPlanRetriever.GetQueryPlanThroughGatewayAsync(
                                cosmosQueryContext,
                                inputParameters.SqlQuerySpec,
                                cosmosQueryContext.ResourceLink,
                                inputParameters.PartitionKey,
                                createQueryPipelineTrace,
                                cancellationToken);
                        }
                        else
                        {
                            using (cosmosQueryContext.CreateDiagnosticScope("ServiceInterop"))
                            {
                                Documents.PartitionKeyDefinition partitionKeyDefinition = GetPartitionKeyDefinition(inputParameters, containerQueryProperties);

                                partitionedQueryExecutionInfo = await QueryPlanRetriever.GetQueryPlanWithServiceInteropAsync(
                                    cosmosQueryContext.QueryClient,
                                    inputParameters.SqlQuerySpec,
                                    partitionKeyDefinition,
                                    inputParameters.PartitionKey != null,
                                    createQueryPipelineTrace,
                                    cancellationToken);
                            }
                        }
                    }

                    return await TryCreateFromPartitionedQuerExecutionInfoAsync(
                        documentContainer,
                        partitionedQueryExecutionInfo,
                        containerQueryProperties,
                        cosmosQueryContext,
                        inputParameters,
                        createQueryPipelineTrace,
                        cancellationToken);
                }
            }
        }

        public static async Task<TryCatch<IQueryPipelineStage>> TryCreateFromPartitionedQuerExecutionInfoAsync(
            DocumentContainer documentContainer,
            PartitionedQueryExecutionInfo partitionedQueryExecutionInfo,
            ContainerQueryProperties containerQueryProperties,
            CosmosQueryContext cosmosQueryContext,
            InputParameters inputParameters,
            ITrace trace,
            CancellationToken cancellationToken)
        {
            cancellationToken.ThrowIfCancellationRequested();

            List<Documents.PartitionKeyRange> targetRanges = await CosmosQueryExecutionContextFactory.GetTargetPartitionKeyRangesAsync(
                   cosmosQueryContext.QueryClient,
                   cosmosQueryContext.ResourceLink,
                   partitionedQueryExecutionInfo,
                   containerQueryProperties,
                   inputParameters.Properties,
                   inputParameters.InitialFeedRange,
                   trace);

            bool singleLogicalPartitionKeyQuery = inputParameters.PartitionKey.HasValue
                || ((partitionedQueryExecutionInfo.QueryRanges.Count == 1)
                    && partitionedQueryExecutionInfo.QueryRanges[0].IsSingleValue);
            bool serverStreamingQuery = !partitionedQueryExecutionInfo.QueryInfo.HasAggregates
                && !partitionedQueryExecutionInfo.QueryInfo.HasDistinct
                && !partitionedQueryExecutionInfo.QueryInfo.HasGroupBy;
            bool streamingSinglePartitionQuery = singleLogicalPartitionKeyQuery && serverStreamingQuery;

            bool clientStreamingQuery =
                serverStreamingQuery
                && !partitionedQueryExecutionInfo.QueryInfo.HasOrderBy
                && !partitionedQueryExecutionInfo.QueryInfo.HasTop
                && !partitionedQueryExecutionInfo.QueryInfo.HasLimit
                && !partitionedQueryExecutionInfo.QueryInfo.HasOffset;
            bool streamingCrossContinuationQuery = !singleLogicalPartitionKeyQuery && clientStreamingQuery;

            bool createPassthoughQuery = streamingSinglePartitionQuery || streamingCrossContinuationQuery;

            TryCatch<IQueryPipelineStage> tryCreatePipelineStage;
            if (createPassthoughQuery)
            {
                TestInjections.ResponseStats responseStats = inputParameters?.TestInjections?.Stats;
                if (responseStats != null)
                {
                    responseStats.PipelineType = TestInjections.PipelineType.Passthrough;
                }

                tryCreatePipelineStage = CosmosQueryExecutionContextFactory.TryCreatePassthroughQueryExecutionContext(
                    documentContainer,
                    inputParameters,
                    targetRanges,
                    cancellationToken);
            }
            else
            {
                TestInjections.ResponseStats responseStats = inputParameters?.TestInjections?.Stats;
                if (responseStats != null)
                {
                    responseStats.PipelineType = TestInjections.PipelineType.Specialized;
                }

                if (!string.IsNullOrEmpty(partitionedQueryExecutionInfo.QueryInfo.RewrittenQuery))
                {
                    // We need pass down the rewritten query.
                    SqlQuerySpec rewrittenQuerySpec = new SqlQuerySpec()
                    {
                        QueryText = partitionedQueryExecutionInfo.QueryInfo.RewrittenQuery,
                        Parameters = inputParameters.SqlQuerySpec.Parameters
                    };

                    inputParameters = new InputParameters(
                        rewrittenQuerySpec,
                        inputParameters.InitialUserContinuationToken,
                        inputParameters.InitialFeedRange,
                        inputParameters.MaxConcurrency,
                        inputParameters.MaxItemCount,
                        inputParameters.MaxBufferedItemCount,
                        inputParameters.PartitionKey,
                        inputParameters.Properties,
                        inputParameters.PartitionedQueryExecutionInfo,
                        inputParameters.ExecutionEnvironment,
                        inputParameters.ReturnResultsInDeterministicOrder,
                        inputParameters.ForcePassthrough,
                        inputParameters.TestInjections);
                }

                tryCreatePipelineStage = CosmosQueryExecutionContextFactory.TryCreateSpecializedDocumentQueryExecutionContext(
                    documentContainer,
                    cosmosQueryContext,
                    inputParameters,
                    partitionedQueryExecutionInfo,
                    targetRanges);
            }

            return tryCreatePipelineStage;
        }

        private static TryCatch<IQueryPipelineStage> TryCreatePassthroughQueryExecutionContext(
            DocumentContainer documentContainer,
            InputParameters inputParameters,
            List<Documents.PartitionKeyRange> targetRanges,
            CancellationToken cancellationToken)
        {
            // Return a parallel context, since we still want to be able to handle splits and concurrency / buffering.
            return ParallelCrossPartitionQueryPipelineStage.MonadicCreate(
                documentContainer: documentContainer,
                sqlQuerySpec: inputParameters.SqlQuerySpec,
                targetRanges: targetRanges
                    .Select(range => new FeedRangeEpk(
                        new Documents.Routing.Range<string>(
                            min: range.MinInclusive,
                            max: range.MaxExclusive,
                            isMinInclusive: true,
                            isMaxInclusive: false)))
                    .ToList(),
                pageSize: inputParameters.MaxItemCount,
                partitionKey: inputParameters.PartitionKey,
                maxConcurrency: inputParameters.MaxConcurrency,
                cancellationToken: cancellationToken,
                continuationToken: inputParameters.InitialUserContinuationToken);
        }

        private static TryCatch<IQueryPipelineStage> TryCreateSpecializedDocumentQueryExecutionContext(
            DocumentContainer documentContainer,
            CosmosQueryContext cosmosQueryContext,
            InputParameters inputParameters,
            PartitionedQueryExecutionInfo partitionedQueryExecutionInfo,
            List<Documents.PartitionKeyRange> targetRanges)
        {
            QueryInfo queryInfo = partitionedQueryExecutionInfo.QueryInfo;

            // We need to compute the optimal initial page size for order-by queries
            long optimalPageSize = inputParameters.MaxItemCount;
            if (queryInfo.HasOrderBy)
            {
                int top;
                if (queryInfo.HasTop && (top = partitionedQueryExecutionInfo.QueryInfo.Top.Value) > 0)
                {
                    // All partitions should initially fetch about 1/nth of the top value.
                    long pageSizeWithTop = (long)Math.Min(
                        Math.Ceiling(top / (double)targetRanges.Count) * CosmosQueryExecutionContextFactory.PageSizeFactorForTop,
                        top);

                    optimalPageSize = Math.Min(pageSizeWithTop, optimalPageSize);
                }
                else if (cosmosQueryContext.IsContinuationExpected)
                {
                    optimalPageSize = (long)Math.Min(
                        Math.Ceiling(optimalPageSize / (double)targetRanges.Count) * CosmosQueryExecutionContextFactory.PageSizeFactorForTop,
                        optimalPageSize);
                }
            }

            Debug.Assert(
                (optimalPageSize > 0) && (optimalPageSize <= int.MaxValue),
                $"Invalid MaxItemCount {optimalPageSize}");

            return PipelineFactory.MonadicCreate(
                executionEnvironment: inputParameters.ExecutionEnvironment,
                documentContainer: documentContainer,
                sqlQuerySpec: inputParameters.SqlQuerySpec,
                targetRanges: targetRanges
                    .Select(range => new FeedRangeEpk(
                        new Documents.Routing.Range<string>(
                            min: range.MinInclusive,
                            max: range.MaxExclusive,
                            isMinInclusive: true,
                            isMaxInclusive: false)))
                    .ToList(),
                partitionKey: inputParameters.PartitionKey,
                queryInfo: partitionedQueryExecutionInfo.QueryInfo,
                pageSize: (int)optimalPageSize,
                maxConcurrency: inputParameters.MaxConcurrency,
                requestContinuationToken: inputParameters.InitialUserContinuationToken,
                requestCancellationToken: default);
        }

        /// <summary>
        /// Gets the list of partition key ranges. 
        /// 1. Check partition key range id
        /// 2. Check Partition key
        /// 3. Check the effective partition key
        /// 4. Get the range from the FeedToken
        /// 5. Get the range from the PartitionedQueryExecutionInfo
        /// </summary>
        internal static async Task<List<Documents.PartitionKeyRange>> GetTargetPartitionKeyRangesAsync(
            CosmosQueryClient queryClient,
            string resourceLink,
            PartitionedQueryExecutionInfo partitionedQueryExecutionInfo,
            ContainerQueryProperties containerQueryProperties,
            IReadOnlyDictionary<string, object> properties,
            FeedRangeInternal feedRangeInternal,
            ITrace trace)
        {
            List<Documents.PartitionKeyRange> targetRanges;
            if (containerQueryProperties.EffectivePartitionKeyString != null)
            {
                targetRanges = await queryClient.GetTargetPartitionKeyRangesByEpkStringAsync(
                    resourceLink,
                    containerQueryProperties.ResourceId,
                    containerQueryProperties.EffectivePartitionKeyString,
<<<<<<< HEAD
                    trace);
=======
                    forceRefresh: false);
>>>>>>> fce70458
            }
            else if (TryGetEpkProperty(properties, out string effectivePartitionKeyString))
            {
                targetRanges = await queryClient.GetTargetPartitionKeyRangesByEpkStringAsync(
                    resourceLink,
                    containerQueryProperties.ResourceId,
                    effectivePartitionKeyString,
<<<<<<< HEAD
                    trace);
=======
                    forceRefresh: false);
>>>>>>> fce70458
            }
            else if (feedRangeInternal != null)
            {
                targetRanges = await queryClient.GetTargetPartitionKeyRangeByFeedRangeAsync(
                    resourceLink,
                    containerQueryProperties.ResourceId,
                    containerQueryProperties.PartitionKeyDefinition,
                    feedRangeInternal,
<<<<<<< HEAD
                    trace);
=======
                    forceRefresh: false);
>>>>>>> fce70458
            }
            else
            {
                targetRanges = await queryClient.GetTargetPartitionKeyRangesAsync(
                    resourceLink,
                    containerQueryProperties.ResourceId,
                    partitionedQueryExecutionInfo.QueryRanges,
<<<<<<< HEAD
                    trace);
=======
                    forceRefresh: false);
>>>>>>> fce70458
            }

            return targetRanges;
        }

        private static bool TryGetEpkProperty(
            IReadOnlyDictionary<string, object> properties,
            out string effectivePartitionKeyString)
        {
            if (properties != null
                && properties.TryGetValue(
                   Documents.WFConstants.BackendHeaders.EffectivePartitionKeyString,
                   out object effectivePartitionKeyStringObject))
            {
                effectivePartitionKeyString = effectivePartitionKeyStringObject as string;
                if (string.IsNullOrEmpty(effectivePartitionKeyString))
                {
                    throw new ArgumentOutOfRangeException(nameof(effectivePartitionKeyString));
                }

                return true;
            }

            effectivePartitionKeyString = null;
            return false;
        }

        private static Documents.PartitionKeyDefinition GetPartitionKeyDefinition(InputParameters inputParameters, ContainerQueryProperties containerQueryProperties)
        {
            //todo:elasticcollections this may rely on information from collection cache which is outdated
            //if collection is deleted/created with same name.
            //need to make it not rely on information from collection cache.

            Documents.PartitionKeyDefinition partitionKeyDefinition;
            if ((inputParameters.Properties != null)
                && inputParameters.Properties.TryGetValue(InternalPartitionKeyDefinitionProperty, out object partitionKeyDefinitionObject))
            {
                if (!(partitionKeyDefinitionObject is Documents.PartitionKeyDefinition definition))
                {
                    throw new ArgumentException(
                        "partitionkeydefinition has invalid type",
                        nameof(partitionKeyDefinitionObject));
                }

                partitionKeyDefinition = definition;
            }
            else
            {
                partitionKeyDefinition = containerQueryProperties.PartitionKeyDefinition;
            }

            return partitionKeyDefinition;
        }

        public sealed class InputParameters
        {
            private const int DefaultMaxConcurrency = 0;
            private const int DefaultMaxItemCount = 1000;
            private const int DefaultMaxBufferedItemCount = 1000;
            private const bool DefaultReturnResultsInDeterministicOrder = true;
            private const ExecutionEnvironment DefaultExecutionEnvironment = ExecutionEnvironment.Client;

            public InputParameters(
                SqlQuerySpec sqlQuerySpec,
                CosmosElement initialUserContinuationToken,
                FeedRangeInternal initialFeedRange,
                int? maxConcurrency,
                int? maxItemCount,
                int? maxBufferedItemCount,
                PartitionKey? partitionKey,
                IReadOnlyDictionary<string, object> properties,
                PartitionedQueryExecutionInfo partitionedQueryExecutionInfo,
                ExecutionEnvironment? executionEnvironment,
                bool? returnResultsInDeterministicOrder,
                bool forcePassthrough,
                TestInjections testInjections)
            {
                this.SqlQuerySpec = sqlQuerySpec ?? throw new ArgumentNullException(nameof(sqlQuerySpec));
                this.InitialUserContinuationToken = initialUserContinuationToken;
                this.InitialFeedRange = initialFeedRange;

                int resolvedMaxConcurrency = maxConcurrency.GetValueOrDefault(InputParameters.DefaultMaxConcurrency);
                if (resolvedMaxConcurrency < 0)
                {
                    resolvedMaxConcurrency = int.MaxValue;
                }
                this.MaxConcurrency = resolvedMaxConcurrency;

                int resolvedMaxItemCount = maxItemCount.GetValueOrDefault(InputParameters.DefaultMaxItemCount);
                if (resolvedMaxItemCount < 0)
                {
                    resolvedMaxItemCount = int.MaxValue;
                }
                this.MaxItemCount = resolvedMaxItemCount;

                int resolvedMaxBufferedItemCount = maxBufferedItemCount.GetValueOrDefault(InputParameters.DefaultMaxBufferedItemCount);
                if (resolvedMaxBufferedItemCount < 0)
                {
                    resolvedMaxBufferedItemCount = int.MaxValue;
                }
                this.MaxBufferedItemCount = resolvedMaxBufferedItemCount;

                this.PartitionKey = partitionKey;
                this.Properties = properties;
                this.PartitionedQueryExecutionInfo = partitionedQueryExecutionInfo;
                this.ExecutionEnvironment = executionEnvironment.GetValueOrDefault(InputParameters.DefaultExecutionEnvironment);
                this.ReturnResultsInDeterministicOrder = returnResultsInDeterministicOrder.GetValueOrDefault(InputParameters.DefaultReturnResultsInDeterministicOrder);
                this.ForcePassthrough = forcePassthrough;
                this.TestInjections = testInjections;
            }

            public SqlQuerySpec SqlQuerySpec { get; }
            public CosmosElement InitialUserContinuationToken { get; }
            public FeedRangeInternal InitialFeedRange { get; }
            public int MaxConcurrency { get; }
            public int MaxItemCount { get; }
            public int MaxBufferedItemCount { get; }
            public PartitionKey? PartitionKey { get; }
            public IReadOnlyDictionary<string, object> Properties { get; }
            public PartitionedQueryExecutionInfo PartitionedQueryExecutionInfo { get; }
            public ExecutionEnvironment ExecutionEnvironment { get; }
            public bool ReturnResultsInDeterministicOrder { get; }
            public TestInjections TestInjections { get; }
            public bool ForcePassthrough { get; }
        }

        internal sealed class AggregateProjectionDetector
        {
            /// <summary>
            /// Determines whether or not the SqlSelectSpec has an aggregate in the outer most query.
            /// </summary>
            /// <param name="selectSpec">The select spec to traverse.</param>
            /// <returns>Whether or not the SqlSelectSpec has an aggregate in the outer most query.</returns>
            public static bool HasAggregate(SqlSelectSpec selectSpec)
            {
                return selectSpec.Accept(AggregateProjectionDectorVisitor.Singleton);
            }

            private sealed class AggregateProjectionDectorVisitor : SqlSelectSpecVisitor<bool>
            {
                public static readonly AggregateProjectionDectorVisitor Singleton = new AggregateProjectionDectorVisitor();

                public override bool Visit(SqlSelectListSpec selectSpec)
                {
                    bool hasAggregates = false;
                    foreach (SqlSelectItem selectItem in selectSpec.Items)
                    {
                        hasAggregates |= selectItem.Expression.Accept(AggregateScalarExpressionDetector.Singleton);
                    }

                    return hasAggregates;
                }

                public override bool Visit(SqlSelectValueSpec selectSpec)
                {
                    return selectSpec.Expression.Accept(AggregateScalarExpressionDetector.Singleton);
                }

                public override bool Visit(SqlSelectStarSpec selectSpec)
                {
                    return false;
                }

                /// <summary>
                /// Determines if there is an aggregate in a scalar expression.
                /// </summary>
                private sealed class AggregateScalarExpressionDetector : SqlScalarExpressionVisitor<bool>
                {
                    private enum Aggregate
                    {
                        Min,
                        Max,
                        Sum,
                        Count,
                        Avg,
                    }

                    public static readonly AggregateScalarExpressionDetector Singleton = new AggregateScalarExpressionDetector();

                    public override bool Visit(SqlArrayCreateScalarExpression sqlArrayCreateScalarExpression)
                    {
                        bool hasAggregates = false;
                        foreach (SqlScalarExpression item in sqlArrayCreateScalarExpression.Items)
                        {
                            hasAggregates |= item.Accept(this);
                        }

                        return hasAggregates;
                    }

                    public override bool Visit(SqlArrayScalarExpression sqlArrayScalarExpression)
                    {
                        // No need to worry about aggregates in the subquery (they will recursively get rewritten).
                        return false;
                    }

                    public override bool Visit(SqlBetweenScalarExpression sqlBetweenScalarExpression)
                    {
                        return sqlBetweenScalarExpression.Expression.Accept(this) ||
                            sqlBetweenScalarExpression.StartInclusive.Accept(this) ||
                            sqlBetweenScalarExpression.EndInclusive.Accept(this);
                    }

                    public override bool Visit(SqlBinaryScalarExpression sqlBinaryScalarExpression)
                    {
                        return sqlBinaryScalarExpression.LeftExpression.Accept(this) ||
                            sqlBinaryScalarExpression.RightExpression.Accept(this);
                    }

                    public override bool Visit(SqlCoalesceScalarExpression sqlCoalesceScalarExpression)
                    {
                        return sqlCoalesceScalarExpression.Left.Accept(this) ||
                            sqlCoalesceScalarExpression.Right.Accept(this);
                    }

                    public override bool Visit(SqlConditionalScalarExpression sqlConditionalScalarExpression)
                    {
                        return sqlConditionalScalarExpression.Condition.Accept(this) ||
                            sqlConditionalScalarExpression.Consequent.Accept(this) ||
                            sqlConditionalScalarExpression.Alternative.Accept(this);
                    }

                    public override bool Visit(SqlExistsScalarExpression sqlExistsScalarExpression)
                    {
                        // No need to worry about aggregates within the subquery (they will recursively get rewritten).
                        return false;
                    }

                    public override bool Visit(SqlFunctionCallScalarExpression sqlFunctionCallScalarExpression)
                    {
                        return !sqlFunctionCallScalarExpression.IsUdf &&
                            Enum.TryParse<Aggregate>(value: sqlFunctionCallScalarExpression.Name.Value, ignoreCase: true, result: out _);
                    }

                    public override bool Visit(SqlInScalarExpression sqlInScalarExpression)
                    {
                        bool hasAggregates = false;
                        for (int i = 0; i < sqlInScalarExpression.Haystack.Length; i++)
                        {
                            hasAggregates |= sqlInScalarExpression.Haystack[i].Accept(this);
                        }

                        return hasAggregates;
                    }

                    public override bool Visit(SqlLiteralScalarExpression sqlLiteralScalarExpression)
                    {
                        return false;
                    }

                    public override bool Visit(SqlMemberIndexerScalarExpression sqlMemberIndexerScalarExpression)
                    {
                        return sqlMemberIndexerScalarExpression.Member.Accept(this) ||
                            sqlMemberIndexerScalarExpression.Indexer.Accept(this);
                    }

                    public override bool Visit(SqlObjectCreateScalarExpression sqlObjectCreateScalarExpression)
                    {
                        bool hasAggregates = false;
                        foreach (SqlObjectProperty property in sqlObjectCreateScalarExpression.Properties)
                        {
                            hasAggregates |= property.Value.Accept(this);
                        }

                        return hasAggregates;
                    }

                    public override bool Visit(SqlPropertyRefScalarExpression sqlPropertyRefScalarExpression)
                    {
                        bool hasAggregates = false;
                        if (sqlPropertyRefScalarExpression.Member != null)
                        {
                            hasAggregates = sqlPropertyRefScalarExpression.Member.Accept(this);
                        }

                        return hasAggregates;
                    }

                    public override bool Visit(SqlSubqueryScalarExpression sqlSubqueryScalarExpression)
                    {
                        // No need to worry about the aggregates within the subquery since they get recursively evaluated.
                        return false;
                    }

                    public override bool Visit(SqlUnaryScalarExpression sqlUnaryScalarExpression)
                    {
                        return sqlUnaryScalarExpression.Expression.Accept(this);
                    }

                    public override bool Visit(SqlParameterRefScalarExpression scalarExpression)
                    {
                        return false;
                    }
                }
            }
        }
    }
}<|MERGE_RESOLUTION|>--- conflicted
+++ resolved
@@ -177,7 +177,6 @@
                                 }
                             }
 
-<<<<<<< HEAD
                             if (parsed)
                             {
                                 bool hasDistinct = sqlQuery.SelectClause.HasDistinct;
@@ -199,6 +198,7 @@
                                         cosmosQueryContext.ResourceLink,
                                         containerQueryProperties.ResourceId,
                                         inputParameters.PartitionKey.Value.InternalKey.GetEffectivePartitionKeyString(partitionKeyDefinition),
+                                        forceRefresh: false,
                                         createQueryPipelineTrace);
 
                                     return CosmosQueryExecutionContextFactory.TryCreatePassthroughQueryExecutionContext(
@@ -207,21 +207,6 @@
                                         targetRanges,
                                         cancellationToken);
                                 }
-=======
-                                // Only thing that matters is that we target the correct range.
-                                Documents.PartitionKeyDefinition partitionKeyDefinition = GetPartitionKeyDefinition(inputParameters, containerQueryProperties);
-                                List<Documents.PartitionKeyRange> targetRanges = await cosmosQueryContext.QueryClient.GetTargetPartitionKeyRangesByEpkStringAsync(
-                                    cosmosQueryContext.ResourceLink,
-                                    containerQueryProperties.ResourceId,
-                                    inputParameters.PartitionKey.Value.InternalKey.GetEffectivePartitionKeyString(partitionKeyDefinition),
-                                    forceRefresh: false);
-
-                                return CosmosQueryExecutionContextFactory.TryCreatePassthroughQueryExecutionContext(
-                                    documentContainer,
-                                    inputParameters,
-                                    targetRanges,
-                                    cancellationToken);
->>>>>>> fce70458
                             }
                         }
 
@@ -467,11 +452,8 @@
                     resourceLink,
                     containerQueryProperties.ResourceId,
                     containerQueryProperties.EffectivePartitionKeyString,
-<<<<<<< HEAD
+                    forceRefresh: false,
                     trace);
-=======
-                    forceRefresh: false);
->>>>>>> fce70458
             }
             else if (TryGetEpkProperty(properties, out string effectivePartitionKeyString))
             {
@@ -479,11 +461,8 @@
                     resourceLink,
                     containerQueryProperties.ResourceId,
                     effectivePartitionKeyString,
-<<<<<<< HEAD
+                    forceRefresh: false,
                     trace);
-=======
-                    forceRefresh: false);
->>>>>>> fce70458
             }
             else if (feedRangeInternal != null)
             {
@@ -492,11 +471,8 @@
                     containerQueryProperties.ResourceId,
                     containerQueryProperties.PartitionKeyDefinition,
                     feedRangeInternal,
-<<<<<<< HEAD
+                    forceRefresh: false,
                     trace);
-=======
-                    forceRefresh: false);
->>>>>>> fce70458
             }
             else
             {
@@ -504,11 +480,8 @@
                     resourceLink,
                     containerQueryProperties.ResourceId,
                     partitionedQueryExecutionInfo.QueryRanges,
-<<<<<<< HEAD
+                    forceRefresh: false,
                     trace);
-=======
-                    forceRefresh: false);
->>>>>>> fce70458
             }
 
             return targetRanges;
