--- conflicted
+++ resolved
@@ -9,12 +9,8 @@
     using System.Runtime.InteropServices;
     using System.Text;
     using Microsoft.Azure.Cosmos.CosmosElements;
-<<<<<<< HEAD
     using Microsoft.Azure.Cosmos.Json;
-    using UInt128 = Documents.UInt128;
-=======
     using Microsoft.Azure.Cosmos.Query.Core;
->>>>>>> ca3fe30a
 
     /// <summary>
     /// Partial wrapper
