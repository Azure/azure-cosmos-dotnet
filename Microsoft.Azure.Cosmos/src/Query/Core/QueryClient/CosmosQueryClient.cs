﻿//------------------------------------------------------------
// Copyright (c) Microsoft Corporation.  All rights reserved.
//------------------------------------------------------------

namespace Microsoft.Azure.Cosmos.Query.Core.QueryClient
{
    using System;
    using System.Collections.Generic;
    using System.Linq;
    using System.Threading;
    using System.Threading.Tasks;
    using Microsoft.Azure.Cosmos.Diagnostics;
    using Microsoft.Azure.Cosmos.Query.Core.ExecutionContext.ItemProducers;
    using Microsoft.Azure.Cosmos.Query.Core.Monads;
    using Microsoft.Azure.Cosmos.Query.Core.Pipeline;
    using Microsoft.Azure.Cosmos.Query.Core.QueryPlan;

    internal abstract class CosmosQueryClient
    {
        public abstract Action<IQueryable> OnExecuteScalarQueryCallback { get; }

        public abstract Task<ContainerQueryProperties> GetCachedContainerQueryPropertiesAsync(
            string containerLink,
            PartitionKey? partitionKey,
            CancellationToken cancellationToken);

        /// <summary>
        /// Returns list of effective partition key ranges for a collection.
        /// </summary>
        /// <param name="collectionResourceId">Collection for which to retrieve routing map.</param>
        /// <param name="range">This method will return all ranges which overlap this range.</param>
        /// <param name="forceRefresh">Whether forcefully refreshing the routing map is necessary</param>
        /// <returns>List of effective partition key ranges for a collection or null if collection doesn't exist.</returns>
        public abstract Task<IReadOnlyList<Documents.PartitionKeyRange>> TryGetOverlappingRangesAsync(
            string collectionResourceId,
            Documents.Routing.Range<string> range,
            bool forceRefresh = false);

        public abstract Task<TryCatch<PartitionedQueryExecutionInfo>> TryGetPartitionedQueryExecutionInfoAsync(
            SqlQuerySpec sqlQuerySpec,
            Documents.PartitionKeyDefinition partitionKeyDefinition,
            bool requireFormattableOrderByQuery,
            bool isContinuationExpected,
            bool allowNonValueAggregateQuery,
            bool hasLogicalPartitionKey,
            CancellationToken cancellationToken);

<<<<<<< HEAD
        public abstract Task<TryCatch<QueryPage>> ExecuteItemQueryAsync(
            Uri resourceUri,
=======
        public abstract Task<QueryResponseCore> ExecuteItemQueryAsync(
            string resourceUri,
>>>>>>> c41d5c1c
            Documents.ResourceType resourceType,
            Documents.OperationType operationType,
            Guid clientQueryCorrelationId,
            QueryRequestOptions requestOptions,
            Action<QueryPageDiagnostics> queryPageDiagnostics,
            SqlQuerySpec sqlQuerySpec,
            string continuationToken,
            Documents.PartitionKeyRangeIdentity partitionKeyRange,
            bool isContinuationExpected,
            int pageSize,
            CancellationToken cancellationToken);

        public abstract Task<PartitionedQueryExecutionInfo> ExecuteQueryPlanRequestAsync(
            string resourceUri,
            Documents.ResourceType resourceType,
            Documents.OperationType operationType,
            SqlQuerySpec sqlQuerySpec,
            PartitionKey? partitionKey,
            string supportedQueryFeatures,
            CosmosDiagnosticsContext diagnosticsContext,
            CancellationToken cancellationToken);

        public abstract void ClearSessionTokenCache(string collectionFullName);

        public abstract Task<List<Documents.PartitionKeyRange>> GetTargetPartitionKeyRangesByEpkStringAsync(
            string resourceLink,
            string collectionResourceId,
            string effectivePartitionKeyString);

        public abstract Task<List<Documents.PartitionKeyRange>> GetTargetPartitionKeyRangeByFeedRangeAsync(
            string resourceLink,
            string collectionResourceId,
            Documents.PartitionKeyDefinition partitionKeyDefinition,
            FeedRangeInternal feedRangeInternal);

        public abstract Task<List<Documents.PartitionKeyRange>> GetTargetPartitionKeyRangesAsync(
            string resourceLink,
            string collectionResourceId,
            List<Documents.Routing.Range<string>> providedRanges);

        public abstract bool ByPassQueryParsing();

        public abstract Task ForceRefreshCollectionCacheAsync(
            string collectionLink,
            CancellationToken cancellationToken);
    }
}<|MERGE_RESOLUTION|>--- conflicted
+++ resolved
@@ -45,13 +45,8 @@
             bool hasLogicalPartitionKey,
             CancellationToken cancellationToken);
 
-<<<<<<< HEAD
         public abstract Task<TryCatch<QueryPage>> ExecuteItemQueryAsync(
             Uri resourceUri,
-=======
-        public abstract Task<QueryResponseCore> ExecuteItemQueryAsync(
-            string resourceUri,
->>>>>>> c41d5c1c
             Documents.ResourceType resourceType,
             Documents.OperationType operationType,
             Guid clientQueryCorrelationId,
