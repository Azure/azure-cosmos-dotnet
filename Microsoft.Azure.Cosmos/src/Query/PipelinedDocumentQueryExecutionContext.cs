﻿//------------------------------------------------------------
// Copyright (c) Microsoft Corporation.  All rights reserved.
//------------------------------------------------------------

namespace Microsoft.Azure.Cosmos.Query
{
    using System;
    using System.Collections.Generic;
    using System.Globalization;
    using System.Runtime.CompilerServices;
    using System.Threading;
    using System.Threading.Tasks;
    using Microsoft.Azure.Cosmos;
    using Microsoft.Azure.Cosmos.Core.Trace;
    using Microsoft.Azure.Cosmos.CosmosElements;
    using Microsoft.Azure.Cosmos.Query.ExecutionComponent;
    using Microsoft.Azure.Documents.Collections;
    using PartitionKeyRange = Documents.PartitionKeyRange;

    /// <summary>
    /// You can imagine the pipeline to be a directed acyclic graph where documents flow from multiple sources (the partitions) to a single sink (the client who calls on ExecuteNextAsync()).
    /// The pipeline will consist of individual implementations of <see cref="CosmosQueryExecutionContext"/>. 
    /// Every member of the pipeline has a source of documents (another member of the pipeline or an actual partition),
    /// a method of draining documents (DrainAsync()) from said source, and a flag for whether that member of the pipeline is completely drained.
    /// <para>
    /// The following is a diagram of the pipeline:
    ///     +--------------------------+    +--------------------------+    +--------------------------+
    ///     |                          |    |                          |    |                          |
    ///     | Document Producer Tree 0 |    | Document Producer Tree 1 |    | Document Producer Tree N |
    ///     |                          |    |                          |    |                          |
    ///     +--------------------------+    +--------------------------+    +--------------------------+
    ///                   |                               |                               |           
    ///                    \                              |                              /
    ///                     \                             |                             /
    ///                      +---------------------------------------------------------+
    ///                      |                                                         |
    ///                      |   Parallel / Order By Document Query Execution Context  |
    ///                      |                                                         |
    ///                      +---------------------------------------------------------+
    ///                                                   |
    ///                                                   |
    ///                                                   |
    ///                         +---------------------------------------------------+
    ///                         |                                                   |
    ///                         |    Aggregate Document Query Execution Component   |
    ///                         |                                                   |
    ///                         +---------------------------------------------------+
    ///                                                   |
    ///                                                   |
    ///                                                   |
    ///                             +------------------------------------------+
    ///                             |                                          |
    ///                             |  Top Document Query Execution Component  |
    ///                             |                                          |
    ///                             +------------------------------------------+
    ///                                                   |
    ///                                                   |
    ///                                                   |
    ///                                    +-----------------------------+
    ///                                    |                             |
    ///                                    |            Client           |
    ///                                    |                             |
    ///                                    +-----------------------------+
    /// </para>    
    /// <para>
    /// This class is responsible for constructing the pipelined described.
    /// Note that the pipeline will always have one of <see cref="CosmosOrderByItemQueryExecutionContext"/> or <see cref="CosmosParallelItemQueryExecutionContext"/>,
    /// which both derive from <see cref="CosmosCrossPartitionQueryExecutionContext"/> as these are top level execution contexts.
    /// These top level execution contexts have <see cref="ItemProducerTree"/> that are responsible for hitting the backend
    /// and will optionally feed into <see cref="AggregateDocumentQueryExecutionComponent"/> and <see cref="TakeDocumentQueryExecutionComponent"/>.
    /// How these components are picked is based on <see cref="PartitionedQueryExecutionInfo"/>,
    /// which is a serialized form of this class and serves as a blueprint for construction.
    /// </para>
    /// <para>
    /// Once the pipeline is constructed the client(sink of the graph) calls ExecuteNextAsync() which calls on DrainAsync(),
    /// which by definition grabs documents from the parent component of the pipeline.
    /// This bubbles down until you reach a component that has a DocumentProducer that fetches a document from the backend.
    /// </para>
    /// </summary>
    internal sealed class PipelinedDocumentQueryExecutionContext : CosmosQueryExecutionContext
    {
        /// <summary>
        /// The root level component that all calls will be forwarded to.
        /// </summary>
        private readonly IDocumentQueryExecutionComponent component;

        /// <summary>
        /// The actual page size to drain.
        /// </summary>
        private readonly int actualPageSize;

        /// <summary>
        /// Initializes a new instance of the PipelinedDocumentQueryExecutionContext class.
        /// </summary>
        /// <param name="component">The root level component that all calls will be forwarded to.</param>
        /// <param name="actualPageSize">The actual page size to drain.</param>
        private PipelinedDocumentQueryExecutionContext(
            IDocumentQueryExecutionComponent component,
            int actualPageSize)
        {
            if (component == null)
            {
                throw new ArgumentNullException($"{nameof(component)} can not be null.");
            }

            if (actualPageSize < 0)
            {
                throw new ArgumentException($"{nameof(actualPageSize)} can not be negative.");
            }

            this.component = component;
            this.actualPageSize = actualPageSize;
        }

        /// <summary>
        /// Gets a value indicating whether this execution context is done draining documents.
        /// </summary>
        public override bool IsDone
        {
            get
            {
                return this.component.IsDone;
            }
        }

        /// <summary>
        /// Creates a CosmosPipelinedItemQueryExecutionContext.
        /// </summary>
        /// <param name="queryContext">The parameters for constructing the base class.</param>
        /// <param name="initParams">The initial parameters</param>
        /// <param name="requestContinuationToken">The request continuation.</param>
        /// <param name="cancellationToken">The cancellation token.</param>
        /// <returns>A task to await on, which in turn returns a CosmosPipelinedItemQueryExecutionContext.</returns>
        public static async Task<CosmosQueryExecutionContext> CreateAsync(
            CosmosQueryContext queryContext,
            CosmosCrossPartitionQueryExecutionContext.CrossPartitionInitParams initParams,
            string requestContinuationToken,
            CancellationToken cancellationToken)
        {
            DefaultTrace.TraceInformation(
                string.Format(
                    CultureInfo.InvariantCulture,
                    "{0}, CorrelatedActivityId: {1} | Pipelined~Context.CreateAsync",
                    DateTime.UtcNow.ToString("o", CultureInfo.InvariantCulture),
                    queryContext.CorrelatedActivityId));

            QueryInfo queryInfo = initParams.PartitionedQueryExecutionInfo.QueryInfo;

            int actualPageSize = initParams.InitialPageSize;
            int initialPageSize = initParams.InitialPageSize;
            CosmosCrossPartitionQueryExecutionContext.CrossPartitionInitParams parameters = initParams;
            if (queryInfo.HasGroupBy)
            {
                initialPageSize = int.MaxValue;
                initParams = new CosmosCrossPartitionQueryExecutionContext.CrossPartitionInitParams(
                    sqlQuerySpec: initParams.SqlQuerySpec,
                    collectionRid: initParams.CollectionRid,
                    partitionedQueryExecutionInfo: initParams.PartitionedQueryExecutionInfo,
                    partitionKeyRanges: initParams.PartitionKeyRanges,
                    initialPageSize: initialPageSize,
                    maxConcurrency: initParams.MaxConcurrency,
                    maxItemCount: int.MaxValue,
                    maxBufferedItemCount: initParams.MaxBufferedItemCount);
            }

            Func<string, Task<IDocumentQueryExecutionComponent>> createOrderByComponentFunc = async (continuationToken) =>
            {
                return await CosmosOrderByItemQueryExecutionContext.CreateAsync(
                    queryContext,
                    initParams,
                    continuationToken,
                    cancellationToken);
            };

            Func<string, Task<IDocumentQueryExecutionComponent>> createParallelComponentFunc = async (continuationToken) =>
            {
                return await CosmosParallelItemQueryExecutionContext.CreateAsync(
                    queryContext,
                    initParams,
                    continuationToken,
                    cancellationToken);
            };

            return (CosmosQueryExecutionContext)await PipelinedDocumentQueryExecutionContext.CreateHelperAsync(
<<<<<<< HEAD
                constructorParams.QueryClient,
                partitionedQueryExecutionInfo.QueryInfo,
                initialPageSize,
                requestContinuation,
                constructorParams.QueryRequestOptions.EnableGroupBy,
                createOrderByComponentFunc,
                createParallelComponentFunc);
=======
               initParams.PartitionedQueryExecutionInfo.QueryInfo,
               initialPageSize,
               requestContinuationToken,
               queryContext.EnableGroupBy,
               createOrderByComponentFunc,
               createParallelComponentFunc);
>>>>>>> 31464b11
        }

        private static async Task<PipelinedDocumentQueryExecutionContext> CreateHelperAsync(
            CosmosQueryClient queryClient,
            QueryInfo queryInfo,
            int initialPageSize,
            string requestContinuation,
            bool allowGroupBy,
            Func<string, Task<IDocumentQueryExecutionComponent>> createOrderByQueryExecutionContext,
            Func<string, Task<IDocumentQueryExecutionComponent>> createParallelQueryExecutionContext)
        {
            Func<string, Task<IDocumentQueryExecutionComponent>> createComponentFunc;
            if (queryInfo.HasOrderBy)
            {
                createComponentFunc = createOrderByQueryExecutionContext;
            }
            else
            {
                createComponentFunc = createParallelQueryExecutionContext;
            }

            if (queryInfo.HasAggregates && !queryInfo.HasGroupBy)
            {
                Func<string, Task<IDocumentQueryExecutionComponent>> createSourceCallback = createComponentFunc;
                createComponentFunc = async (continuationToken) =>
                {
                    return await AggregateDocumentQueryExecutionComponent.CreateAsync(
                        queryInfo.Aggregates,
                        queryInfo.GroupByAliasToAggregateType,
                        queryInfo.HasSelectValue,
                        continuationToken,
                        createSourceCallback);
                };
            }

            if (queryInfo.HasDistinct)
            {
                Func<string, Task<IDocumentQueryExecutionComponent>> createSourceCallback = createComponentFunc;
                createComponentFunc = async (continuationToken) =>
                {
                    return await DistinctDocumentQueryExecutionComponent.CreateAsync(
                        queryClient,
                        continuationToken,
                        createSourceCallback,
                        queryInfo.DistinctType);
                };
            }

            if (queryInfo.HasGroupBy)
            {
                if (!allowGroupBy)
                {
                    throw new ArgumentException("Cross Partition GROUP BY is not supported.");
                }

                Func<string, Task<IDocumentQueryExecutionComponent>> createSourceCallback = createComponentFunc;
                createComponentFunc = async (continuationToken) =>
                {
                    return await GroupByDocumentQueryExecutionComponent.CreateAsync(
                        continuationToken,
                        createSourceCallback,
                        queryInfo.GroupByAliasToAggregateType,
                        queryInfo.HasSelectValue);
                };
            }

            if (queryInfo.HasOffset)
            {
                Func<string, Task<IDocumentQueryExecutionComponent>> createSourceCallback = createComponentFunc;
                createComponentFunc = async (continuationToken) =>
                {
                    return await SkipDocumentQueryExecutionComponent.CreateAsync(
                        queryInfo.Offset.Value,
                        continuationToken,
                        createSourceCallback);
                };
            }

            if (queryInfo.HasLimit)
            {
                Func<string, Task<IDocumentQueryExecutionComponent>> createSourceCallback = createComponentFunc;
                createComponentFunc = async (continuationToken) =>
                {
                    return await TakeDocumentQueryExecutionComponent.CreateLimitDocumentQueryExecutionComponentAsync(
                        queryClient,
                        queryInfo.Limit.Value,
                        continuationToken,
                        createSourceCallback);
                };
            }

            if (queryInfo.HasTop)
            {
                Func<string, Task<IDocumentQueryExecutionComponent>> createSourceCallback = createComponentFunc;
                createComponentFunc = async (continuationToken) =>
                {
                    return await TakeDocumentQueryExecutionComponent.CreateTopDocumentQueryExecutionComponentAsync(
                        queryClient,
                        queryInfo.Top.Value,
                        continuationToken,
                        createSourceCallback);
                };
            }

            return new PipelinedDocumentQueryExecutionContext(
                await createComponentFunc(requestContinuation), initialPageSize);
        }

        /// <summary>
        /// Disposes of this context.
        /// </summary>
        public override void Dispose()
        {
            this.component.Dispose();
        }

        /// <summary>
        /// Gets the next page of results from this context.
        /// </summary>
        /// <param name="token">The cancellation token.</param>
        /// <returns>A task to await on that in turn returns a DoucmentFeedResponse of results.</returns>
        public async Task<DocumentFeedResponse<CosmosElement>> ExecuteNextFeedResponseAsync(CancellationToken token)
        {
            QueryResponseCore feedResponse = await this.ExecuteNextAsync(token);
            return new DocumentFeedResponse<CosmosElement>(
                result: feedResponse.CosmosElements,
                count: feedResponse.CosmosElements.Count,
                responseHeaders: new DictionaryNameValueCollection(),
                useETagAsContinuation: false,
                queryMetrics: feedResponse.QueryMetrics,
                requestStats: feedResponse.RequestStatistics,
                disallowContinuationTokenMessage: feedResponse.DisallowContinuationTokenMessage,
                responseLengthBytes: feedResponse.ResponseLengthBytes);
        }

        /// <summary>
        /// Gets the next page of results from this context.
        /// </summary>
        /// <param name="token">The cancellation token.</param>
        /// <returns>A task to await on that in turn returns a DoucmentFeedResponse of results.</returns>
        public override async Task<QueryResponseCore> ExecuteNextAsync(CancellationToken token)
        {
            try
            {
                QueryResponseCore queryResponse = await this.component.DrainAsync(this.actualPageSize, token);
                if (!queryResponse.IsSuccess)
                {
                    this.component.Stop();
                }

                return queryResponse;
            }
            catch (Exception)
            {
                this.component.Stop();
                throw;
            }
        }
    }
}<|MERGE_RESOLUTION|>--- conflicted
+++ resolved
@@ -182,22 +182,13 @@
             };
 
             return (CosmosQueryExecutionContext)await PipelinedDocumentQueryExecutionContext.CreateHelperAsync(
-<<<<<<< HEAD
-                constructorParams.QueryClient,
-                partitionedQueryExecutionInfo.QueryInfo,
+                queryContext.QueryClient,
+                initParams.PartitionedQueryExecutionInfo.QueryInfo,
                 initialPageSize,
-                requestContinuation,
-                constructorParams.QueryRequestOptions.EnableGroupBy,
+                requestContinuationToken,
+                queryContext.EnableGroupBy,
                 createOrderByComponentFunc,
                 createParallelComponentFunc);
-=======
-               initParams.PartitionedQueryExecutionInfo.QueryInfo,
-               initialPageSize,
-               requestContinuationToken,
-               queryContext.EnableGroupBy,
-               createOrderByComponentFunc,
-               createParallelComponentFunc);
->>>>>>> 31464b11
         }
 
         private static async Task<PipelinedDocumentQueryExecutionContext> CreateHelperAsync(
