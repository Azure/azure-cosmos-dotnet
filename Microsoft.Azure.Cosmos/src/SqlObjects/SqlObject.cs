--- conflicted
+++ resolved
@@ -23,7 +23,6 @@
 
         public override int GetHashCode() => this.Accept(SqlObjectHasher.Singleton);
 
-<<<<<<< HEAD
         public override bool Equals(object obj)
         {
             if (!(obj is SqlObject sqlObject))
@@ -34,18 +33,9 @@
             return this.Equals(sqlObject);
         }
 
-        public bool Equals(SqlObject other)
-        {
-            return SqlObject.Equals(this, other);
-        }
+        public bool Equals(SqlObject other) => SqlObject.Equals(this, other);
 
-        public string PrettyPrint()
-        {
-            return this.Serialize(prettyPrint: true);
-        }
-=======
         public string PrettyPrint() => this.Serialize(prettyPrint: true);
->>>>>>> 810f5387
 
         public SqlObject GetObfuscatedObject() => this.Accept(new SqlObjectObfuscator());
 
