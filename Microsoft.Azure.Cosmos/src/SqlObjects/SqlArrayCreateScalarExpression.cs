﻿//------------------------------------------------------------
// Copyright (c) Microsoft Corporation.  All rights reserved.
//------------------------------------------------------------
namespace Microsoft.Azure.Cosmos.SqlObjects
{
    using System;
    using System.Collections.Generic;
<<<<<<< HEAD
    using System.Collections.Immutable;

    internal sealed class SqlArrayCreateScalarExpression : SqlScalarExpression
=======
    using Microsoft.Azure.Cosmos.SqlObjects.Visitors;

#if INTERNAL
#pragma warning disable CS1591 // Missing XML comment for publicly visible type or member
#pragma warning disable SA1600 // Elements should be documented
    public
#else
    internal
#endif
    sealed class SqlArrayCreateScalarExpression : SqlScalarExpression
>>>>>>> 4424b218
    {
        private static readonly SqlArrayCreateScalarExpression Empty = new SqlArrayCreateScalarExpression(ImmutableArray<SqlScalarExpression>.Empty);

        private SqlArrayCreateScalarExpression(ImmutableArray<SqlScalarExpression> items)
        {
            foreach (SqlScalarExpression item in items)
            {
                if (item == null)
                {
                    throw new ArgumentException($"{nameof(item)} must not have null items.");
                }
            }

            this.Items = items;
        }

        public ImmutableArray<SqlScalarExpression> Items { get; }

        public static SqlArrayCreateScalarExpression Create() => SqlArrayCreateScalarExpression.Empty;

        public static SqlArrayCreateScalarExpression Create(params SqlScalarExpression[] items) => new SqlArrayCreateScalarExpression(items.ToImmutableArray());

        public static SqlArrayCreateScalarExpression Create(ImmutableArray<SqlScalarExpression> items) => new SqlArrayCreateScalarExpression(items);

        public override void Accept(SqlObjectVisitor visitor) => visitor.Visit(this);

        public override TResult Accept<TResult>(SqlObjectVisitor<TResult> visitor) => visitor.Visit(this);

        public override TResult Accept<T, TResult>(SqlObjectVisitor<T, TResult> visitor, T input) => visitor.Visit(this, input);

        public override void Accept(SqlScalarExpressionVisitor visitor) => visitor.Visit(this);

        public override TResult Accept<TResult>(SqlScalarExpressionVisitor<TResult> visitor) => visitor.Visit(this);

        public override TResult Accept<T, TResult>(SqlScalarExpressionVisitor<T, TResult> visitor, T input) => visitor.Visit(this, input);
    }
}<|MERGE_RESOLUTION|>--- conflicted
+++ resolved
@@ -5,11 +5,7 @@
 {
     using System;
     using System.Collections.Generic;
-<<<<<<< HEAD
     using System.Collections.Immutable;
-
-    internal sealed class SqlArrayCreateScalarExpression : SqlScalarExpression
-=======
     using Microsoft.Azure.Cosmos.SqlObjects.Visitors;
 
 #if INTERNAL
@@ -20,7 +16,6 @@
     internal
 #endif
     sealed class SqlArrayCreateScalarExpression : SqlScalarExpression
->>>>>>> 4424b218
     {
         private static readonly SqlArrayCreateScalarExpression Empty = new SqlArrayCreateScalarExpression(ImmutableArray<SqlScalarExpression>.Empty);
 
