﻿//------------------------------------------------------------
// Copyright (c) Microsoft Corporation.  All rights reserved.
//------------------------------------------------------------
namespace Microsoft.Azure.Cosmos.Sql
{
    using System;
    using System.Collections.Generic;
    using System.Collections.Immutable;

    internal sealed class SqlSelectListSpec : SqlSelectSpec
    {
<<<<<<< HEAD
        private SqlSelectListSpec(ImmutableArray<SqlSelectItem> items)
            : base(SqlObjectKind.SelectListSpec)
=======
        private SqlSelectListSpec(IReadOnlyList<SqlSelectItem> items)
>>>>>>> 810f5387
        {
            if (items == null)
            {
                throw new ArgumentNullException($"{nameof(items)} must not be null.");
            }

            foreach (SqlSelectItem item in items)
            {
                if (item == null)
                {
                    throw new ArgumentException($"{nameof(items)} must not contain null items.");
                }
            }

            this.Items = items;
        }

<<<<<<< HEAD
        public ImmutableArray<SqlSelectItem> Items
        {
            get;
        }

        public static SqlSelectListSpec Create(params SqlSelectItem[] items)
        {
            return new SqlSelectListSpec(items.ToImmutableArray());
        }

        public static SqlSelectListSpec Create(ImmutableArray<SqlSelectItem> items)
        {
            return new SqlSelectListSpec(items);
        }
=======
        public IReadOnlyList<SqlSelectItem> Items { get; }

        public static SqlSelectListSpec Create(params SqlSelectItem[] items) => new SqlSelectListSpec(items);

        public static SqlSelectListSpec Create(IReadOnlyList<SqlSelectItem> items) => new SqlSelectListSpec(items);
>>>>>>> 810f5387

        public override void Accept(SqlObjectVisitor visitor) => visitor.Visit(this);

        public override TResult Accept<TResult>(SqlObjectVisitor<TResult> visitor) => visitor.Visit(this);

        public override TResult Accept<T, TResult>(SqlObjectVisitor<T, TResult> visitor, T input) => visitor.Visit(this, input);

        public override void Accept(SqlSelectSpecVisitor visitor) => visitor.Visit(this);

        public override TResult Accept<TResult>(SqlSelectSpecVisitor<TResult> visitor) => visitor.Visit(this);

        public override TResult Accept<T, TResult>(SqlSelectSpecVisitor<T, TResult> visitor, T input) => visitor.Visit(this, input);
    }
}<|MERGE_RESOLUTION|>--- conflicted
+++ resolved
@@ -9,18 +9,8 @@
 
     internal sealed class SqlSelectListSpec : SqlSelectSpec
     {
-<<<<<<< HEAD
         private SqlSelectListSpec(ImmutableArray<SqlSelectItem> items)
-            : base(SqlObjectKind.SelectListSpec)
-=======
-        private SqlSelectListSpec(IReadOnlyList<SqlSelectItem> items)
->>>>>>> 810f5387
         {
-            if (items == null)
-            {
-                throw new ArgumentNullException($"{nameof(items)} must not be null.");
-            }
-
             foreach (SqlSelectItem item in items)
             {
                 if (item == null)
@@ -32,28 +22,11 @@
             this.Items = items;
         }
 
-<<<<<<< HEAD
-        public ImmutableArray<SqlSelectItem> Items
-        {
-            get;
-        }
+        public ImmutableArray<SqlSelectItem> Items { get; }
 
-        public static SqlSelectListSpec Create(params SqlSelectItem[] items)
-        {
-            return new SqlSelectListSpec(items.ToImmutableArray());
-        }
+        public static SqlSelectListSpec Create(params SqlSelectItem[] items) => new SqlSelectListSpec(items.ToImmutableArray());
 
-        public static SqlSelectListSpec Create(ImmutableArray<SqlSelectItem> items)
-        {
-            return new SqlSelectListSpec(items);
-        }
-=======
-        public IReadOnlyList<SqlSelectItem> Items { get; }
-
-        public static SqlSelectListSpec Create(params SqlSelectItem[] items) => new SqlSelectListSpec(items);
-
-        public static SqlSelectListSpec Create(IReadOnlyList<SqlSelectItem> items) => new SqlSelectListSpec(items);
->>>>>>> 810f5387
+        public static SqlSelectListSpec Create(ImmutableArray<SqlSelectItem> items) => new SqlSelectListSpec(items);
 
         public override void Accept(SqlObjectVisitor visitor) => visitor.Visit(this);
 
