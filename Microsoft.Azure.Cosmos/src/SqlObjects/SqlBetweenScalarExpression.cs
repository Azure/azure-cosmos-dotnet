﻿//------------------------------------------------------------
// Copyright (c) Microsoft Corporation.  All rights reserved.
//------------------------------------------------------------
namespace Microsoft.Azure.Cosmos.Sql
{
    internal sealed class SqlBetweenScalarExpression : SqlScalarExpression
    {
        private SqlBetweenScalarExpression(
            SqlScalarExpression expression,
<<<<<<< HEAD
            bool not,
            SqlScalarExpression startInclusive,
            SqlScalarExpression endExclusive)
            : base(SqlObjectKind.BetweenScalarExpression)
        {
            this.Expression = expression;
            this.Not = not;
            this.StartInclusive = startInclusive;
            this.EndInclusive = endExclusive;
=======
            SqlScalarExpression startInclusive,
            SqlScalarExpression endInclusive,
            bool not)
        {
            this.Expression = expression;
            this.StartInclusive = startInclusive;
            this.EndInclusive = endInclusive;
            this.Not = not;
>>>>>>> 810f5387
        }

        public SqlScalarExpression Expression { get; }

<<<<<<< HEAD
        public bool Not
        {
            get;
        }

        public SqlScalarExpression StartInclusive
        {
            get;
        }

        public SqlScalarExpression EndInclusive
        {
            get;
        }

        public static SqlBetweenScalarExpression Create(
            SqlScalarExpression expression,
            bool not,
            SqlScalarExpression startInclusive,
            SqlScalarExpression endExclusive)
        {
            return new SqlBetweenScalarExpression(expression, not, startInclusive, endExclusive);
        }
=======
        public bool Not { get; }

        public SqlScalarExpression StartInclusive { get; }

        public SqlScalarExpression EndInclusive { get; }

        public static SqlBetweenScalarExpression Create(
            SqlScalarExpression expression,
            SqlScalarExpression startInclusive,
            SqlScalarExpression endInclusive,
            bool not) => new SqlBetweenScalarExpression(expression, startInclusive, endInclusive, not);
>>>>>>> 810f5387

        public override void Accept(SqlObjectVisitor visitor) => visitor.Visit(this);

        public override TResult Accept<TResult>(SqlObjectVisitor<TResult> visitor) => visitor.Visit(this);

        public override TResult Accept<T, TResult>(SqlObjectVisitor<T, TResult> visitor, T input) => visitor.Visit(this, input);

        public override void Accept(SqlScalarExpressionVisitor visitor) => visitor.Visit(this);

        public override TResult Accept<TResult>(SqlScalarExpressionVisitor<TResult> visitor) => visitor.Visit(this);

        public override TResult Accept<T, TResult>(SqlScalarExpressionVisitor<T, TResult> visitor, T input) => visitor.Visit(this, input);
    }
}<|MERGE_RESOLUTION|>--- conflicted
+++ resolved
@@ -7,17 +7,6 @@
     {
         private SqlBetweenScalarExpression(
             SqlScalarExpression expression,
-<<<<<<< HEAD
-            bool not,
-            SqlScalarExpression startInclusive,
-            SqlScalarExpression endExclusive)
-            : base(SqlObjectKind.BetweenScalarExpression)
-        {
-            this.Expression = expression;
-            this.Not = not;
-            this.StartInclusive = startInclusive;
-            this.EndInclusive = endExclusive;
-=======
             SqlScalarExpression startInclusive,
             SqlScalarExpression endInclusive,
             bool not)
@@ -26,36 +15,10 @@
             this.StartInclusive = startInclusive;
             this.EndInclusive = endInclusive;
             this.Not = not;
->>>>>>> 810f5387
         }
 
         public SqlScalarExpression Expression { get; }
 
-<<<<<<< HEAD
-        public bool Not
-        {
-            get;
-        }
-
-        public SqlScalarExpression StartInclusive
-        {
-            get;
-        }
-
-        public SqlScalarExpression EndInclusive
-        {
-            get;
-        }
-
-        public static SqlBetweenScalarExpression Create(
-            SqlScalarExpression expression,
-            bool not,
-            SqlScalarExpression startInclusive,
-            SqlScalarExpression endExclusive)
-        {
-            return new SqlBetweenScalarExpression(expression, not, startInclusive, endExclusive);
-        }
-=======
         public bool Not { get; }
 
         public SqlScalarExpression StartInclusive { get; }
@@ -67,7 +30,6 @@
             SqlScalarExpression startInclusive,
             SqlScalarExpression endInclusive,
             bool not) => new SqlBetweenScalarExpression(expression, startInclusive, endInclusive, not);
->>>>>>> 810f5387
 
         public override void Accept(SqlObjectVisitor visitor) => visitor.Visit(this);
 
