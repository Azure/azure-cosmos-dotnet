--- conflicted
+++ resolved
@@ -9,24 +9,13 @@
     internal sealed class SqlExistsScalarExpression : SqlScalarExpression
     {
         private SqlExistsScalarExpression(SqlQuery subquery)
-<<<<<<< HEAD
-          : base(SqlObjectKind.ExistsScalarExpression)
-=======
->>>>>>> 810f5387
         {
             this.Subquery = subquery ?? throw new ArgumentNullException(nameof(subquery));
         }
 
         public SqlQuery Subquery { get; }
 
-<<<<<<< HEAD
-        public static SqlExistsScalarExpression Create(SqlQuery subquery)
-        {
-            return new SqlExistsScalarExpression(subquery);
-        }
-=======
         public static SqlExistsScalarExpression Create(SqlQuery subquery) => new SqlExistsScalarExpression(subquery);
->>>>>>> 810f5387
 
         public override void Accept(SqlObjectVisitor visitor) => visitor.Visit(this);
 
