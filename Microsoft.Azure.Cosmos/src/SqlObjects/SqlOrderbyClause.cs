--- conflicted
+++ resolved
@@ -4,12 +4,7 @@
 namespace Microsoft.Azure.Cosmos.SqlObjects
 {
     using System;
-<<<<<<< HEAD
     using System.Collections.Immutable;
-
-    internal sealed class SqlOrderbyClause : SqlObject
-=======
-    using System.Collections.Generic;
     using Microsoft.Azure.Cosmos.SqlObjects.Visitors;
 
 #if INTERNAL
@@ -20,7 +15,6 @@
     internal
 #endif
     sealed class SqlOrderbyClause : SqlObject
->>>>>>> 4424b218
     {
         private SqlOrderbyClause(ImmutableArray<SqlOrderByItem> orderbyItems)
         {
