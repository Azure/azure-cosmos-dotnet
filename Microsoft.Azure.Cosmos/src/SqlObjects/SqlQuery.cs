﻿//------------------------------------------------------------
// Copyright (c) Microsoft Corporation.  All rights reserved.
//------------------------------------------------------------
namespace Microsoft.Azure.Cosmos.SqlObjects
{
    using System;
<<<<<<< HEAD
    using Microsoft.Azure.Cosmos.SqlObjects.Visitors;
=======
    using System.Runtime.ExceptionServices;
    using Antlr4.Runtime;
    using Antlr4.Runtime.Misc;
    using Microsoft.Azure.Cosmos.Query.Core.Parser;
>>>>>>> a18e5e8c

#if INTERNAL
#pragma warning disable CS1591 // Missing XML comment for publicly visible type or member
#pragma warning disable SA1600 // Elements should be documented
    public
#else
    internal
#endif
    sealed class SqlQuery : SqlObject
    {
        private SqlQuery(
            SqlSelectClause selectClause,
            SqlFromClause fromClause,
            SqlWhereClause whereClause,
            SqlGroupByClause groupByClause,
            SqlOrderbyClause orderbyClause,
            SqlOffsetLimitClause offsetLimitClause)
        {
            this.SelectClause = selectClause ?? throw new ArgumentNullException(nameof(selectClause));
            this.FromClause = fromClause;
            this.WhereClause = whereClause;
            this.GroupByClause = groupByClause;
            this.OrderbyClause = orderbyClause;
            this.OffsetLimitClause = offsetLimitClause;
        }

        public SqlSelectClause SelectClause { get; }

        public SqlFromClause FromClause { get; }

        public SqlWhereClause WhereClause { get; }

        public SqlGroupByClause GroupByClause { get; }

        public SqlOrderbyClause OrderbyClause { get; }

        public SqlOffsetLimitClause OffsetLimitClause { get; }

        public override void Accept(SqlObjectVisitor visitor) => visitor.Visit(this);

        public override TResult Accept<TResult>(SqlObjectVisitor<TResult> visitor) => visitor.Visit(this);

        public override TResult Accept<T, TResult>(SqlObjectVisitor<T, TResult> visitor, T input) => visitor.Visit(this, input);

        public static SqlQuery Create(
            SqlSelectClause selectClause,
            SqlFromClause fromClause,
            SqlWhereClause whereClause,
            SqlGroupByClause groupByClause,
            SqlOrderbyClause orderByClause,
            SqlOffsetLimitClause offsetLimitClause) => new SqlQuery(
                selectClause,
                fromClause,
                whereClause,
                groupByClause,
                orderByClause,
                offsetLimitClause);

        public static bool TryParse(string text, out SqlQuery sqlQuery)
        {
            if (text == null)
            {
                throw new ArgumentNullException(nameof(text));
            }

            AntlrInputStream str = new AntlrInputStream(text);
            sqlLexer lexer = new sqlLexer(str);
            CommonTokenStream tokens = new CommonTokenStream(lexer);
            sqlParser parser = new sqlParser(tokens)
            {
                ErrorHandler = ThrowExceptionOnErrors.Singleton,
            };
            ErrorListener<IToken> listener = new ErrorListener<IToken>(parser, lexer, tokens);
            parser.AddErrorListener(listener);

            sqlParser.ProgramContext programContext;
            try
            {
                programContext = parser.program();
            }
            catch (Exception)
            {
                sqlQuery = default;
                return false;
            }

            if (listener.hadError)
            {
                sqlQuery = default;
                return false;
            }

            sqlQuery = (SqlQuery)CstToAstVisitor.Singleton.Visit(programContext);
            return true;
        }

        private sealed class ThrowExceptionOnErrors : IAntlrErrorStrategy
        {
            public static readonly ThrowExceptionOnErrors Singleton = new ThrowExceptionOnErrors();

            public bool InErrorRecoveryMode(Parser recognizer)
            {
                return false;
            }

            public void Recover(Parser recognizer, RecognitionException e)
            {
                ExceptionDispatchInfo.Capture(e).Throw();
            }

            [return: NotNull]
            public IToken RecoverInline(Parser recognizer)
            {
                throw new NotSupportedException("can not recover.");
            }

            public void ReportError(Parser recognizer, RecognitionException e)
            {
                ExceptionDispatchInfo.Capture(e).Throw();
            }

            public void ReportMatch(Parser recognizer)
            {
                // Do nothing
            }

            public void Reset(Parser recognizer)
            {
                // Do nothing
            }

            public void Sync(Parser recognizer)
            {
                // Do nothing
            }
        }
    }
}<|MERGE_RESOLUTION|>--- conflicted
+++ resolved
@@ -4,14 +4,11 @@
 namespace Microsoft.Azure.Cosmos.SqlObjects
 {
     using System;
-<<<<<<< HEAD
-    using Microsoft.Azure.Cosmos.SqlObjects.Visitors;
-=======
     using System.Runtime.ExceptionServices;
     using Antlr4.Runtime;
     using Antlr4.Runtime.Misc;
     using Microsoft.Azure.Cosmos.Query.Core.Parser;
->>>>>>> a18e5e8c
+    using Microsoft.Azure.Cosmos.SqlObjects.Visitors;
 
 #if INTERNAL
 #pragma warning disable CS1591 // Missing XML comment for publicly visible type or member
