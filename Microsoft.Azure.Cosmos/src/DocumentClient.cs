<<<<<<< HEAD
﻿//------------------------------------------------------------
// Copyright (c) Microsoft Corporation.  All rights reserved.
//------------------------------------------------------------

namespace Microsoft.Azure.Cosmos
{
    using System;
    using System.Collections.Generic;
    using System.Diagnostics;
    using System.Globalization;
    using System.IO;
    using System.Linq;
    using System.Net;
    using System.Net.Http;
    using System.Net.Http.Headers;
    using System.Security;
    using System.Threading;
    using System.Threading.Tasks;
    using Microsoft.Azure.Cosmos.Common;
    using Microsoft.Azure.Cosmos.Core.Trace;
    using Microsoft.Azure.Cosmos.Query;
    using Microsoft.Azure.Cosmos.Query.Core;
    using Microsoft.Azure.Cosmos.Routing;
    using Microsoft.Azure.Documents;
    using Microsoft.Azure.Documents.Client;
    using Microsoft.Azure.Documents.Collections;
    using Microsoft.Azure.Documents.Routing;
    using Newtonsoft.Json;

    /// <summary>
    /// Provides a client-side logical representation for the Azure Cosmos DB service.
    /// This client is used to configure and execute requests against the service.
    /// </summary>
    /// <threadSafety>
    /// This type is thread safe.
    /// </threadSafety>
    /// <remarks>
    /// The service client that encapsulates the endpoint and credentials and connection policy used to access the Azure Cosmos DB service.
    /// It is recommended to cache and reuse this instance within your application rather than creating a new instance for every operation.
    ///
    /// <para>
    /// When your app uses DocumentClient, you should call its IDisposable.Dispose implementation when you are finished using it.
    /// Depending on your programming technique, you can do this in one of two ways:
    /// </para>
    ///
    /// <para>
    /// 1. By using a language construct such as the using statement in C#.
    /// The using statement is actually a syntactic convenience.
    /// At compile time, the language compiler implements the intermediate language (IL) for a try/catch block.
    /// <code language="c#">
    /// <![CDATA[
    /// using (IDocumentClient client = new DocumentClient(new Uri("endpoint"), "authKey"))
    /// {
    ///     ...
    /// }
    /// ]]>
    /// </code>
    /// </para>
    ///
    /// <para>
    /// 2. By wrapping the call to the IDisposable.Dispose implementation in a try/catch block.
    /// The following example replaces the using block in the previous example with a try/catch/finally block.
    /// <code language="c#">
    /// <![CDATA[
    /// IDocumentClient client = new DocumentClient(new Uri("endpoint"), "authKey"))
    /// try{
    ///     ...
    /// }
    /// finally{
    ///     if (client != null) client.Dispose();
    /// }
    /// ]]>
    /// </code>
    /// </para>
    ///
    /// </remarks>
    internal partial class DocumentClient : IDisposable, IAuthorizationTokenProvider, IDocumentClient, IDocumentClientInternal
    {
        private const string AllowOverrideStrongerConsistency = "AllowOverrideStrongerConsistency";
        private const string MaxConcurrentConnectionOpenConfig = "MaxConcurrentConnectionOpenRequests";
        private const string IdleConnectionTimeoutInSecondsConfig = "IdleConnectionTimeoutInSecondsConfig";
        private const string OpenConnectionTimeoutInSecondsConfig = "OpenConnectionTimeoutInSecondsConfig";
        private const string TransportTimerPoolGranularityInSecondsConfig = "TransportTimerPoolGranularityInSecondsConfig";
        private const string EnableTcpChannelConfig = "CosmosDbEnableTcpChannel";
        private const string MaxRequestsPerChannelConfig = "CosmosDbMaxRequestsPerTcpChannel";
        private const string TcpPartitionCount = "CosmosDbTcpPartitionCount";
        private const string MaxChannelsPerHostConfig = "CosmosDbMaxTcpChannelsPerHost";
        private const string RntbdReceiveHangDetectionTimeConfig = "CosmosDbTcpReceiveHangDetectionTimeSeconds";
        private const string RntbdSendHangDetectionTimeConfig = "CosmosDbTcpSendHangDetectionTimeSeconds";
        private const string EnableCpuMonitorConfig = "CosmosDbEnableCpuMonitor";
        private const int MaxConcurrentConnectionOpenRequestsPerProcessor = 25;
        private const int DefaultMaxRequestsPerRntbdChannel = 30;
        private const int DefaultRntbdPartitionCount = 1;
        private const int DefaultMaxRntbdChannelsPerHost = ushort.MaxValue;
        private const int DefaultRntbdReceiveHangDetectionTimeSeconds = 65;
        private const int DefaultRntbdSendHangDetectionTimeSeconds = 10;
        private const bool DefaultEnableCpuMonitor = true;

        private readonly IDictionary<string, List<PartitionKeyAndResourceTokenPair>> resourceTokens;
        private ConnectionPolicy connectionPolicy;
        private RetryPolicy retryPolicy;
        private bool allowOverrideStrongerConsistency = false;
        private int maxConcurrentConnectionOpenRequests = Environment.ProcessorCount * MaxConcurrentConnectionOpenRequestsPerProcessor;
        private int openConnectionTimeoutInSeconds = 5;
        private int idleConnectionTimeoutInSeconds = -1;
        private int timerPoolGranularityInSeconds = 1;
        private bool enableRntbdChannel = true;
        private int maxRequestsPerRntbdChannel = DefaultMaxRequestsPerRntbdChannel;
        private int rntbdPartitionCount = DefaultRntbdPartitionCount;
        private int maxRntbdChannels = DefaultMaxRntbdChannelsPerHost;
        private int rntbdReceiveHangDetectionTimeSeconds = DefaultRntbdReceiveHangDetectionTimeSeconds;
        private int rntbdSendHangDetectionTimeSeconds = DefaultRntbdSendHangDetectionTimeSeconds;
        private bool enableCpuMonitor = DefaultEnableCpuMonitor;

        //Auth
        private IComputeHash authKeyHashFunction;

        //Consistency
        private Documents.ConsistencyLevel? desiredConsistencyLevel;

        private CosmosAccountServiceConfiguration accountServiceConfiguration;

        private ClientCollectionCache collectionCache;

        private PartitionKeyRangeCache partitionKeyRangeCache;

        internal HttpMessageHandler httpMessageHandler;

        //Private state.
        private bool isSuccessfullyInitialized;
        private bool isDisposed;
        private object initializationSyncLock;  // guards initializeTask

        // creator of TransportClient is responsible for disposing it.
        private IStoreClientFactory storeClientFactory;
        private HttpClient mediaClient;

        // Flag that indicates whether store client factory must be disposed whenever client is disposed.
        // Setting this flag to false will result in store client factory not being disposed when client is disposed.
        // This flag is used to allow shared store client factory survive disposition of a document client while other clients continue using it.
        private bool isStoreClientFactoryCreatedInternally;

        //Based on connectivity mode we will either have ServerStoreModel / GatewayStoreModel here.
        private IStoreModel storeModel;
        //We will always have GatewayStoreModel for certain Master operations(viz: Collection CRUD)
        private IStoreModel gatewayStoreModel;

        //Id counter.
        private static int idCounter;
        //Trace Id.
        private int traceId;

        //SessionContainer.
        internal ISessionContainer sessionContainer;

        private readonly bool hasAuthKeyResourceToken;
        private readonly string authKeyResourceToken = string.Empty;

        private DocumentClientEventSource eventSource;
        private GlobalEndpointManager globalEndpointManager;
        private bool useMultipleWriteLocations;

        internal Task initializeTask;

        private JsonSerializerSettings serializerSettings;
        private event EventHandler<SendingRequestEventArgs> sendingRequest;
        private event EventHandler<ReceivedResponseEventArgs> receivedResponse;
        private Func<TransportClient, TransportClient> transportClientHandlerFactory;

        //Callback for on execution of scalar LINQ queries event.
        //This callback is meant for tests only.
        private Action<IQueryable> onExecuteScalarQueryCallback;

        /// <summary>
        /// Initializes a new instance of the <see cref="DocumentClient"/> class using the
        /// specified Azure Cosmos DB service endpoint, key, and connection policy for the Azure Cosmos DB service.
        /// </summary>
        /// <param name="serviceEndpoint">
        /// The service endpoint to use to create the client.
        /// </param>
        /// <param name="authKey">
        /// The list of Permission objects to use to create the client.
        /// </param>
        /// <param name="connectionPolicy">
        /// (Optional) The connection policy for the client. If none is passed, the default is used <see cref="ConnectionPolicy"/>
        /// </param>
        /// <param name="desiredConsistencyLevel">
        /// (Optional) This can be used to weaken the database account consistency level for read operations.
        /// If this is not set the database account consistency level will be used for all requests.
        /// </param>
        /// <remarks>
        /// The service endpoint and the authorization key can be obtained from the Azure Management Portal.
        /// The authKey used here is encrypted for privacy when being used, and deleted from computer memory when no longer needed
        /// <para>
        /// Using Direct connectivity, wherever possible, is recommended
        /// </para>
        /// </remarks>
        /// <seealso cref="Uri"/>
        /// <seealso cref="SecureString"/>
        /// <seealso cref="ConnectionPolicy"/>
        /// <seealso cref="ConsistencyLevel"/>
        public DocumentClient(Uri serviceEndpoint,
                              SecureString authKey,
                              ConnectionPolicy connectionPolicy = null,
                              Documents.ConsistencyLevel? desiredConsistencyLevel = null)
        {
            if (authKey == null)
            {
                throw new ArgumentNullException("authKey");
            }

            if (authKey != null)
            {
                this.authKeyHashFunction = new SecureStringHMACSHA256Helper(authKey);
            }

            this.Initialize(serviceEndpoint, connectionPolicy, desiredConsistencyLevel);
        }

        /// <summary>
        /// Initializes a new instance of the <see cref="DocumentClient"/> class using the
        /// specified Azure Cosmos DB service endpoint, key, connection policy and a custom JsonSerializerSettings
        /// for the Azure Cosmos DB service.
        /// </summary>
        /// <param name="serviceEndpoint">
        /// The service endpoint to use to create the client.
        /// </param>
        /// <param name="authKey">
        /// The list of Permission objects to use to create the client.
        /// </param>
        /// <param name="connectionPolicy">
        /// The connection policy for the client.
        /// </param>
        /// <param name="desiredConsistencyLevel">
        /// This can be used to weaken the database account consistency level for read operations.
        /// If this is not set the database account consistency level will be used for all requests.
        /// </param>
        /// <param name="serializerSettings">
        /// The custom JsonSerializer settings to be used for serialization/derialization.
        /// </param>
        /// <remarks>
        /// The service endpoint and the authorization key can be obtained from the Azure Management Portal.
        /// The authKey used here is encrypted for privacy when being used, and deleted from computer memory when no longer needed
        /// <para>
        /// Using Direct connectivity, wherever possible, is recommended
        /// </para>
        /// </remarks>
        /// <seealso cref="Uri"/>
        /// <seealso cref="SecureString"/>
        /// <seealso cref="ConnectionPolicy"/>
        /// <seealso cref="ConsistencyLevel"/>
        /// <seealso cref="JsonSerializerSettings"/>
        [Obsolete("Please use the constructor that takes JsonSerializerSettings as the third parameter.")]
        public DocumentClient(Uri serviceEndpoint,
                              SecureString authKey,
                              ConnectionPolicy connectionPolicy,
                              Documents.ConsistencyLevel? desiredConsistencyLevel,
                              JsonSerializerSettings serializerSettings)
            : this(serviceEndpoint, authKey, connectionPolicy, desiredConsistencyLevel)
        {
            this.serializerSettings = serializerSettings;
        }

        /// <summary>
        /// Initializes a new instance of the <see cref="DocumentClient"/> class using the
        /// specified Azure Cosmos DB service endpoint, key, connection policy and a custom JsonSerializerSettings
        /// for the Azure Cosmos DB service.
        /// </summary>
        /// <param name="serviceEndpoint">
        /// The service endpoint to use to create the client.
        /// </param>
        /// <param name="authKey">
        /// The list of Permission objects to use to create the client.
        /// </param>
        /// <param name="serializerSettings">
        /// The custom JsonSerializer settings to be used for serialization/derialization.
        /// </param>
        /// <param name="connectionPolicy">
        /// (Optional) The connection policy for the client. If none is passed, the default is used <see cref="ConnectionPolicy"/>
        /// </param>
        /// <param name="desiredConsistencyLevel">
        /// (Optional) This can be used to weaken the database account consistency level for read operations.
        /// If this is not set the database account consistency level will be used for all requests.
        /// </param>
        /// <remarks>
        /// The service endpoint and the authorization key can be obtained from the Azure Management Portal.
        /// The authKey used here is encrypted for privacy when being used, and deleted from computer memory when no longer needed
        /// <para>
        /// Using Direct connectivity, wherever possible, is recommended
        /// </para>
        /// </remarks>
        /// <seealso cref="Uri"/>
        /// <seealso cref="SecureString"/>
        /// <seealso cref="JsonSerializerSettings"/>
        /// <seealso cref="ConnectionPolicy"/>
        /// <seealso cref="ConsistencyLevel"/>
        public DocumentClient(Uri serviceEndpoint,
                              SecureString authKey,
                              JsonSerializerSettings serializerSettings,
                              ConnectionPolicy connectionPolicy = null,
                              Documents.ConsistencyLevel? desiredConsistencyLevel = null)
            : this(serviceEndpoint, authKey, connectionPolicy, desiredConsistencyLevel)
        {
            this.serializerSettings = serializerSettings;
        }

        /// <summary>
        /// Initializes a new instance of the <see cref="DocumentClient"/> class using the
        /// specified service endpoint, an authorization key (or resource token) and a connection policy
        /// for the Azure Cosmos DB service.
        /// </summary>
        /// <param name="serviceEndpoint">The service endpoint to use to create the client.</param>
        /// <param name="authKeyOrResourceToken">The authorization key or resource token to use to create the client.</param>
        /// <param name="connectionPolicy">(Optional) The connection policy for the client.</param>
        /// <param name="desiredConsistencyLevel">(Optional) The default consistency policy for client operations.</param>
        /// <remarks>
        /// The service endpoint can be obtained from the Azure Management Portal.
        /// If you are connecting using one of the Master Keys, these can be obtained along with the endpoint from the Azure Management Portal
        /// If however you are connecting as a specific Azure Cosmos DB User, the value passed to <paramref name="authKeyOrResourceToken"/> is the ResourceToken obtained from the permission feed for the user.
        /// <para>
        /// Using Direct connectivity, wherever possible, is recommended.
        /// </para>
        /// </remarks>
        /// <seealso cref="Uri"/>
        /// <seealso cref="ConnectionPolicy"/>
        /// <seealso cref="ConsistencyLevel"/>
        public DocumentClient(Uri serviceEndpoint,
                              string authKeyOrResourceToken,
                              ConnectionPolicy connectionPolicy = null,
                              Documents.ConsistencyLevel? desiredConsistencyLevel = null)
            : this(serviceEndpoint, authKeyOrResourceToken, sendingRequestEventArgs: null, connectionPolicy: connectionPolicy, desiredConsistencyLevel: desiredConsistencyLevel)
        {
        }

        /// <summary>
        /// Initializes a new instance of the <see cref="DocumentClient"/> class using the
        /// specified service endpoint, an authorization key (or resource token) and a connection policy
        /// for the Azure Cosmos DB service.
        /// </summary>
        /// <param name="serviceEndpoint">The service endpoint to use to create the client.</param>
        /// <param name="authKeyOrResourceToken">The authorization key or resource token to use to create the client.</param>
        /// <param name="handler">The HTTP handler stack to use for sending requests (e.g., HttpClientHandler).</param>
        /// <param name="connectionPolicy">(Optional) The connection policy for the client.</param>
        /// <param name="desiredConsistencyLevel">(Optional) The default consistency policy for client operations.</param>
        /// <remarks>
        /// The service endpoint can be obtained from the Azure Management Portal.
        /// If you are connecting using one of the Master Keys, these can be obtained along with the endpoint from the Azure Management Portal
        /// If however you are connecting as a specific Azure Cosmos DB User, the value passed to <paramref name="authKeyOrResourceToken"/> is the ResourceToken obtained from the permission feed for the user.
        /// <para>
        /// Using Direct connectivity, wherever possible, is recommended.
        /// </para>
        /// </remarks>
        /// <seealso cref="Uri"/>
        /// <seealso cref="ConnectionPolicy"/>
        /// <seealso cref="ConsistencyLevel"/>
        public DocumentClient(Uri serviceEndpoint,
                              string authKeyOrResourceToken,
                              HttpMessageHandler handler,
                              ConnectionPolicy connectionPolicy = null,
                              Documents.ConsistencyLevel? desiredConsistencyLevel = null)
            : this(serviceEndpoint, authKeyOrResourceToken, sendingRequestEventArgs: null, connectionPolicy: connectionPolicy, desiredConsistencyLevel: desiredConsistencyLevel, handler: handler)
        {
        }

        /// <summary>
        /// Initializes a new instance of the <see cref="DocumentClient"/> class using the
        /// specified service endpoint, an authorization key (or resource token) and a connection policy
        /// for the Azure Cosmos DB service.
        /// </summary>
        /// <param name="serviceEndpoint">The service endpoint to use to create the client.</param>
        /// <param name="authKeyOrResourceToken">The authorization key or resource token to use to create the client.</param>
        /// <param name="sendingRequestEventArgs"> The event handler to be invoked before the request is sent.</param>
        /// <param name="receivedResponseEventArgs"> The event handler to be invoked after a response has been received.</param>
        /// <param name="connectionPolicy">(Optional) The connection policy for the client.</param>
        /// <param name="desiredConsistencyLevel">(Optional) The default consistency policy for client operations.</param>
        /// <param name="serializerSettings">The custom JsonSerializer settings to be used for serialization/derialization.</param>
        /// <param name="apitype">Api type for the account</param>
        /// <param name="handler">The HTTP handler stack to use for sending requests (e.g., HttpClientHandler).</param>
        /// <param name="sessionContainer">The default session container with which DocumentClient is created.</param>
        /// <param name="enableCpuMonitor">Flag that indicates whether client-side CPU monitoring is enabled for improved troubleshooting.</param>
        /// <param name="transportClientHandlerFactory">Transport client handler factory.</param>
        /// <param name="storeClientFactory">Factory that creates store clients sharing the same transport client to optimize network resource reuse across multiple document clients in the same process.</param>
        /// <remarks>
        /// The service endpoint can be obtained from the Azure Management Portal.
        /// If you are connecting using one of the Master Keys, these can be obtained along with the endpoint from the Azure Management Portal
        /// If however you are connecting as a specific Azure Cosmos DB User, the value passed to <paramref name="authKeyOrResourceToken"/> is the ResourceToken obtained from the permission feed for the user.
        /// <para>
        /// Using Direct connectivity, wherever possible, is recommended.
        /// </para>
        /// </remarks>
        /// <seealso cref="Uri"/>
        /// <seealso cref="ConnectionPolicy"/>
        /// <seealso cref="ConsistencyLevel"/>
        internal DocumentClient(Uri serviceEndpoint,
                              string authKeyOrResourceToken,
                              EventHandler<SendingRequestEventArgs> sendingRequestEventArgs,
                              ConnectionPolicy connectionPolicy = null,
                              Documents.ConsistencyLevel? desiredConsistencyLevel = null,
                              JsonSerializerSettings serializerSettings = null,
                              ApiType apitype = ApiType.None,
                              EventHandler<ReceivedResponseEventArgs> receivedResponseEventArgs = null,
                              HttpMessageHandler handler = null,
                              ISessionContainer sessionContainer = null,
                              bool? enableCpuMonitor = null,
                              Func<TransportClient, TransportClient> transportClientHandlerFactory = null,
                              IStoreClientFactory storeClientFactory = null)
        {
            if (authKeyOrResourceToken == null)
            {
                throw new ArgumentNullException("authKeyOrResourceToken");
            }

            if (sendingRequestEventArgs != null)
            {
                this.sendingRequest += sendingRequestEventArgs;
            }

            if (serializerSettings != null)
            {
                this.serializerSettings = serializerSettings;
            }

            this.ApiType = apitype;

            if (receivedResponseEventArgs != null)
            {
                this.receivedResponse += receivedResponseEventArgs;
            }

            if (AuthorizationHelper.IsResourceToken(authKeyOrResourceToken))
            {
                this.hasAuthKeyResourceToken = true;
                this.authKeyResourceToken = authKeyOrResourceToken;
            }
            else
            {
                this.authKeyHashFunction = new StringHMACSHA256Hash(authKeyOrResourceToken);
            }

            this.transportClientHandlerFactory = transportClientHandlerFactory;

            this.Initialize(
                serviceEndpoint: serviceEndpoint,
                connectionPolicy: connectionPolicy,
                desiredConsistencyLevel: desiredConsistencyLevel,
                handler: handler, 
                sessionContainer: sessionContainer, 
                enableCpuMonitor: enableCpuMonitor,
                storeClientFactory: storeClientFactory);
        }

        /// <summary>
        /// Initializes a new instance of the <see cref="DocumentClient"/> class using the
        /// specified service endpoint, an authorization key (or resource token), a connection policy
        /// and a custom JsonSerializerSettings for the Azure Cosmos DB service.
        /// </summary>
        /// <param name="serviceEndpoint">The service endpoint to use to create the client.</param>
        /// <param name="authKeyOrResourceToken">The authorization key or resource token to use to create the client.</param>
        /// <param name="connectionPolicy">The connection policy for the client.</param>
        /// <param name="desiredConsistencyLevel">The default consistency policy for client operations.</param>
        /// <param name="serializerSettings">The custom JsonSerializer settings to be used for serialization/derialization.</param>
        /// <remarks>
        /// The service endpoint can be obtained from the Azure Management Portal.
        /// If you are connecting using one of the Master Keys, these can be obtained along with the endpoint from the Azure Management Portal
        /// If however you are connecting as a specific Azure Cosmos DB User, the value passed to <paramref name="authKeyOrResourceToken"/> is the ResourceToken obtained from the permission feed for the user.
        /// <para>
        /// Using Direct connectivity, wherever possible, is recommended.
        /// </para>
        /// </remarks>
        /// <seealso cref="Uri"/>
        /// <seealso cref="ConnectionPolicy"/>
        /// <seealso cref="ConsistencyLevel"/>
        /// <seealso cref="JsonSerializerSettings"/>
        [Obsolete("Please use the constructor that takes JsonSerializerSettings as the third parameter.")]
        public DocumentClient(Uri serviceEndpoint,
                              string authKeyOrResourceToken,
                              ConnectionPolicy connectionPolicy,
                              Documents.ConsistencyLevel? desiredConsistencyLevel,
                              JsonSerializerSettings serializerSettings)
            : this(serviceEndpoint, authKeyOrResourceToken, (HttpMessageHandler)null, connectionPolicy, desiredConsistencyLevel)
        {
            this.serializerSettings = serializerSettings;
        }

        /// <summary>
        /// Initializes a new instance of the <see cref="DocumentClient"/> class using the
        /// specified service endpoint, an authorization key (or resource token), a connection policy
        /// and a custom JsonSerializerSettings for the Azure Cosmos DB service.
        /// </summary>
        /// <param name="serviceEndpoint">The service endpoint to use to create the client.</param>
        /// <param name="authKeyOrResourceToken">The authorization key or resource token to use to create the client.</param>
        /// <param name="serializerSettings">The custom JsonSerializer settings to be used for serialization/derialization.</param>
        /// <param name="connectionPolicy">(Optional) The connection policy for the client.</param>
        /// <param name="desiredConsistencyLevel">(Optional) The default consistency policy for client operations.</param>
        /// <remarks>
        /// The service endpoint can be obtained from the Azure Management Portal.
        /// If you are connecting using one of the Master Keys, these can be obtained along with the endpoint from the Azure Management Portal
        /// If however you are connecting as a specific Azure Cosmos DB User, the value passed to <paramref name="authKeyOrResourceToken"/> is the ResourceToken obtained from the permission feed for the user.
        /// <para>
        /// Using Direct connectivity, wherever possible, is recommended.
        /// </para>
        /// </remarks>
        /// <seealso cref="Uri"/>
        /// <seealso cref="JsonSerializerSettings"/>
        /// <seealso cref="ConnectionPolicy"/>
        /// <seealso cref="ConsistencyLevel"/>
        public DocumentClient(Uri serviceEndpoint,
                              string authKeyOrResourceToken,
                              JsonSerializerSettings serializerSettings,
                              ConnectionPolicy connectionPolicy = null,
                              Documents.ConsistencyLevel? desiredConsistencyLevel = null)
            : this(serviceEndpoint, authKeyOrResourceToken, (HttpMessageHandler)null, connectionPolicy, desiredConsistencyLevel)
        {
            this.serializerSettings = serializerSettings;
        }

        /// <summary>
        /// Initializes a new instance of the <see cref="DocumentClient"/> class using the
        /// specified Azure Cosmos DB service endpoint for the Azure Cosmos DB service, a list of permission objects and a connection policy.
        /// </summary>
        /// <param name="serviceEndpoint">The service endpoint to use to create the client.</param>
        /// <param name="permissionFeed">A list of Permission objects to use to create the client.</param>
        /// <param name="connectionPolicy">(Optional) The <see cref="Microsoft.Azure.Cosmos.ConnectionPolicy"/> to use for this connection.</param>
        /// <param name="desiredConsistencyLevel">(Optional) The default consistency policy for client operations.</param>
        /// <exception cref="System.ArgumentNullException">If <paramref name="permissionFeed"/> is not supplied.</exception>
        /// <exception cref="System.ArgumentException">If <paramref name="permissionFeed"/> is not a valid permission link.</exception>
        /// <remarks>
        /// If no <paramref name="connectionPolicy"/> is provided, then the default <see cref="Microsoft.Azure.Cosmos.ConnectionPolicy"/> will be used.
        /// Using Direct connectivity, wherever possible, is recommended.
        /// </remarks>
        /// <seealso cref="Uri"/>
        /// <seealso cref="Permission"/>
        /// <seealso cref="ConnectionPolicy"/>
        /// <seealso cref="ConsistencyLevel"/>
        public DocumentClient(
            Uri serviceEndpoint,
            IList<Permission> permissionFeed,
            ConnectionPolicy connectionPolicy = null,
            Documents.ConsistencyLevel? desiredConsistencyLevel = null)
            : this(serviceEndpoint,
                    GetResourceTokens(permissionFeed),
                    connectionPolicy,
                    desiredConsistencyLevel)
        {
        }

        private static List<ResourceToken> GetResourceTokens(IList<Permission> permissionFeed)
        {
            if (permissionFeed == null)
            {
                throw new ArgumentNullException("permissionFeed");
            }

            return permissionFeed.Select(
                permission => new ResourceToken
                {
                    ResourceLink = permission.ResourceLink,
                    ResourcePartitionKey = permission.ResourcePartitionKey != null ? permission.ResourcePartitionKey.InternalKey.ToObjectArray() : null,
                    Token = permission.Token
                }).ToList();
        }

        /// <summary>
        /// Initializes a new instance of the <see cref="DocumentClient"/> class using the
        /// specified Azure Cosmos DB service endpoint, a list of <see cref="ResourceToken"/> objects and a connection policy.
        /// </summary>
        /// <param name="serviceEndpoint">The service endpoint to use to create the client.</param>
        /// <param name="resourceTokens">A list of <see cref="ResourceToken"/> objects to use to create the client.</param>
        /// <param name="connectionPolicy">(Optional) The <see cref="Microsoft.Azure.Cosmos.ConnectionPolicy"/> to use for this connection.</param>
        /// <param name="desiredConsistencyLevel">(Optional) The default consistency policy for client operations.</param>
        /// <exception cref="System.ArgumentNullException">If <paramref name="resourceTokens"/> is not supplied.</exception>
        /// <exception cref="System.ArgumentException">If <paramref name="resourceTokens"/> is not a valid permission link.</exception>
        /// <remarks>
        /// If no <paramref name="connectionPolicy"/> is provided, then the default <see cref="Microsoft.Azure.Cosmos.ConnectionPolicy"/> will be used.
        /// Using Direct connectivity, wherever possible, is recommended.
        /// </remarks>
        /// <seealso cref="Uri"/>
        /// <seealso cref="Permission"/>
        /// <seealso cref="ConnectionPolicy"/>
        /// <seealso cref="ConsistencyLevel"/>
        internal DocumentClient(Uri serviceEndpoint,
                              IList<ResourceToken> resourceTokens,
                              ConnectionPolicy connectionPolicy = null,
                              Documents.ConsistencyLevel? desiredConsistencyLevel = null)
        {
            if (resourceTokens == null)
            {
                throw new ArgumentNullException("resourceTokens");
            }

            this.resourceTokens = new Dictionary<string, List<PartitionKeyAndResourceTokenPair>>();

            foreach (ResourceToken resourceToken in resourceTokens)
            {
                bool isNameBasedRequest = false;
                bool isFeedRequest = false;
                string resourceTypeString;
                string resourceIdOrFullName;
                if (!PathsHelper.TryParsePathSegments(resourceToken.ResourceLink, out isFeedRequest, out resourceTypeString, out resourceIdOrFullName, out isNameBasedRequest))
                {
                    throw new ArgumentException(RMResources.BadUrl, "resourceToken.ResourceLink");
                }

                List<PartitionKeyAndResourceTokenPair> tokenList;
                if (!this.resourceTokens.TryGetValue(resourceIdOrFullName, out tokenList))
                {
                    tokenList = new List<PartitionKeyAndResourceTokenPair>();
                    this.resourceTokens.Add(resourceIdOrFullName, tokenList);
                }

                tokenList.Add(new PartitionKeyAndResourceTokenPair(
                    resourceToken.ResourcePartitionKey != null ? PartitionKeyInternal.FromObjectArray(resourceToken.ResourcePartitionKey, true) : PartitionKeyInternal.Empty,
                    resourceToken.Token));
            }

            if (!this.resourceTokens.Any())
            {
                throw new ArgumentException("permissionFeed");
            }

            string firstToken = resourceTokens.First().Token;

            if (AuthorizationHelper.IsResourceToken(firstToken))
            {
                this.hasAuthKeyResourceToken = true;
                this.authKeyResourceToken = firstToken;
                this.Initialize(serviceEndpoint, connectionPolicy, desiredConsistencyLevel);
            }
            else
            {
                this.authKeyHashFunction = new StringHMACSHA256Hash(firstToken);
                this.Initialize(serviceEndpoint, connectionPolicy, desiredConsistencyLevel);
            }
        }

        /// <summary>
        /// Initializes a new instance of the Microsoft.Azure.Cosmos.DocumentClient class using the
        /// specified Azure Cosmos DB service endpoint, a dictionary of resource tokens and a connection policy.
        /// </summary>
        /// <param name="serviceEndpoint">The service endpoint to use to create the client.</param>
        /// <param name="resourceTokens">A dictionary of resource ids and resource tokens.</param>
        /// <param name="connectionPolicy">(Optional) The connection policy for the client.</param>
        /// <param name="desiredConsistencyLevel">(Optional) The default consistency policy for client operations.</param>
        /// <remarks>Using Direct connectivity, wherever possible, is recommended</remarks>
        /// <seealso cref="Uri"/>
        /// <seealso cref="ConnectionPolicy"/>
        /// <seealso cref="ConsistencyLevel"/>
        [Obsolete("Please use the constructor that takes a permission list or a resource token list.")]
        public DocumentClient(Uri serviceEndpoint,
            IDictionary<string, string> resourceTokens,
            ConnectionPolicy connectionPolicy = null,
            Documents.ConsistencyLevel? desiredConsistencyLevel = null)
        {
            if (resourceTokens == null)
            {
                throw new ArgumentNullException("resourceTokens");
            }

            if (resourceTokens.Count() == 0)
            {
                throw new DocumentClientException(RMResources.InsufficientResourceTokens, null, null);
            }

            this.resourceTokens = resourceTokens.ToDictionary(
                pair => pair.Key,
                pair => new List<PartitionKeyAndResourceTokenPair> { new PartitionKeyAndResourceTokenPair(PartitionKeyInternal.Empty, pair.Value) });

            string firstToken = resourceTokens.ElementAt(0).Value;
            if (string.IsNullOrEmpty(firstToken))
            {
                throw new DocumentClientException(RMResources.InsufficientResourceTokens, null, null);
            }

            if (AuthorizationHelper.IsResourceToken(firstToken))
            {
                this.hasAuthKeyResourceToken = true;
                this.authKeyResourceToken = firstToken;
                this.Initialize(serviceEndpoint, connectionPolicy, desiredConsistencyLevel);
            }
            else
            {
                this.authKeyHashFunction = new StringHMACSHA256Hash(firstToken);
                this.Initialize(serviceEndpoint, connectionPolicy, desiredConsistencyLevel);
            }
        }

        /// <summary>
        /// Internal constructor purely for unit-testing
        /// </summary>
        internal DocumentClient(Uri serviceEndpoint,
                      string authKey)
        {
            // do nothing 
            this.ServiceEndpoint = serviceEndpoint;
        }

        internal virtual async Task<ClientCollectionCache> GetCollectionCacheAsync()
        {
            await this.EnsureValidClientAsync();
            return this.collectionCache;
        }

        internal virtual async Task<PartitionKeyRangeCache> GetPartitionKeyRangeCacheAsync()
        {
            await this.EnsureValidClientAsync();
            return this.partitionKeyRangeCache;
        }

        internal GlobalAddressResolver AddressResolver { get; private set; }

        internal event EventHandler<SendingRequestEventArgs> SendingRequest
        {
            add
            {
                this.sendingRequest += value;
            }
            remove
            {
                this.sendingRequest -= value;
            }
        }

        internal GlobalEndpointManager GlobalEndpointManager
        {
            get { return this.globalEndpointManager; }
        }

        /// <summary>
        /// Open the connection to validate that the client initialization is successful in the Azure Cosmos DB service.
        /// </summary>
        /// <returns>
        /// A <see cref="System.Threading.Tasks.Task"/> object.
        /// </returns>
        /// <remarks>
        /// This method is recommended to be called, after the constructor, but before calling any other methods on the DocumentClient instance.
        /// If there are any initialization exceptions, this method will throw them (set on the task).
        /// Alternately, calling any API will throw initialization exception at the first call.
        /// </remarks>
        /// <example>
        /// <code language="c#">
        /// <![CDATA[
        /// using (IDocumentClient client = new DocumentClient(new Uri("service endpoint"), "auth key"))
        /// {
        ///     await client.OpenAsync();
        /// }
        /// ]]>
        /// </code>
        /// </example>
        public Task OpenAsync(CancellationToken cancellationToken = default(CancellationToken))
        {
            return TaskHelper.InlineIfPossibleAsync(() => OpenPrivateInlineAsync(cancellationToken), null, cancellationToken);
        }

        private async Task OpenPrivateInlineAsync(CancellationToken cancellationToken)
        {
            await this.EnsureValidClientAsync();
            await TaskHelper.InlineIfPossibleAsync(() => this.OpenPrivateAsync(cancellationToken), this.ResetSessionTokenRetryPolicy.GetRequestPolicy(), cancellationToken);
        }

        private async Task OpenPrivateAsync(CancellationToken cancellationToken)
        {
            // Initialize caches for all databases and collections
            ResourceFeedReader<Documents.Database> databaseFeedReader = this.CreateDatabaseFeedReader(
                new FeedOptions { MaxItemCount = -1 });

            try
            {
                while (databaseFeedReader.HasMoreResults)
                {
                    foreach (Documents.Database database in await databaseFeedReader.ExecuteNextAsync(cancellationToken))
                    {
                        ResourceFeedReader<DocumentCollection> collectionFeedReader = this.CreateDocumentCollectionFeedReader(
                            database.SelfLink,
                            new FeedOptions { MaxItemCount = -1 });
                        List<Task> tasks = new List<Task>();
                        while (collectionFeedReader.HasMoreResults)
                        {
                            tasks.AddRange((await collectionFeedReader.ExecuteNextAsync(cancellationToken)).Select(collection => this.InitializeCachesAsync(database.Id, collection, cancellationToken)));
                        }

                        await Task.WhenAll(tasks);
                    }
                }
            }
            catch (DocumentClientException ex)
            {
                // Clear the caches to ensure that we don't have partial results
                this.collectionCache = new ClientCollectionCache(this.sessionContainer, this.gatewayStoreModel, this, this.retryPolicy);
                this.partitionKeyRangeCache = new PartitionKeyRangeCache(this, this.gatewayStoreModel, this.collectionCache);

                DefaultTrace.TraceWarning("{0} occurred while OpenAsync. Exception Message: {1}", ex.ToString(), ex.Message);
            }
        }

        internal virtual void Initialize(Uri serviceEndpoint,
            ConnectionPolicy connectionPolicy = null,
            Documents.ConsistencyLevel? desiredConsistencyLevel = null,
            HttpMessageHandler handler = null,
            ISessionContainer sessionContainer = null,
            bool? enableCpuMonitor = null,
            IStoreClientFactory storeClientFactory = null)
        {
            if (serviceEndpoint == null)
            {
                throw new ArgumentNullException("serviceEndpoint");
            }

=======
﻿//------------------------------------------------------------
// Copyright (c) Microsoft Corporation.  All rights reserved.
//------------------------------------------------------------

namespace Microsoft.Azure.Cosmos
{
    using System;
    using System.Collections.Generic;
    using System.Diagnostics;
    using System.Globalization;
    using System.IO;
    using System.Linq;
    using System.Net;
    using System.Net.Http;
    using System.Net.Http.Headers;
    using System.Security;
    using System.Threading;
    using System.Threading.Tasks;
    using Microsoft.Azure.Cosmos.Common;
    using Microsoft.Azure.Cosmos.Core.Trace;
    using Microsoft.Azure.Cosmos.Query;
    using Microsoft.Azure.Cosmos.Routing;
    using Microsoft.Azure.Documents;
    using Microsoft.Azure.Documents.Client;
    using Microsoft.Azure.Documents.Collections;
    using Microsoft.Azure.Documents.Routing;
    using Newtonsoft.Json;

    /// <summary>
    /// Provides a client-side logical representation for the Azure Cosmos DB service.
    /// This client is used to configure and execute requests against the service.
    /// </summary>
    /// <threadSafety>
    /// This type is thread safe.
    /// </threadSafety>
    /// <remarks>
    /// The service client that encapsulates the endpoint and credentials and connection policy used to access the Azure Cosmos DB service.
    /// It is recommended to cache and reuse this instance within your application rather than creating a new instance for every operation.
    ///
    /// <para>
    /// When your app uses DocumentClient, you should call its IDisposable.Dispose implementation when you are finished using it.
    /// Depending on your programming technique, you can do this in one of two ways:
    /// </para>
    ///
    /// <para>
    /// 1. By using a language construct such as the using statement in C#.
    /// The using statement is actually a syntactic convenience.
    /// At compile time, the language compiler implements the intermediate language (IL) for a try/catch block.
    /// <code language="c#">
    /// <![CDATA[
    /// using (IDocumentClient client = new DocumentClient(new Uri("endpoint"), "authKey"))
    /// {
    ///     ...
    /// }
    /// ]]>
    /// </code>
    /// </para>
    ///
    /// <para>
    /// 2. By wrapping the call to the IDisposable.Dispose implementation in a try/catch block.
    /// The following example replaces the using block in the previous example with a try/catch/finally block.
    /// <code language="c#">
    /// <![CDATA[
    /// IDocumentClient client = new DocumentClient(new Uri("endpoint"), "authKey"))
    /// try{
    ///     ...
    /// }
    /// finally{
    ///     if (client != null) client.Dispose();
    /// }
    /// ]]>
    /// </code>
    /// </para>
    ///
    /// </remarks>
    internal partial class DocumentClient : IDisposable, IAuthorizationTokenProvider, IDocumentClient, IDocumentClientInternal
    {
        private const string AllowOverrideStrongerConsistency = "AllowOverrideStrongerConsistency";
        private const string MaxConcurrentConnectionOpenConfig = "MaxConcurrentConnectionOpenRequests";
        private const string IdleConnectionTimeoutInSecondsConfig = "IdleConnectionTimeoutInSecondsConfig";
        private const string OpenConnectionTimeoutInSecondsConfig = "OpenConnectionTimeoutInSecondsConfig";
        private const string TransportTimerPoolGranularityInSecondsConfig = "TransportTimerPoolGranularityInSecondsConfig";
        private const string EnableTcpChannelConfig = "CosmosDbEnableTcpChannel";
        private const string MaxRequestsPerChannelConfig = "CosmosDbMaxRequestsPerTcpChannel";
        private const string TcpPartitionCount = "CosmosDbTcpPartitionCount";
        private const string MaxChannelsPerHostConfig = "CosmosDbMaxTcpChannelsPerHost";
        private const string RntbdReceiveHangDetectionTimeConfig = "CosmosDbTcpReceiveHangDetectionTimeSeconds";
        private const string RntbdSendHangDetectionTimeConfig = "CosmosDbTcpSendHangDetectionTimeSeconds";
        private const string EnableCpuMonitorConfig = "CosmosDbEnableCpuMonitor";
        private const int MaxConcurrentConnectionOpenRequestsPerProcessor = 25;
        private const int DefaultMaxRequestsPerRntbdChannel = 30;
        private const int DefaultRntbdPartitionCount = 1;
        private const int DefaultMaxRntbdChannelsPerHost = ushort.MaxValue;
        private const int DefaultRntbdReceiveHangDetectionTimeSeconds = 65;
        private const int DefaultRntbdSendHangDetectionTimeSeconds = 10;
        private const bool DefaultEnableCpuMonitor = true;

        private readonly IDictionary<string, List<PartitionKeyAndResourceTokenPair>> resourceTokens;
        private ConnectionPolicy connectionPolicy;
        private RetryPolicy retryPolicy;
        private bool allowOverrideStrongerConsistency = false;
        private int maxConcurrentConnectionOpenRequests = Environment.ProcessorCount * MaxConcurrentConnectionOpenRequestsPerProcessor;
        private int openConnectionTimeoutInSeconds = 5;
        private int idleConnectionTimeoutInSeconds = -1;
        private int timerPoolGranularityInSeconds = 1;
        private bool enableRntbdChannel = true;
        private int maxRequestsPerRntbdChannel = DefaultMaxRequestsPerRntbdChannel;
        private int rntbdPartitionCount = DefaultRntbdPartitionCount;
        private int maxRntbdChannels = DefaultMaxRntbdChannelsPerHost;
        private int rntbdReceiveHangDetectionTimeSeconds = DefaultRntbdReceiveHangDetectionTimeSeconds;
        private int rntbdSendHangDetectionTimeSeconds = DefaultRntbdSendHangDetectionTimeSeconds;
        private bool enableCpuMonitor = DefaultEnableCpuMonitor;

        //Auth
        private IComputeHash authKeyHashFunction;

        //Consistency
        private Documents.ConsistencyLevel? desiredConsistencyLevel;

        private CosmosAccountServiceConfiguration accountServiceConfiguration;

        private ClientCollectionCache collectionCache;

        private PartitionKeyRangeCache partitionKeyRangeCache;

        internal HttpMessageHandler httpMessageHandler;

        //Private state.
        private bool isSuccessfullyInitialized;
        private bool isDisposed;
        private object initializationSyncLock;  // guards initializeTask

        // creator of TransportClient is responsible for disposing it.
        private IStoreClientFactory storeClientFactory;
        private HttpClient mediaClient;

        // Flag that indicates whether store client factory must be disposed whenever client is disposed.
        // Setting this flag to false will result in store client factory not being disposed when client is disposed.
        // This flag is used to allow shared store client factory survive disposition of a document client while other clients continue using it.
        private bool isStoreClientFactoryCreatedInternally;

        //Based on connectivity mode we will either have ServerStoreModel / GatewayStoreModel here.
        private IStoreModel storeModel;
        //We will always have GatewayStoreModel for certain Master operations(viz: Collection CRUD)
        private IStoreModel gatewayStoreModel;

        //Id counter.
        private static int idCounter;
        //Trace Id.
        private int traceId;

        //SessionContainer.
        internal ISessionContainer sessionContainer;

        private readonly bool hasAuthKeyResourceToken;
        private readonly string authKeyResourceToken = string.Empty;

        private DocumentClientEventSource eventSource;
        private GlobalEndpointManager globalEndpointManager;
        private bool useMultipleWriteLocations;

        internal Task initializeTask;

        private JsonSerializerSettings serializerSettings;
        private event EventHandler<SendingRequestEventArgs> sendingRequest;
        private event EventHandler<ReceivedResponseEventArgs> receivedResponse;
        private Func<TransportClient, TransportClient> transportClientHandlerFactory;

        //Callback for on execution of scalar LINQ queries event.
        //This callback is meant for tests only.
        private Action<IQueryable> onExecuteScalarQueryCallback;

        /// <summary>
        /// Initializes a new instance of the <see cref="DocumentClient"/> class using the
        /// specified Azure Cosmos DB service endpoint, key, and connection policy for the Azure Cosmos DB service.
        /// </summary>
        /// <param name="serviceEndpoint">
        /// The service endpoint to use to create the client.
        /// </param>
        /// <param name="authKey">
        /// The list of Permission objects to use to create the client.
        /// </param>
        /// <param name="connectionPolicy">
        /// (Optional) The connection policy for the client. If none is passed, the default is used <see cref="ConnectionPolicy"/>
        /// </param>
        /// <param name="desiredConsistencyLevel">
        /// (Optional) This can be used to weaken the database account consistency level for read operations.
        /// If this is not set the database account consistency level will be used for all requests.
        /// </param>
        /// <remarks>
        /// The service endpoint and the authorization key can be obtained from the Azure Management Portal.
        /// The authKey used here is encrypted for privacy when being used, and deleted from computer memory when no longer needed
        /// <para>
        /// Using Direct connectivity, wherever possible, is recommended
        /// </para>
        /// </remarks>
        /// <seealso cref="Uri"/>
        /// <seealso cref="SecureString"/>
        /// <seealso cref="ConnectionPolicy"/>
        /// <seealso cref="ConsistencyLevel"/>
        public DocumentClient(Uri serviceEndpoint,
                              SecureString authKey,
                              ConnectionPolicy connectionPolicy = null,
                              Documents.ConsistencyLevel? desiredConsistencyLevel = null)
        {
            if (authKey == null)
            {
                throw new ArgumentNullException("authKey");
            }

            if (authKey != null)
            {
                this.authKeyHashFunction = new SecureStringHMACSHA256Helper(authKey);
            }

            this.Initialize(serviceEndpoint, connectionPolicy, desiredConsistencyLevel);
        }

        /// <summary>
        /// Initializes a new instance of the <see cref="DocumentClient"/> class using the
        /// specified Azure Cosmos DB service endpoint, key, connection policy and a custom JsonSerializerSettings
        /// for the Azure Cosmos DB service.
        /// </summary>
        /// <param name="serviceEndpoint">
        /// The service endpoint to use to create the client.
        /// </param>
        /// <param name="authKey">
        /// The list of Permission objects to use to create the client.
        /// </param>
        /// <param name="connectionPolicy">
        /// The connection policy for the client.
        /// </param>
        /// <param name="desiredConsistencyLevel">
        /// This can be used to weaken the database account consistency level for read operations.
        /// If this is not set the database account consistency level will be used for all requests.
        /// </param>
        /// <param name="serializerSettings">
        /// The custom JsonSerializer settings to be used for serialization/derialization.
        /// </param>
        /// <remarks>
        /// The service endpoint and the authorization key can be obtained from the Azure Management Portal.
        /// The authKey used here is encrypted for privacy when being used, and deleted from computer memory when no longer needed
        /// <para>
        /// Using Direct connectivity, wherever possible, is recommended
        /// </para>
        /// </remarks>
        /// <seealso cref="Uri"/>
        /// <seealso cref="SecureString"/>
        /// <seealso cref="ConnectionPolicy"/>
        /// <seealso cref="ConsistencyLevel"/>
        /// <seealso cref="JsonSerializerSettings"/>
        [Obsolete("Please use the constructor that takes JsonSerializerSettings as the third parameter.")]
        public DocumentClient(Uri serviceEndpoint,
                              SecureString authKey,
                              ConnectionPolicy connectionPolicy,
                              Documents.ConsistencyLevel? desiredConsistencyLevel,
                              JsonSerializerSettings serializerSettings)
            : this(serviceEndpoint, authKey, connectionPolicy, desiredConsistencyLevel)
        {
            this.serializerSettings = serializerSettings;
        }

        /// <summary>
        /// Initializes a new instance of the <see cref="DocumentClient"/> class using the
        /// specified Azure Cosmos DB service endpoint, key, connection policy and a custom JsonSerializerSettings
        /// for the Azure Cosmos DB service.
        /// </summary>
        /// <param name="serviceEndpoint">
        /// The service endpoint to use to create the client.
        /// </param>
        /// <param name="authKey">
        /// The list of Permission objects to use to create the client.
        /// </param>
        /// <param name="serializerSettings">
        /// The custom JsonSerializer settings to be used for serialization/derialization.
        /// </param>
        /// <param name="connectionPolicy">
        /// (Optional) The connection policy for the client. If none is passed, the default is used <see cref="ConnectionPolicy"/>
        /// </param>
        /// <param name="desiredConsistencyLevel">
        /// (Optional) This can be used to weaken the database account consistency level for read operations.
        /// If this is not set the database account consistency level will be used for all requests.
        /// </param>
        /// <remarks>
        /// The service endpoint and the authorization key can be obtained from the Azure Management Portal.
        /// The authKey used here is encrypted for privacy when being used, and deleted from computer memory when no longer needed
        /// <para>
        /// Using Direct connectivity, wherever possible, is recommended
        /// </para>
        /// </remarks>
        /// <seealso cref="Uri"/>
        /// <seealso cref="SecureString"/>
        /// <seealso cref="JsonSerializerSettings"/>
        /// <seealso cref="ConnectionPolicy"/>
        /// <seealso cref="ConsistencyLevel"/>
        public DocumentClient(Uri serviceEndpoint,
                              SecureString authKey,
                              JsonSerializerSettings serializerSettings,
                              ConnectionPolicy connectionPolicy = null,
                              Documents.ConsistencyLevel? desiredConsistencyLevel = null)
            : this(serviceEndpoint, authKey, connectionPolicy, desiredConsistencyLevel)
        {
            this.serializerSettings = serializerSettings;
        }

        /// <summary>
        /// Initializes a new instance of the <see cref="DocumentClient"/> class using the
        /// specified service endpoint, an authorization key (or resource token) and a connection policy
        /// for the Azure Cosmos DB service.
        /// </summary>
        /// <param name="serviceEndpoint">The service endpoint to use to create the client.</param>
        /// <param name="authKeyOrResourceToken">The authorization key or resource token to use to create the client.</param>
        /// <param name="connectionPolicy">(Optional) The connection policy for the client.</param>
        /// <param name="desiredConsistencyLevel">(Optional) The default consistency policy for client operations.</param>
        /// <remarks>
        /// The service endpoint can be obtained from the Azure Management Portal.
        /// If you are connecting using one of the Master Keys, these can be obtained along with the endpoint from the Azure Management Portal
        /// If however you are connecting as a specific Azure Cosmos DB User, the value passed to <paramref name="authKeyOrResourceToken"/> is the ResourceToken obtained from the permission feed for the user.
        /// <para>
        /// Using Direct connectivity, wherever possible, is recommended.
        /// </para>
        /// </remarks>
        /// <seealso cref="Uri"/>
        /// <seealso cref="ConnectionPolicy"/>
        /// <seealso cref="ConsistencyLevel"/>
        public DocumentClient(Uri serviceEndpoint,
                              string authKeyOrResourceToken,
                              ConnectionPolicy connectionPolicy = null,
                              Documents.ConsistencyLevel? desiredConsistencyLevel = null)
            : this(serviceEndpoint, authKeyOrResourceToken, sendingRequestEventArgs: null, connectionPolicy: connectionPolicy, desiredConsistencyLevel: desiredConsistencyLevel)
        {
        }

        /// <summary>
        /// Initializes a new instance of the <see cref="DocumentClient"/> class using the
        /// specified service endpoint, an authorization key (or resource token) and a connection policy
        /// for the Azure Cosmos DB service.
        /// </summary>
        /// <param name="serviceEndpoint">The service endpoint to use to create the client.</param>
        /// <param name="authKeyOrResourceToken">The authorization key or resource token to use to create the client.</param>
        /// <param name="handler">The HTTP handler stack to use for sending requests (e.g., HttpClientHandler).</param>
        /// <param name="connectionPolicy">(Optional) The connection policy for the client.</param>
        /// <param name="desiredConsistencyLevel">(Optional) The default consistency policy for client operations.</param>
        /// <remarks>
        /// The service endpoint can be obtained from the Azure Management Portal.
        /// If you are connecting using one of the Master Keys, these can be obtained along with the endpoint from the Azure Management Portal
        /// If however you are connecting as a specific Azure Cosmos DB User, the value passed to <paramref name="authKeyOrResourceToken"/> is the ResourceToken obtained from the permission feed for the user.
        /// <para>
        /// Using Direct connectivity, wherever possible, is recommended.
        /// </para>
        /// </remarks>
        /// <seealso cref="Uri"/>
        /// <seealso cref="ConnectionPolicy"/>
        /// <seealso cref="ConsistencyLevel"/>
        public DocumentClient(Uri serviceEndpoint,
                              string authKeyOrResourceToken,
                              HttpMessageHandler handler,
                              ConnectionPolicy connectionPolicy = null,
                              Documents.ConsistencyLevel? desiredConsistencyLevel = null)
            : this(serviceEndpoint, authKeyOrResourceToken, sendingRequestEventArgs: null, connectionPolicy: connectionPolicy, desiredConsistencyLevel: desiredConsistencyLevel, handler: handler)
        {
        }

        /// <summary>
        /// Initializes a new instance of the <see cref="DocumentClient"/> class using the
        /// specified service endpoint, an authorization key (or resource token) and a connection policy
        /// for the Azure Cosmos DB service.
        /// </summary>
        /// <param name="serviceEndpoint">The service endpoint to use to create the client.</param>
        /// <param name="authKeyOrResourceToken">The authorization key or resource token to use to create the client.</param>
        /// <param name="sendingRequestEventArgs"> The event handler to be invoked before the request is sent.</param>
        /// <param name="receivedResponseEventArgs"> The event handler to be invoked after a response has been received.</param>
        /// <param name="connectionPolicy">(Optional) The connection policy for the client.</param>
        /// <param name="desiredConsistencyLevel">(Optional) The default consistency policy for client operations.</param>
        /// <param name="serializerSettings">The custom JsonSerializer settings to be used for serialization/derialization.</param>
        /// <param name="apitype">Api type for the account</param>
        /// <param name="handler">The HTTP handler stack to use for sending requests (e.g., HttpClientHandler).</param>
        /// <param name="sessionContainer">The default session container with which DocumentClient is created.</param>
        /// <param name="enableCpuMonitor">Flag that indicates whether client-side CPU monitoring is enabled for improved troubleshooting.</param>
        /// <param name="transportClientHandlerFactory">Transport client handler factory.</param>
        /// <param name="storeClientFactory">Factory that creates store clients sharing the same transport client to optimize network resource reuse across multiple document clients in the same process.</param>
        /// <remarks>
        /// The service endpoint can be obtained from the Azure Management Portal.
        /// If you are connecting using one of the Master Keys, these can be obtained along with the endpoint from the Azure Management Portal
        /// If however you are connecting as a specific Azure Cosmos DB User, the value passed to <paramref name="authKeyOrResourceToken"/> is the ResourceToken obtained from the permission feed for the user.
        /// <para>
        /// Using Direct connectivity, wherever possible, is recommended.
        /// </para>
        /// </remarks>
        /// <seealso cref="Uri"/>
        /// <seealso cref="ConnectionPolicy"/>
        /// <seealso cref="ConsistencyLevel"/>
        internal DocumentClient(Uri serviceEndpoint,
                              string authKeyOrResourceToken,
                              EventHandler<SendingRequestEventArgs> sendingRequestEventArgs,
                              ConnectionPolicy connectionPolicy = null,
                              Documents.ConsistencyLevel? desiredConsistencyLevel = null,
                              JsonSerializerSettings serializerSettings = null,
                              ApiType apitype = ApiType.None,
                              EventHandler<ReceivedResponseEventArgs> receivedResponseEventArgs = null,
                              HttpMessageHandler handler = null,
                              ISessionContainer sessionContainer = null,
                              bool? enableCpuMonitor = null,
                              Func<TransportClient, TransportClient> transportClientHandlerFactory = null,
                              IStoreClientFactory storeClientFactory = null)
        {
            if (authKeyOrResourceToken == null)
            {
                throw new ArgumentNullException("authKeyOrResourceToken");
            }

            if (sendingRequestEventArgs != null)
            {
                this.sendingRequest += sendingRequestEventArgs;
            }

            if (serializerSettings != null)
            {
                this.serializerSettings = serializerSettings;
            }

            this.ApiType = apitype;

            if (receivedResponseEventArgs != null)
            {
                this.receivedResponse += receivedResponseEventArgs;
            }

            if (AuthorizationHelper.IsResourceToken(authKeyOrResourceToken))
            {
                this.hasAuthKeyResourceToken = true;
                this.authKeyResourceToken = authKeyOrResourceToken;
            }
            else
            {
                this.authKeyHashFunction = new StringHMACSHA256Hash(authKeyOrResourceToken);
            }

            this.transportClientHandlerFactory = transportClientHandlerFactory;

            this.Initialize(
                serviceEndpoint: serviceEndpoint,
                connectionPolicy: connectionPolicy,
                desiredConsistencyLevel: desiredConsistencyLevel,
                handler: handler, 
                sessionContainer: sessionContainer, 
                enableCpuMonitor: enableCpuMonitor,
                storeClientFactory: storeClientFactory);
        }

        /// <summary>
        /// Initializes a new instance of the <see cref="DocumentClient"/> class using the
        /// specified service endpoint, an authorization key (or resource token), a connection policy
        /// and a custom JsonSerializerSettings for the Azure Cosmos DB service.
        /// </summary>
        /// <param name="serviceEndpoint">The service endpoint to use to create the client.</param>
        /// <param name="authKeyOrResourceToken">The authorization key or resource token to use to create the client.</param>
        /// <param name="connectionPolicy">The connection policy for the client.</param>
        /// <param name="desiredConsistencyLevel">The default consistency policy for client operations.</param>
        /// <param name="serializerSettings">The custom JsonSerializer settings to be used for serialization/derialization.</param>
        /// <remarks>
        /// The service endpoint can be obtained from the Azure Management Portal.
        /// If you are connecting using one of the Master Keys, these can be obtained along with the endpoint from the Azure Management Portal
        /// If however you are connecting as a specific Azure Cosmos DB User, the value passed to <paramref name="authKeyOrResourceToken"/> is the ResourceToken obtained from the permission feed for the user.
        /// <para>
        /// Using Direct connectivity, wherever possible, is recommended.
        /// </para>
        /// </remarks>
        /// <seealso cref="Uri"/>
        /// <seealso cref="ConnectionPolicy"/>
        /// <seealso cref="ConsistencyLevel"/>
        /// <seealso cref="JsonSerializerSettings"/>
        [Obsolete("Please use the constructor that takes JsonSerializerSettings as the third parameter.")]
        public DocumentClient(Uri serviceEndpoint,
                              string authKeyOrResourceToken,
                              ConnectionPolicy connectionPolicy,
                              Documents.ConsistencyLevel? desiredConsistencyLevel,
                              JsonSerializerSettings serializerSettings)
            : this(serviceEndpoint, authKeyOrResourceToken, (HttpMessageHandler)null, connectionPolicy, desiredConsistencyLevel)
        {
            this.serializerSettings = serializerSettings;
        }

        /// <summary>
        /// Initializes a new instance of the <see cref="DocumentClient"/> class using the
        /// specified service endpoint, an authorization key (or resource token), a connection policy
        /// and a custom JsonSerializerSettings for the Azure Cosmos DB service.
        /// </summary>
        /// <param name="serviceEndpoint">The service endpoint to use to create the client.</param>
        /// <param name="authKeyOrResourceToken">The authorization key or resource token to use to create the client.</param>
        /// <param name="serializerSettings">The custom JsonSerializer settings to be used for serialization/derialization.</param>
        /// <param name="connectionPolicy">(Optional) The connection policy for the client.</param>
        /// <param name="desiredConsistencyLevel">(Optional) The default consistency policy for client operations.</param>
        /// <remarks>
        /// The service endpoint can be obtained from the Azure Management Portal.
        /// If you are connecting using one of the Master Keys, these can be obtained along with the endpoint from the Azure Management Portal
        /// If however you are connecting as a specific Azure Cosmos DB User, the value passed to <paramref name="authKeyOrResourceToken"/> is the ResourceToken obtained from the permission feed for the user.
        /// <para>
        /// Using Direct connectivity, wherever possible, is recommended.
        /// </para>
        /// </remarks>
        /// <seealso cref="Uri"/>
        /// <seealso cref="JsonSerializerSettings"/>
        /// <seealso cref="ConnectionPolicy"/>
        /// <seealso cref="ConsistencyLevel"/>
        public DocumentClient(Uri serviceEndpoint,
                              string authKeyOrResourceToken,
                              JsonSerializerSettings serializerSettings,
                              ConnectionPolicy connectionPolicy = null,
                              Documents.ConsistencyLevel? desiredConsistencyLevel = null)
            : this(serviceEndpoint, authKeyOrResourceToken, (HttpMessageHandler)null, connectionPolicy, desiredConsistencyLevel)
        {
            this.serializerSettings = serializerSettings;
        }

        /// <summary>
        /// Initializes a new instance of the <see cref="DocumentClient"/> class using the
        /// specified Azure Cosmos DB service endpoint for the Azure Cosmos DB service, a list of permission objects and a connection policy.
        /// </summary>
        /// <param name="serviceEndpoint">The service endpoint to use to create the client.</param>
        /// <param name="permissionFeed">A list of Permission objects to use to create the client.</param>
        /// <param name="connectionPolicy">(Optional) The <see cref="Microsoft.Azure.Cosmos.ConnectionPolicy"/> to use for this connection.</param>
        /// <param name="desiredConsistencyLevel">(Optional) The default consistency policy for client operations.</param>
        /// <exception cref="System.ArgumentNullException">If <paramref name="permissionFeed"/> is not supplied.</exception>
        /// <exception cref="System.ArgumentException">If <paramref name="permissionFeed"/> is not a valid permission link.</exception>
        /// <remarks>
        /// If no <paramref name="connectionPolicy"/> is provided, then the default <see cref="Microsoft.Azure.Cosmos.ConnectionPolicy"/> will be used.
        /// Using Direct connectivity, wherever possible, is recommended.
        /// </remarks>
        /// <seealso cref="Uri"/>
        /// <seealso cref="Permission"/>
        /// <seealso cref="ConnectionPolicy"/>
        /// <seealso cref="ConsistencyLevel"/>
        public DocumentClient(
            Uri serviceEndpoint,
            IList<Documents.Permission> permissionFeed,
            ConnectionPolicy connectionPolicy = null,
            Documents.ConsistencyLevel? desiredConsistencyLevel = null)
            : this(serviceEndpoint,
                    GetResourceTokens(permissionFeed),
                    connectionPolicy,
                    desiredConsistencyLevel)
        {
        }

        private static List<ResourceToken> GetResourceTokens(IList<Documents.Permission> permissionFeed)
        {
            if (permissionFeed == null)
            {
                throw new ArgumentNullException("permissionFeed");
            }

            return permissionFeed.Select(
                permission => new ResourceToken
                {
                    ResourceLink = permission.ResourceLink,
                    ResourcePartitionKey = permission.ResourcePartitionKey != null ? permission.ResourcePartitionKey.InternalKey.ToObjectArray() : null,
                    Token = permission.Token
                }).ToList();
        }

        /// <summary>
        /// Initializes a new instance of the <see cref="DocumentClient"/> class using the
        /// specified Azure Cosmos DB service endpoint, a list of <see cref="ResourceToken"/> objects and a connection policy.
        /// </summary>
        /// <param name="serviceEndpoint">The service endpoint to use to create the client.</param>
        /// <param name="resourceTokens">A list of <see cref="ResourceToken"/> objects to use to create the client.</param>
        /// <param name="connectionPolicy">(Optional) The <see cref="Microsoft.Azure.Cosmos.ConnectionPolicy"/> to use for this connection.</param>
        /// <param name="desiredConsistencyLevel">(Optional) The default consistency policy for client operations.</param>
        /// <exception cref="System.ArgumentNullException">If <paramref name="resourceTokens"/> is not supplied.</exception>
        /// <exception cref="System.ArgumentException">If <paramref name="resourceTokens"/> is not a valid permission link.</exception>
        /// <remarks>
        /// If no <paramref name="connectionPolicy"/> is provided, then the default <see cref="Microsoft.Azure.Cosmos.ConnectionPolicy"/> will be used.
        /// Using Direct connectivity, wherever possible, is recommended.
        /// </remarks>
        /// <seealso cref="Uri"/>
        /// <seealso cref="Permission"/>
        /// <seealso cref="ConnectionPolicy"/>
        /// <seealso cref="ConsistencyLevel"/>
        internal DocumentClient(Uri serviceEndpoint,
                              IList<ResourceToken> resourceTokens,
                              ConnectionPolicy connectionPolicy = null,
                              Documents.ConsistencyLevel? desiredConsistencyLevel = null)
        {
            if (resourceTokens == null)
            {
                throw new ArgumentNullException("resourceTokens");
            }

            this.resourceTokens = new Dictionary<string, List<PartitionKeyAndResourceTokenPair>>();

            foreach (ResourceToken resourceToken in resourceTokens)
            {
                bool isNameBasedRequest = false;
                bool isFeedRequest = false;
                string resourceTypeString;
                string resourceIdOrFullName;
                if (!PathsHelper.TryParsePathSegments(resourceToken.ResourceLink, out isFeedRequest, out resourceTypeString, out resourceIdOrFullName, out isNameBasedRequest))
                {
                    throw new ArgumentException(RMResources.BadUrl, "resourceToken.ResourceLink");
                }

                List<PartitionKeyAndResourceTokenPair> tokenList;
                if (!this.resourceTokens.TryGetValue(resourceIdOrFullName, out tokenList))
                {
                    tokenList = new List<PartitionKeyAndResourceTokenPair>();
                    this.resourceTokens.Add(resourceIdOrFullName, tokenList);
                }

                tokenList.Add(new PartitionKeyAndResourceTokenPair(
                    resourceToken.ResourcePartitionKey != null ? PartitionKeyInternal.FromObjectArray(resourceToken.ResourcePartitionKey, true) : PartitionKeyInternal.Empty,
                    resourceToken.Token));
            }

            if (!this.resourceTokens.Any())
            {
                throw new ArgumentException("permissionFeed");
            }

            string firstToken = resourceTokens.First().Token;

            if (AuthorizationHelper.IsResourceToken(firstToken))
            {
                this.hasAuthKeyResourceToken = true;
                this.authKeyResourceToken = firstToken;
                this.Initialize(serviceEndpoint, connectionPolicy, desiredConsistencyLevel);
            }
            else
            {
                this.authKeyHashFunction = new StringHMACSHA256Hash(firstToken);
                this.Initialize(serviceEndpoint, connectionPolicy, desiredConsistencyLevel);
            }
        }

        /// <summary>
        /// Initializes a new instance of the Microsoft.Azure.Cosmos.DocumentClient class using the
        /// specified Azure Cosmos DB service endpoint, a dictionary of resource tokens and a connection policy.
        /// </summary>
        /// <param name="serviceEndpoint">The service endpoint to use to create the client.</param>
        /// <param name="resourceTokens">A dictionary of resource ids and resource tokens.</param>
        /// <param name="connectionPolicy">(Optional) The connection policy for the client.</param>
        /// <param name="desiredConsistencyLevel">(Optional) The default consistency policy for client operations.</param>
        /// <remarks>Using Direct connectivity, wherever possible, is recommended</remarks>
        /// <seealso cref="Uri"/>
        /// <seealso cref="ConnectionPolicy"/>
        /// <seealso cref="ConsistencyLevel"/>
        [Obsolete("Please use the constructor that takes a permission list or a resource token list.")]
        public DocumentClient(Uri serviceEndpoint,
            IDictionary<string, string> resourceTokens,
            ConnectionPolicy connectionPolicy = null,
            Documents.ConsistencyLevel? desiredConsistencyLevel = null)
        {
            if (resourceTokens == null)
            {
                throw new ArgumentNullException("resourceTokens");
            }

            if (resourceTokens.Count() == 0)
            {
                throw new DocumentClientException(RMResources.InsufficientResourceTokens, null, null);
            }

            this.resourceTokens = resourceTokens.ToDictionary(
                pair => pair.Key,
                pair => new List<PartitionKeyAndResourceTokenPair> { new PartitionKeyAndResourceTokenPair(PartitionKeyInternal.Empty, pair.Value) });

            string firstToken = resourceTokens.ElementAt(0).Value;
            if (string.IsNullOrEmpty(firstToken))
            {
                throw new DocumentClientException(RMResources.InsufficientResourceTokens, null, null);
            }

            if (AuthorizationHelper.IsResourceToken(firstToken))
            {
                this.hasAuthKeyResourceToken = true;
                this.authKeyResourceToken = firstToken;
                this.Initialize(serviceEndpoint, connectionPolicy, desiredConsistencyLevel);
            }
            else
            {
                this.authKeyHashFunction = new StringHMACSHA256Hash(firstToken);
                this.Initialize(serviceEndpoint, connectionPolicy, desiredConsistencyLevel);
            }
        }

        /// <summary>
        /// Internal constructor purely for unit-testing
        /// </summary>
        internal DocumentClient(Uri serviceEndpoint,
                      string authKey)
        {
            // do nothing 
            this.ServiceEndpoint = serviceEndpoint;
        }

        internal virtual async Task<ClientCollectionCache> GetCollectionCacheAsync()
        {
            await this.EnsureValidClientAsync();
            return this.collectionCache;
        }

        internal virtual async Task<PartitionKeyRangeCache> GetPartitionKeyRangeCacheAsync()
        {
            await this.EnsureValidClientAsync();
            return this.partitionKeyRangeCache;
        }

        internal GlobalAddressResolver AddressResolver { get; private set; }

        internal event EventHandler<SendingRequestEventArgs> SendingRequest
        {
            add
            {
                this.sendingRequest += value;
            }
            remove
            {
                this.sendingRequest -= value;
            }
        }

        internal GlobalEndpointManager GlobalEndpointManager
        {
            get { return this.globalEndpointManager; }
        }

        /// <summary>
        /// Open the connection to validate that the client initialization is successful in the Azure Cosmos DB service.
        /// </summary>
        /// <returns>
        /// A <see cref="System.Threading.Tasks.Task"/> object.
        /// </returns>
        /// <remarks>
        /// This method is recommended to be called, after the constructor, but before calling any other methods on the DocumentClient instance.
        /// If there are any initialization exceptions, this method will throw them (set on the task).
        /// Alternately, calling any API will throw initialization exception at the first call.
        /// </remarks>
        /// <example>
        /// <code language="c#">
        /// <![CDATA[
        /// using (IDocumentClient client = new DocumentClient(new Uri("service endpoint"), "auth key"))
        /// {
        ///     await client.OpenAsync();
        /// }
        /// ]]>
        /// </code>
        /// </example>
        public Task OpenAsync(CancellationToken cancellationToken = default(CancellationToken))
        {
            return TaskHelper.InlineIfPossibleAsync(() => OpenPrivateInlineAsync(cancellationToken), null, cancellationToken);
        }

        private async Task OpenPrivateInlineAsync(CancellationToken cancellationToken)
        {
            await this.EnsureValidClientAsync();
            await TaskHelper.InlineIfPossibleAsync(() => this.OpenPrivateAsync(cancellationToken), this.ResetSessionTokenRetryPolicy.GetRequestPolicy(), cancellationToken);
        }

        private async Task OpenPrivateAsync(CancellationToken cancellationToken)
        {
            // Initialize caches for all databases and collections
            ResourceFeedReader<Documents.Database> databaseFeedReader = this.CreateDatabaseFeedReader(
                new FeedOptions { MaxItemCount = -1 });

            try
            {
                while (databaseFeedReader.HasMoreResults)
                {
                    foreach (Documents.Database database in await databaseFeedReader.ExecuteNextAsync(cancellationToken))
                    {
                        ResourceFeedReader<DocumentCollection> collectionFeedReader = this.CreateDocumentCollectionFeedReader(
                            database.SelfLink,
                            new FeedOptions { MaxItemCount = -1 });
                        List<Task> tasks = new List<Task>();
                        while (collectionFeedReader.HasMoreResults)
                        {
                            tasks.AddRange((await collectionFeedReader.ExecuteNextAsync(cancellationToken)).Select(collection => this.InitializeCachesAsync(database.Id, collection, cancellationToken)));
                        }

                        await Task.WhenAll(tasks);
                    }
                }
            }
            catch (DocumentClientException ex)
            {
                // Clear the caches to ensure that we don't have partial results
                this.collectionCache = new ClientCollectionCache(this.sessionContainer, this.gatewayStoreModel, this, this.retryPolicy);
                this.partitionKeyRangeCache = new PartitionKeyRangeCache(this, this.gatewayStoreModel, this.collectionCache);

                DefaultTrace.TraceWarning("{0} occurred while OpenAsync. Exception Message: {1}", ex.ToString(), ex.Message);
            }
        }

        internal virtual void Initialize(Uri serviceEndpoint,
            ConnectionPolicy connectionPolicy = null,
            Documents.ConsistencyLevel? desiredConsistencyLevel = null,
            HttpMessageHandler handler = null,
            ISessionContainer sessionContainer = null,
            bool? enableCpuMonitor = null,
            IStoreClientFactory storeClientFactory = null)
        {
            if (serviceEndpoint == null)
            {
                throw new ArgumentNullException("serviceEndpoint");
            }

>>>>>>> 1591e4c3
            DefaultTrace.InitEventListener();

#if !(NETSTANDARD15 || NETSTANDARD16) 
#if NETSTANDARD20
            // GetEntryAssembly returns null when loaded from native netstandard2.0
            if (System.Reflection.Assembly.GetEntryAssembly() != null)
            {
#endif
                // For tests we want to allow stronger consistency during construction or per call
                string allowOverrideStrongerConsistencyConfig = System.Configuration.ConfigurationManager.AppSettings[DocumentClient.AllowOverrideStrongerConsistency];
                if (!string.IsNullOrEmpty(allowOverrideStrongerConsistencyConfig))
                {
                    if (!bool.TryParse(allowOverrideStrongerConsistencyConfig, out this.allowOverrideStrongerConsistency))
                    {
                        this.allowOverrideStrongerConsistency = false;
                    }
                }

                // We might want to override the defaults sometime
                string maxConcurrentConnectionOpenRequestsOverrideString = System.Configuration.ConfigurationManager.AppSettings[DocumentClient.MaxConcurrentConnectionOpenConfig];
                if (!string.IsNullOrEmpty(maxConcurrentConnectionOpenRequestsOverrideString))
                {
                    int maxConcurrentConnectionOpenRequestOverrideInt = 0;
                    if (Int32.TryParse(maxConcurrentConnectionOpenRequestsOverrideString, out maxConcurrentConnectionOpenRequestOverrideInt))
                    {
                        this.maxConcurrentConnectionOpenRequests = maxConcurrentConnectionOpenRequestOverrideInt;
                    }
                }

                string openConnectionTimeoutInSecondsOverrideString = System.Configuration.ConfigurationManager.AppSettings[DocumentClient.OpenConnectionTimeoutInSecondsConfig];
                if (!string.IsNullOrEmpty(openConnectionTimeoutInSecondsOverrideString))
                {
                    int openConnectionTimeoutInSecondsOverrideInt = 0;
                    if (Int32.TryParse(openConnectionTimeoutInSecondsOverrideString, out openConnectionTimeoutInSecondsOverrideInt))
                    {
                        this.openConnectionTimeoutInSeconds = openConnectionTimeoutInSecondsOverrideInt;
                    }
                }

                string idleConnectionTimeoutInSecondsOverrideString = System.Configuration.ConfigurationManager.AppSettings[DocumentClient.IdleConnectionTimeoutInSecondsConfig];
                if (!string.IsNullOrEmpty(idleConnectionTimeoutInSecondsOverrideString))
                {
                    int idleConnectionTimeoutInSecondsOverrideInt = 0;
                    if (Int32.TryParse(idleConnectionTimeoutInSecondsOverrideString, out idleConnectionTimeoutInSecondsOverrideInt))
                    {
                        this.idleConnectionTimeoutInSeconds = idleConnectionTimeoutInSecondsOverrideInt;
                    }
                }

                string transportTimerPoolGranularityInSecondsOverrideString = System.Configuration.ConfigurationManager.AppSettings[DocumentClient.TransportTimerPoolGranularityInSecondsConfig];
                if (!string.IsNullOrEmpty(transportTimerPoolGranularityInSecondsOverrideString))
                {
                    int timerPoolGranularityInSecondsOverrideInt = 0;
                    if (Int32.TryParse(transportTimerPoolGranularityInSecondsOverrideString, out timerPoolGranularityInSecondsOverrideInt))
                    {
                        // timeoutgranularity specified should be greater than min(5 seconds)
                        if (timerPoolGranularityInSecondsOverrideInt > this.timerPoolGranularityInSeconds)
                        {
                            this.timerPoolGranularityInSeconds = timerPoolGranularityInSecondsOverrideInt;
                        }
                    }
                }

                string enableRntbdChannelOverrideString = System.Configuration.ConfigurationManager.AppSettings[DocumentClient.EnableTcpChannelConfig];
                if (!string.IsNullOrEmpty(enableRntbdChannelOverrideString))
                {
                    bool enableRntbdChannel = false;
                    if (bool.TryParse(enableRntbdChannelOverrideString, out enableRntbdChannel))
                    {
                        this.enableRntbdChannel = enableRntbdChannel;
                    }
                }

                string maxRequestsPerRntbdChannelOverrideString = System.Configuration.ConfigurationManager.AppSettings[DocumentClient.MaxRequestsPerChannelConfig];
                if (!string.IsNullOrEmpty(maxRequestsPerRntbdChannelOverrideString))
                {
                    int maxRequestsPerChannel = DocumentClient.DefaultMaxRequestsPerRntbdChannel;
                    if (int.TryParse(maxRequestsPerRntbdChannelOverrideString, out maxRequestsPerChannel))
                    {
                        this.maxRequestsPerRntbdChannel = maxRequestsPerChannel;
                    }
                }

                string rntbdPartitionCountOverrideString = System.Configuration.ConfigurationManager.AppSettings[DocumentClient.TcpPartitionCount];
                if (!string.IsNullOrEmpty(rntbdPartitionCountOverrideString))
                {
                    int rntbdPartitionCount = DocumentClient.DefaultRntbdPartitionCount;
                    if (int.TryParse(rntbdPartitionCountOverrideString, out rntbdPartitionCount))
                    {
                        this.rntbdPartitionCount = rntbdPartitionCount;
                    }
                }

                string maxRntbdChannelsOverrideString = System.Configuration.ConfigurationManager.AppSettings[DocumentClient.MaxChannelsPerHostConfig];
                if (!string.IsNullOrEmpty(maxRntbdChannelsOverrideString))
                {
                    int maxRntbdChannels = DefaultMaxRntbdChannelsPerHost;
                    if (int.TryParse(maxRntbdChannelsOverrideString, out maxRntbdChannels))
                    {
                        this.maxRntbdChannels = maxRntbdChannels;
                    }
                }

                string rntbdReceiveHangDetectionTimeSecondsString = System.Configuration.ConfigurationManager.AppSettings[DocumentClient.RntbdReceiveHangDetectionTimeConfig];
                if (!string.IsNullOrEmpty(rntbdReceiveHangDetectionTimeSecondsString))
                {
                    int rntbdReceiveHangDetectionTimeSeconds = DefaultRntbdReceiveHangDetectionTimeSeconds;
                    if (int.TryParse(rntbdReceiveHangDetectionTimeSecondsString, out rntbdReceiveHangDetectionTimeSeconds))
                    {
                        this.rntbdReceiveHangDetectionTimeSeconds = rntbdReceiveHangDetectionTimeSeconds;
                    }
                }

                string rntbdSendHangDetectionTimeSecondsString = System.Configuration.ConfigurationManager.AppSettings[DocumentClient.RntbdSendHangDetectionTimeConfig];
                if (!string.IsNullOrEmpty(rntbdSendHangDetectionTimeSecondsString))
                {
                    int rntbdSendHangDetectionTimeSeconds = DefaultRntbdSendHangDetectionTimeSeconds;
                    if (int.TryParse(rntbdSendHangDetectionTimeSecondsString, out rntbdSendHangDetectionTimeSeconds))
                    {
                        this.rntbdSendHangDetectionTimeSeconds = rntbdSendHangDetectionTimeSeconds;
                    }
                }

                if (enableCpuMonitor.HasValue)
                {
                    this.enableCpuMonitor = enableCpuMonitor.Value;
                }
                else
                {
                    string enableCpuMonitorString = System.Configuration.ConfigurationManager.AppSettings[DocumentClient.EnableCpuMonitorConfig];
                    if (!string.IsNullOrEmpty(enableCpuMonitorString))
                    {
                        bool enableCpuMonitorFlag = DefaultEnableCpuMonitor;
                        if (bool.TryParse(enableCpuMonitorString, out enableCpuMonitorFlag))
                        {
                            this.enableCpuMonitor = enableCpuMonitorFlag;
                        }
                    }
                }
#if NETSTANDARD20
            }
#endif            
#endif

            // ConnectionPolicy always overrides appconfig
            if (this.ConnectionPolicy != null)
            {
                if (this.ConnectionPolicy.IdleTcpConnectionTimeout.HasValue)
                {
                    this.idleConnectionTimeoutInSeconds = (int)this.ConnectionPolicy.IdleTcpConnectionTimeout.Value.TotalSeconds;
                }

                if (this.ConnectionPolicy.OpenTcpConnectionTimeout.HasValue)
                {
                    this.openConnectionTimeoutInSeconds = (int)this.ConnectionPolicy.OpenTcpConnectionTimeout.Value.TotalSeconds;
                }

                if (this.ConnectionPolicy.MaxRequestsPerTcpConnection.HasValue)
                {
                    this.maxRequestsPerRntbdChannel = this.ConnectionPolicy.MaxRequestsPerTcpConnection.Value;
                }

                if (this.ConnectionPolicy.MaxTcpPartitionCount.HasValue)
                {
                    this.rntbdPartitionCount = this.ConnectionPolicy.MaxTcpPartitionCount.Value;
                }

                if (this.ConnectionPolicy.MaxTcpConnectionsPerEndpoint.HasValue)
                {
                    this.maxRntbdChannels = this.ConnectionPolicy.MaxTcpConnectionsPerEndpoint.Value;
                }
            }

            this.ServiceEndpoint = serviceEndpoint.OriginalString.EndsWith("/", StringComparison.Ordinal) ? serviceEndpoint : new Uri(serviceEndpoint.OriginalString + "/");

            this.connectionPolicy = connectionPolicy ?? ConnectionPolicy.Default;

#if !NETSTANDARD16
            ServicePoint servicePoint = ServicePointManager.FindServicePoint(this.ServiceEndpoint);
            servicePoint.ConnectionLimit = this.connectionPolicy.MaxConnectionLimit;
#endif

            this.globalEndpointManager = new GlobalEndpointManager(this, this.connectionPolicy);

            this.httpMessageHandler = new HttpRequestMessageHandler(this.sendingRequest, this.receivedResponse, handler);

            this.mediaClient = new HttpClient(this.httpMessageHandler);

            this.mediaClient.DefaultRequestHeaders.CacheControl = new CacheControlHeaderValue { NoCache = true };
            this.mediaClient.AddUserAgentHeader(this.connectionPolicy.UserAgentContainer);

            this.mediaClient.AddApiTypeHeader(this.ApiType);

            // Set requested API version header that can be used for
            // version enforcement.
            this.mediaClient.DefaultRequestHeaders.Add(HttpConstants.HttpHeaders.Version,
                HttpConstants.Versions.CurrentVersion);

            this.mediaClient.DefaultRequestHeaders.Add(HttpConstants.HttpHeaders.Accept,
                RuntimeConstants.MediaTypes.Any);

            if (sessionContainer != null)
            {
                this.sessionContainer = sessionContainer;
            }
            else
            {
                this.sessionContainer = new SessionContainer(this.ServiceEndpoint.Host);
            }

            this.retryPolicy = new RetryPolicy(this.globalEndpointManager, this.connectionPolicy);
            this.ResetSessionTokenRetryPolicy = this.retryPolicy;

            this.mediaClient.Timeout = this.connectionPolicy.MediaRequestTimeout;

            this.CosmosQueryClient = new Lazy<CosmosQueryClient>(() =>
            {
                return new DocumentQueryClientCore(this);
            });

            this.desiredConsistencyLevel = desiredConsistencyLevel;
            // Setup the proxy to be  used based on connection mode.
            // For gateway: GatewayProxy.
            // For direct: WFStoreProxy [set in OpenAsync()].
            this.initializationSyncLock = new object();

            this.eventSource = DocumentClientEventSource.Instance;

            this.initializeTask = TaskHelper.InlineIfPossibleAsync(
                () => this.GetInitializationTaskAsync(storeClientFactory: storeClientFactory),
                new ResourceThrottleRetryPolicy(
                    this.connectionPolicy.RetryOptions.MaxRetryAttemptsOnThrottledRequests,
                    this.connectionPolicy.RetryOptions.MaxRetryWaitTimeInSeconds));

            // ContinueWith on the initialization task is needed for handling the UnobservedTaskException
            // if this task throws for some reason. Awaiting inside a constructor is not supported and
            // even if we had to await inside GetInitializationTask to catch the exception, that will
            // be a blocking call. In such cases, the recommended approach is to "handle" the
            // UnobservedTaskException by using ContinueWith method w/ TaskContinuationOptions.OnlyOnFaulted
            // and accessing the Exception property on the target task.
#pragma warning disable VSTHRD110 // Observe result of async calls
            this.initializeTask.ContinueWith(t =>
#pragma warning restore VSTHRD110 // Observe result of async calls
            {
                DefaultTrace.TraceWarning("initializeTask failed {0}", t.Exception);
            }, TaskContinuationOptions.OnlyOnFaulted);

            this.traceId = Interlocked.Increment(ref DocumentClient.idCounter);
            DefaultTrace.TraceInformation(string.Format(
                CultureInfo.InvariantCulture,
                "DocumentClient with id {0} initialized at endpoint: {1} with ConnectionMode: {2}, connection Protocol: {3}, and consistency level: {4}",
                this.traceId,
                serviceEndpoint.ToString(),
                this.connectionPolicy.ConnectionMode.ToString(),
                this.connectionPolicy.ConnectionProtocol.ToString(),
                desiredConsistencyLevel != null ? desiredConsistencyLevel.ToString() : "null"));

            this.QueryCompatibilityMode = QueryCompatibilityMode.Default;
        }

        // Always called from under the lock except when called from Intilialize method during construction.
        private async Task GetInitializationTaskAsync(IStoreClientFactory storeClientFactory)
        {
            await this.InitializeGatewayConfigurationReaderAsync();

            if (this.desiredConsistencyLevel.HasValue)
            {
                this.EnsureValidOverwrite(this.desiredConsistencyLevel.Value);
            }

            GatewayStoreModel gatewayStoreModel = new GatewayStoreModel(
                    this.globalEndpointManager,
                    this.sessionContainer,
                    this.connectionPolicy.RequestTimeout,
                    (Cosmos.ConsistencyLevel)this.accountServiceConfiguration.DefaultConsistencyLevel,
                    this.eventSource,
                    this.serializerSettings,
                    this.connectionPolicy.UserAgentContainer,
                    this.ApiType,
                    this.httpMessageHandler);

            this.gatewayStoreModel = gatewayStoreModel;

            this.collectionCache = new ClientCollectionCache(this.sessionContainer, this.gatewayStoreModel, this, this.retryPolicy);
            this.partitionKeyRangeCache = new PartitionKeyRangeCache(this, this.gatewayStoreModel, this.collectionCache);
            this.ResetSessionTokenRetryPolicy = new ResetSessionTokenRetryPolicyFactory(this.sessionContainer, this.collectionCache, this.retryPolicy);

            if (this.connectionPolicy.ConnectionMode == ConnectionMode.Gateway)
            {
                this.storeModel = this.gatewayStoreModel;
            }
            else
            {
                this.InitializeDirectConnectivity(storeClientFactory);
            }
        }

        private async Task InitializeCachesAsync(string databaseName, DocumentCollection collection, CancellationToken cancellationToken)
        {
            if (databaseName == null)
            {
                throw new ArgumentNullException(nameof(databaseName));
            }

            if (collection == null)
            {
                throw new ArgumentNullException(nameof(collection));
            }

            CollectionCache collectionCache = await this.GetCollectionCacheAsync();
            using (
                DocumentServiceRequest request = DocumentServiceRequest.Create(
                    OperationType.Query,
                    ResourceType.Document,
                    collection.SelfLink,
                    AuthorizationTokenType.PrimaryMasterKey))
            {
                ContainerProperties resolvedCollection = await collectionCache.ResolveCollectionAsync(request, CancellationToken.None);
                IReadOnlyList<PartitionKeyRange> ranges = await this.partitionKeyRangeCache.TryGetOverlappingRangesAsync(
                resolvedCollection.ResourceId,
                new Range<string>(
                    PartitionKeyInternal.MinimumInclusiveEffectivePartitionKey,
                    PartitionKeyInternal.MaximumExclusiveEffectivePartitionKey,
                    true,
                    false));

                // In Gateway mode, AddressCache is null
                if (this.AddressResolver != null)
                {
                    await this.AddressResolver.OpenAsync(databaseName, resolvedCollection, cancellationToken);
                }
            }
        }

        /// <summary>
        /// Gets or sets the session object used for session consistency version tracking in the Azure Cosmos DB service.
        /// </summary>
        /// <remarks>
        /// <value>
        /// The session object used for version tracking when the consistency level is set to Session.
        /// </value>
        /// The session object can be saved and shared between two DocumentClient instances within the same AppDomain.
        /// </remarks>
        public object Session
        {
            get
            {
                return this.sessionContainer;
            }

            set
            {
                SessionContainer container = value as SessionContainer;
                if (container == null)
                {
                    throw new ArgumentNullException("value");
                }

                if (!string.Equals(this.ServiceEndpoint.Host, container.HostName, StringComparison.OrdinalIgnoreCase))
                {
                    throw new ArgumentException(string.Format(
                        CultureInfo.CurrentUICulture,
                        ClientResources.BadSession,
                        container.HostName,
                        this.ServiceEndpoint.Host));
                }

                SessionContainer currentSessionContainer = this.sessionContainer as SessionContainer;
                if (currentSessionContainer == null)
                {
                    throw new ArgumentNullException(nameof(currentSessionContainer));
                }

                currentSessionContainer.ReplaceCurrrentStateWithStateOf(container);
            }
        }

        /// <summary>
        /// Gets or sets the session object used for session consistency version tracking for a specific collection in the Azure Cosmos DB service.
        /// </summary>
        /// <param name="collectionLink">Collection for which session token must be retrieved.</param>
        /// <value>
        /// The session token used for version tracking when the consistency level is set to Session.
        /// </value>
        /// <remarks>
        /// The session token can be saved and supplied to a request via <see cref="Documents.Client.RequestOptions.SessionToken"/>.
        /// </remarks>
        internal string GetSessionToken(string collectionLink)
        {
            SessionContainer sessionContainerInternal = this.sessionContainer as SessionContainer;

            if (sessionContainerInternal == null)
            {
                throw new ArgumentNullException(nameof(sessionContainerInternal));
            }

            return sessionContainerInternal.GetSessionToken(collectionLink);
        }

        /// <summary>
        /// Gets the Api type
        /// </summary>
        internal ApiType ApiType
        {
            get; private set;
        }

        internal bool UseMultipleWriteLocations => this.useMultipleWriteLocations;

        internal Lazy<CosmosQueryClient> CosmosQueryClient
        {
            get;
            private set;
        }

        /// <summary>
        /// Gets the endpoint Uri for the service endpoint from the Azure Cosmos DB service.
        /// </summary>
        /// <value>
        /// The Uri for the service endpoint.
        /// </value>
        /// <seealso cref="System.Uri"/>
        public Uri ServiceEndpoint
        {
            get;
            private set;
        }

        /// <summary>
        /// Gets the current write endpoint chosen based on availability and preference from the Azure Cosmos DB service.
        /// </summary>
        public Uri WriteEndpoint
        {
            get
            {
                return this.globalEndpointManager.WriteEndpoints.FirstOrDefault();
            }
        }

        /// <summary>
        /// Gets the current read endpoint chosen based on availability and preference from the Azure Cosmos DB service.
        /// </summary>
        public Uri ReadEndpoint
        {
            get
            {
                return this.globalEndpointManager.ReadEndpoints.FirstOrDefault();
            }
        }

        /// <summary>
        /// Gets the Connection policy used by the client from the Azure Cosmos DB service.
        /// </summary>
        /// <value>
        /// The Connection policy used by the client.
        /// </value>
        /// <seealso cref="Microsoft.Azure.Cosmos.ConnectionPolicy"/>
        public ConnectionPolicy ConnectionPolicy
        {
            get
            {
                return this.connectionPolicy;
            }
        }

        /// <summary>
        /// Gets a dictionary of resource tokens used by the client from the Azure Cosmos DB service.
        /// </summary>
        /// <value>
        /// A dictionary of resource tokens used by the client.
        /// </value>
        /// <seealso cref="System.Collections.Generic.IDictionary{TKey, TValue}"/>
        [Obsolete]
        public IDictionary<string, string> ResourceTokens
        {
            get
            {
                // NOTE: if DocumentClient was created using construction taking permission feed and there
                // are duplicate resource links, we will choose arbitrary token for it here.
                return (this.resourceTokens != null) ? this.resourceTokens.ToDictionary(pair => pair.Key, pair => pair.Value.First().ResourceToken) : null;
            }
        }

        /// <summary>
        /// Gets the AuthKey used by the client from the Azure Cosmos DB service.
        /// </summary>
        /// <value>
        /// The AuthKey used by the client.
        /// </value>
        /// <seealso cref="System.Security.SecureString"/>
        public SecureString AuthKey
        {
            get
            {
                if (this.authKeyHashFunction != null)
                {
                    return this.authKeyHashFunction.Key;
                }
                else
                {
                    return null;
                }
            }
        }

        /// <summary>
        /// Gets the configured consistency level of the client from the Azure Cosmos DB service.
        /// </summary>
        /// <value>
        /// The configured <see cref="Microsoft.Azure.Cosmos.ConsistencyLevel"/> of the client.
        /// </value>
        /// <seealso cref="Microsoft.Azure.Cosmos.ConsistencyLevel"/>
        public virtual Documents.ConsistencyLevel ConsistencyLevel
        {
            get
            {
#pragma warning disable VSTHRD002 // Avoid problematic synchronous waits
                TaskHelper.InlineIfPossibleAsync(() => this.EnsureValidClientAsync(), null).Wait();
#pragma warning restore VSTHRD002 // Avoid problematic synchronous waits
                return this.desiredConsistencyLevel.HasValue ? this.desiredConsistencyLevel.Value :
                    this.accountServiceConfiguration.DefaultConsistencyLevel;
            }
        }

        /// <summary>
        /// Disposes the client for the Azure Cosmos DB service.
        /// </summary>
        /// <example>
        /// <code language="c#">
        /// <![CDATA[
        /// IDocumentClient client = new DocumentClient(new Uri("service endpoint"), "auth key");
        /// if (client != null) client.Dispose();
        /// ]]>
        /// </code>
        /// </example>
        public void Dispose()
        {
            if (this.isDisposed)
            {
                return;
            }

            if (this.storeModel != null)
            {
                this.storeModel.Dispose();
                this.storeModel = null;
            }

            if (this.storeClientFactory != null)
            {
                // Dispose only if this store client factory was created and is owned by this instance of document client, otherwise just release the reference
                if (isStoreClientFactoryCreatedInternally)
                {
                    this.storeClientFactory.Dispose();
                }

                this.storeClientFactory = null;
            }

            if (this.AddressResolver != null)
            {
                this.AddressResolver.Dispose();
                this.AddressResolver = null;
            }

            if (this.mediaClient != null)
            {
                this.mediaClient.Dispose();
                this.mediaClient = null;
            }

            if (this.authKeyHashFunction != null)
            {
                this.authKeyHashFunction.Dispose();
                this.authKeyHashFunction = null;
            }

            if (this.globalEndpointManager != null)
            {
                this.globalEndpointManager.Dispose();
                this.globalEndpointManager = null;
            }

            DefaultTrace.TraceInformation("DocumentClient with id {0} disposed.", this.traceId);
            DefaultTrace.Flush();

            this.isDisposed = true;
        }

        //Compatibility mode:
        // Allows to specify compatibility mode used by client when making query requests.
        // should be removed when application/sql is no longer supported.
        internal QueryCompatibilityMode QueryCompatibilityMode { get; set; }

        /// <summary>
        /// RetryPolicy retries a request when it encounters session unavailable (see ClientRetryPolicy).
        /// Once it exhausts all write regions it clears the session container, then it uses ClientCollectionCache
        /// to resolves the request's collection name. If it differs from the session container's resource id it
        /// explains the session unavailable exception: somebody removed and recreated the collection. In this
        /// case we retry once again (with empty session token) otherwise we return the error to the client
        /// (see RenameCollectionAwareClientRetryPolicy)
        /// </summary>
        internal virtual IRetryPolicyFactory ResetSessionTokenRetryPolicy { get; private set; }

        /// <summary>
        /// Gets and sets the IStoreModel object.
        /// </summary>
        /// <remarks>
        /// Test hook to enable unit test of DocumentClient.
        /// </remarks>
        internal IStoreModel StoreModel
        {
            get { return this.storeModel; }
            set { this.storeModel = value; }
        }

        /// <summary>
        /// Gets and sets the gateway IStoreModel object.
        /// </summary>
        /// <remarks>
        /// Test hook to enable unit test of DocumentClient.
        /// </remarks>
        internal IStoreModel GatewayStoreModel
        {
            get { return this.gatewayStoreModel; }
            set { this.gatewayStoreModel = value; }
        }

        /// <summary>
        /// Gets and sets on execute scalar query callback
        /// </summary>
        /// <remarks>
        /// Test hook to enable unit test for scalar queries
        /// </remarks>
        internal Action<IQueryable> OnExecuteScalarQueryCallback
        {
            get { return this.onExecuteScalarQueryCallback; }
            set { this.onExecuteScalarQueryCallback = value; }
        }

        internal async Task<IDictionary<string, object>> GetQueryEngineConfigurationAsync()
        {
            await this.EnsureValidClientAsync();
            return this.accountServiceConfiguration.QueryEngineConfiguration;
        }

        internal virtual async Task<ConsistencyLevel> GetDefaultConsistencyLevelAsync()
        {
            await this.EnsureValidClientAsync();
            return (ConsistencyLevel)this.accountServiceConfiguration.DefaultConsistencyLevel;
        }

        internal Task<Documents.ConsistencyLevel?> GetDesiredConsistencyLevelAsync()
        {
            return Task.FromResult<Documents.ConsistencyLevel?>(this.desiredConsistencyLevel);
        }

        internal async Task<DocumentServiceResponse> ProcessRequestAsync(
            DocumentServiceRequest request,
            IDocumentClientRetryPolicy retryPolicyInstance,
            CancellationToken cancellationToken)
        {
            await this.EnsureValidClientAsync();

            if (retryPolicyInstance != null)
            {
                retryPolicyInstance.OnBeforeSendRequest(request);
            }

            using (new ActivityScope(Guid.NewGuid()))
            {
                IStoreModel storeProxy = this.GetStoreProxy(request);
                return await storeProxy.ProcessMessageAsync(request, cancellationToken);
            }
        }

        private void ThrowIfDisposed()
        {
            if (this.isDisposed)
            {
                throw new ObjectDisposedException("DocumentClient");
            }
        }

        internal virtual async Task EnsureValidClientAsync()
        {
            this.ThrowIfDisposed();

            if (this.isSuccessfullyInitialized)
            {
                return;
            }

            // If the initialization task failed, we should retry initialization.
            // We may end up throwing the same exception but this will ensure that we dont have a
            // client which is unusable and can resume working if it failed initialization once.
            // If we have to reinitialize the client, it needs to happen in thread safe manner so that
            // we dont re-initalize the task again for each incoming call.
            Task initTask = null;

            lock (this.initializationSyncLock)
            {
                initTask = this.initializeTask;
            }

            try
            {
                await initTask;
                this.isSuccessfullyInitialized = true;
                return;
            }
            catch (Exception e)
            {
                DefaultTrace.TraceWarning("initializeTask failed {0}", e.ToString());
            }

            lock (this.initializationSyncLock)
            {
                // if the task has not been updated by another caller, update it
                if (object.ReferenceEquals(this.initializeTask, initTask))
                {
                    this.initializeTask = this.GetInitializationTaskAsync(storeClientFactory: null);
                }

                initTask = this.initializeTask;
            }

            await initTask;
            this.isSuccessfullyInitialized = true;
        }

        #region Create Impl
        /// <summary>
        /// Creates a database resource as an asychronous operation in the Azure Cosmos DB service.
        /// </summary>
        /// <param name="database">The specification for the <see cref="Database"/> to create.</param>
        /// <param name="options">(Optional) The <see cref="Documents.Client.RequestOptions"/> for the request.</param>
        /// <returns>The <see cref="Database"/> that was created within a task object representing the service response for the asynchronous operation.</returns>
        /// <exception cref="ArgumentNullException">If <paramref name="database"/> is not set.</exception>
        /// <exception cref="System.AggregateException">Represents a consolidation of failures that occured during async processing. Look within InnerExceptions to find the actual exception(s).</exception>
        /// <exception cref="DocumentClientException">This exception can encapsulate many different types of errors. To determine the specific error always look at the StatusCode property. Some common codes you may get when creating a Database are:
        /// <list type="table">
        ///     <listheader>
        ///         <term>StatusCode</term><description>Reason for exception</description>
        ///     </listheader>
        ///     <item>
        ///         <term>400</term><description>BadRequest - This means something was wrong with the database object supplied. It is likely that an id was not supplied for the new Database.</description>
        ///     </item>
        ///     <item>
        ///         <term>409</term><description>Conflict - This means a <see cref="Database"/> with an id matching the id field of <paramref name="database"/> already existed.</description>
        ///     </item>
        /// </list>
        /// </exception>
        /// <example>
        /// The example below creates a new <see cref="Database"/> with an Id property of 'MyDatabase'
        /// This code snippet is intended to be used from within an asynchronous method as it uses the await keyword
        /// <code language="c#">
        /// <![CDATA[
        /// using (IDocumentClient client = new DocumentClient(new Uri("service endpoint"), "auth key"))
        /// {
        ///     Database db = await client.CreateDatabaseAsync(new Database { Id = "MyDatabase" });
        /// }
        /// ]]>
        /// </code>
        /// </example>
        /// <example>
        /// If you would like to construct a <see cref="Database"/> from within a synchronous method then you need to use the following code
        /// <code language="c#">
        /// <![CDATA[
        /// using (IDocumentClient client = new DocumentClient(new Uri("service endpoint"), "auth key"))
        /// {
        ///     Database db = client.CreateDatabaseAsync(new Database { Id = "MyDatabase" }).Result;
        /// }
        /// ]]>
        /// </code>
        /// </example>
        /// <seealso cref="Microsoft.Azure.Documents.Database"/>
        /// <seealso cref="Microsoft.Azure.Documents.Client.RequestOptions"/>
        /// <seealso cref="Microsoft.Azure.Documents.Client.ResourceResponse{T}"/>
        /// <seealso cref="System.Threading.Tasks.Task"/>
        public Task<ResourceResponse<Documents.Database>> CreateDatabaseAsync(Documents.Database database, Documents.Client.RequestOptions options = null)
        {
            IDocumentClientRetryPolicy retryPolicyInstance = this.ResetSessionTokenRetryPolicy.GetRequestPolicy();
            return TaskHelper.InlineIfPossible(() => this.CreateDatabasePrivateAsync(database, options, retryPolicyInstance), retryPolicyInstance);
        }

        private async Task<ResourceResponse<Documents.Database>> CreateDatabasePrivateAsync(Documents.Database database, Documents.Client.RequestOptions options, IDocumentClientRetryPolicy retryPolicyInstance)
        {
            await this.EnsureValidClientAsync();

            if (database == null)
            {
                throw new ArgumentNullException("database");
            }

            this.ValidateResource(database);

            INameValueCollection headers = this.GetRequestHeaders(options);

            using (DocumentServiceRequest request = DocumentServiceRequest.Create(
                OperationType.Create,
                Paths.Databases_Root,
                database,
                ResourceType.Database,
                AuthorizationTokenType.PrimaryMasterKey,
                headers,
                SerializationFormattingPolicy.None))
            {
                return new ResourceResponse<Documents.Database>(await this.CreateAsync(request, retryPolicyInstance));
            }
        }

        /// <summary>
        /// Creates(if doesn't exist) or gets(if already exists) a database resource as an asychronous operation in the Azure Cosmos DB service.
        /// You can check the status code from the response to determine whether the database was newly created(201) or existing database was returned(200)
        /// </summary>
        /// <param name="database">The specification for the <see cref="Database"/> to create.</param>
        /// <param name="options">(Optional) The <see cref="Documents.Client.RequestOptions"/> for the request.</param>
        /// <returns>The <see cref="Database"/> that was created within a task object representing the service response for the asynchronous operation.</returns>
        /// <exception cref="ArgumentNullException">If <paramref name="database"/> is not set.</exception>
        /// <exception cref="System.AggregateException">Represents a consolidation of failures that occured during async processing. Look within InnerExceptions to find the actual exception(s).</exception>
        /// <exception cref="DocumentClientException">This exception can encapsulate many different types of errors. To determine the specific error always look at the StatusCode property.</exception>
        /// <example>
        /// The example below creates a new <see cref="Database"/> with an Id property of 'MyDatabase'
        /// This code snippet is intended to be used from within an asynchronous method as it uses the await keyword
        /// <code language="c#">
        /// <![CDATA[
        /// using (IDocumentClient client = new DocumentClient(new Uri("service endpoint"), "auth key"))
        /// {
        ///     Database db = await client.CreateDatabaseIfNotExistsAsync(new Database { Id = "MyDatabase" });
        /// }
        /// ]]>
        /// </code>
        /// </example>
        /// <example>
        /// If you would like to construct a <see cref="Database"/> from within a synchronous method then you need to use the following code
        /// <code language="c#">
        /// <![CDATA[
        /// using (IDocumentClient client = new DocumentClient(new Uri("service endpoint"), "auth key"))
        /// {
        ///     Database db = client.CreateDatabaseIfNotExistsAsync(new Database { Id = "MyDatabase" }).Result;
        /// }
        /// ]]>
        /// </code>
        /// </example>
        /// <seealso cref="Microsoft.Azure.Documents.Database"/>
        /// <seealso cref="Microsoft.Azure.Documents.Client.RequestOptions"/>
        /// <seealso cref="Microsoft.Azure.Documents.Client.ResourceResponse{T}"/>
        /// <seealso cref="System.Threading.Tasks.Task"/>
        public Task<ResourceResponse<Documents.Database>> CreateDatabaseIfNotExistsAsync(Documents.Database database, Documents.Client.RequestOptions options = null)
        {
            return TaskHelper.InlineIfPossible(() => CreateDatabaseIfNotExistsPrivateAsync(database, options), null);
        }

        private async Task<ResourceResponse<Documents.Database>> CreateDatabaseIfNotExistsPrivateAsync(Documents.Database database,
            Documents.Client.RequestOptions options)
        {
            if (database == null)
            {
                throw new ArgumentNullException("database");
            }

            // Doing a Read before Create will give us better latency for existing databases
            try
            {
                return await this.ReadDatabaseAsync(UriFactory.CreateDatabaseUri(database.Id));
            }
            catch (DocumentClientException dce)
            {
                if (dce.StatusCode != HttpStatusCode.NotFound)
                {
                    throw;
                }
            }

            try
            {
                return await this.CreateDatabaseAsync(database, options);
            }
            catch (DocumentClientException ex)
            {
                if (ex.StatusCode != HttpStatusCode.Conflict)
                {
                    throw;
                }
            }

            // This second Read is to handle the race condition when 2 or more threads have Read the database and only one succeeds with Create
            // so for the remaining ones we should do a Read instead of throwing Conflict exception
            return await this.ReadDatabaseAsync(UriFactory.CreateDatabaseUri(database.Id));
        }

        /// <summary>
        /// Creates a Document as an asychronous operation in the Azure Cosmos DB service.
        /// </summary>
        /// <param name="documentsFeedOrDatabaseLink">The link of the <see cref="DocumentCollection"/> to create the document in. E.g. dbs/db_rid/colls/coll_rid/ </param>
        /// <param name="document">The document object to create.</param>
        /// <param name="options">(Optional) Any request options you wish to set. E.g. Specifying a Trigger to execute when creating the document. <see cref="Documents.Client.RequestOptions"/></param>
        /// <param name="disableAutomaticIdGeneration">(Optional) Disables the automatic id generation, If this is True the system will throw an exception if the id property is missing from the Document.</param>
        /// <param name="cancellationToken">(Optional) A <see cref="CancellationToken"/> that can be used by other objects or threads to receive notice of cancellation.</param>
        /// <returns>The <see cref="Microsoft.Azure.Documents.Document"/> that was created contained within a <see cref="System.Threading.Tasks.Task"/> object representing the service response for the asynchronous operation.</returns>
        /// <exception cref="ArgumentNullException">If either <paramref name="documentsFeedOrDatabaseLink"/> or <paramref name="document"/> is not set.</exception>
        /// <exception cref="System.AggregateException">Represents a consolidation of failures that occured during async processing. Look within InnerExceptions to find the actual exception(s)</exception>
        /// <exception cref="DocumentClientException">This exception can encapsulate many different types of errors. To determine the specific error always look at the StatusCode property. Some common codes you may get when creating a Document are:
        /// <list type="table">
        ///     <listheader>
        ///         <term>StatusCode</term><description>Reason for exception</description>
        ///     </listheader>
        ///     <item>
        ///         <term>400</term><description>BadRequest - This means something was wrong with the document supplied. It is likely that <paramref name="disableAutomaticIdGeneration"/> was true and an id was not supplied</description>
        ///     </item>
        ///     <item>
        ///         <term>403</term><description>Forbidden - This likely means the collection in to which you were trying to create the document is full.</description>
        ///     </item>
        ///     <item>
        ///         <term>409</term><description>Conflict - This means a <see cref="Document"/> with an id matching the id field of <paramref name="document"/> already existed</description>
        ///     </item>
        ///     <item>
        ///         <term>413</term><description>RequestEntityTooLarge - This means the <see cref="Document"/> exceeds the current max entity size. Consult documentation for limits and quotas.</description>
        ///     </item>
        ///     <item>
        ///         <term>429</term><description>TooManyRequests - This means you have exceeded the number of request units per second. Consult the DocumentClientException.RetryAfter value to see how long you should wait before retrying this operation.</description>
        ///     </item>
        /// </list>
        /// </exception>
        /// <example>
        /// Azure Cosmos DB supports a number of different ways to work with documents. A document can extend <see cref="Resource"/>
        /// <code language="c#">
        /// <![CDATA[
        /// public class MyObject : Resource
        /// {
        ///     public string MyProperty {get; set;}
        /// }
        ///
        /// using (IDocumentClient client = new DocumentClient(new Uri("service endpoint"), "auth key"))
        /// {
        ///     Document doc = await client.CreateDocumentAsync("dbs/db_rid/colls/coll_rid/", new MyObject { MyProperty = "A Value" });
        /// }
        /// ]]>
        /// </code>
        /// </example>
        /// <example>
        /// A document can be any POCO object that can be serialized to JSON, even if it doesn't extend from <see cref="Resource"/>
        /// <code language="c#">
        /// <![CDATA[
        /// public class MyPOCO
        /// {
        ///     public string MyProperty {get; set;}
        /// }
        ///
        /// using (IDocumentClient client = new DocumentClient(new Uri("service endpoint"), "auth key"))
        /// {
        ///     Document doc = await client.CreateDocumentAsync("dbs/db_rid/colls/coll_rid/", new MyPOCO { MyProperty = "A Value" });
        /// }
        /// ]]>
        /// </code>
        /// </example>
        /// <example>
        /// Finally, a Document can also be a dynamic object
        /// <code language="c#">
        /// <![CDATA[
        /// using (IDocumentClient client = new DocumentClient(new Uri("service endpoint"), "auth key"))
        /// {
        ///     Document doc = await client.CreateDocumentAsync("dbs/db_rid/colls/coll_rid/", new { SomeProperty = "A Value" } );
        /// }
        /// ]]>
        /// </code>
        /// </example>
        /// <example>
        /// Create a Document and execute a Pre and Post Trigger
        /// <code language="c#">
        /// <![CDATA[
        /// using (IDocumentClient client = new DocumentClient(new Uri("service endpoint"), "auth key"))
        /// {
        ///     Document doc = await client.CreateDocumentAsync(
        ///         "dbs/db_rid/colls/coll_rid/",
        ///         new { id = "DOC123213443" },
        ///         new RequestOptions
        ///         {
        ///             PreTriggerInclude = new List<string> { "MyPreTrigger" },
        ///             PostTriggerInclude = new List<string> { "MyPostTrigger" }
        ///         });
        /// }
        /// ]]>
        /// </code>
        /// </example>
        /// <seealso cref="Microsoft.Azure.Documents.Document"/>
        /// <seealso cref="Microsoft.Azure.Documents.Client.RequestOptions"/>
        /// <seealso cref="Microsoft.Azure.Documents.Client.ResourceResponse{T}"/>
        /// <seealso cref="System.Threading.Tasks.Task"/>
        public Task<ResourceResponse<Document>> CreateDocumentAsync(string documentsFeedOrDatabaseLink,
            object document, Documents.Client.RequestOptions options = null, bool disableAutomaticIdGeneration = false,
            CancellationToken cancellationToken = default(CancellationToken))
        {
            // This call is to just run CreateDocumentInlineAsync in a SynchronizationContext aware environment
            return TaskHelper.InlineIfPossible(() => CreateDocumentInlineAsync(documentsFeedOrDatabaseLink, document, options, disableAutomaticIdGeneration, cancellationToken), null, cancellationToken);
        }

        private async Task<ResourceResponse<Document>> CreateDocumentInlineAsync(string documentsFeedOrDatabaseLink, object document, Documents.Client.RequestOptions options, bool disableAutomaticIdGeneration, CancellationToken cancellationToken)
        {
            IDocumentClientRetryPolicy requestRetryPolicy = this.ResetSessionTokenRetryPolicy.GetRequestPolicy();
            if (options == null || options.PartitionKey == null)
            {
                requestRetryPolicy = new PartitionKeyMismatchRetryPolicy(await this.GetCollectionCacheAsync(), requestRetryPolicy);
            }

            return await TaskHelper.InlineIfPossible(() => this.CreateDocumentPrivateAsync(
                documentsFeedOrDatabaseLink,
                document,
                options,
                disableAutomaticIdGeneration,
                requestRetryPolicy,
                cancellationToken), requestRetryPolicy);
        }

        private async Task<ResourceResponse<Document>> CreateDocumentPrivateAsync(
            string documentCollectionLink,
            object document,
            Documents.Client.RequestOptions options,
            bool disableAutomaticIdGeneration,
            IDocumentClientRetryPolicy retryPolicyInstance,
            CancellationToken cancellationToken)
        {
            await this.EnsureValidClientAsync();

            if (string.IsNullOrEmpty(documentCollectionLink))
            {
                throw new ArgumentNullException("documentCollectionLink");
            }

            if (document == null)
            {
                throw new ArgumentNullException("document");
            }

            INameValueCollection headers = this.GetRequestHeaders(options);
            Document typedDocument = Document.FromObject(document, this.GetSerializerSettingsForRequest(options));

            this.ValidateResource(typedDocument);

            if (string.IsNullOrEmpty(typedDocument.Id) && !disableAutomaticIdGeneration)
            {
                typedDocument.Id = Guid.NewGuid().ToString();
            }

            using (DocumentServiceRequest request = DocumentServiceRequest.Create(
                OperationType.Create,
                documentCollectionLink,
                typedDocument,
                ResourceType.Document,
                AuthorizationTokenType.PrimaryMasterKey,
                headers,
                SerializationFormattingPolicy.None,
                this.GetSerializerSettingsForRequest(options)))
            {
                await this.AddPartitionKeyInformationAsync(request, typedDocument, options);
                return new ResourceResponse<Document>(await this.CreateAsync(request, retryPolicyInstance, cancellationToken));
            }
        }

        /// <summary>
        /// Creates a collection as an asychronous operation in the Azure Cosmos DB service.
        /// </summary>
        /// <param name="databaseLink">The link of the database to create the collection in. E.g. dbs/db_rid/.</param>
        /// <param name="documentCollection">The <see cref="Microsoft.Azure.Documents.DocumentCollection"/> object.</param>
        /// <param name="options">(Optional) Any <see cref="Microsoft.Azure.Documents.Client.RequestOptions"/> you wish to provide when creating a Collection. E.g. RequestOptions.OfferThroughput = 400. </param>
        /// <returns>The <see cref="Microsoft.Azure.Documents.DocumentCollection"/> that was created contained within a <see cref="System.Threading.Tasks.Task"/> object representing the service response for the asynchronous operation.</returns>
        /// <exception cref="ArgumentNullException">If either <paramref name="databaseLink"/> or <paramref name="documentCollection"/> is not set.</exception>
        /// <exception cref="System.AggregateException">Represents a consolidation of failures that occured during async processing. Look within InnerExceptions to find the actual exception(s).</exception>
        /// <exception cref="DocumentClientException">This exception can encapsulate many different types of errors. To determine the specific error always look at the StatusCode property. Some common codes you may get when creating a collection are:
        /// <list type="table">
        ///     <listheader>
        ///         <term>StatusCode</term><description>Reason for exception</description>
        ///     </listheader>
        ///     <item>
        ///         <term>400</term><description>BadRequest - This means something was wrong with the request supplied. It is likely that an id was not supplied for the new collection.</description>
        ///     </item>
        ///     <item>
        ///         <term>403</term><description>Forbidden - This means you attempted to exceed your quota for collections. Contact support to have this quota increased.</description>
        ///     </item>
        ///     <item>
        ///         <term>409</term><description>Conflict - This means a <see cref="Microsoft.Azure.Documents.DocumentCollection"/> with an id matching the id you supplied already existed.</description>
        ///     </item>
        /// </list>
        /// </exception>
        /// <example>
        ///
        /// <code language="c#">
        /// <![CDATA[
        /// using (IDocumentClient client = new DocumentClient(new Uri("service endpoint"), "auth key"))
        /// {
        ///     //Create a new collection with an OfferThroughput set to 10000
        ///     //Not passing in RequestOptions.OfferThroughput will result in a collection with the default OfferThroughput set.
        ///     DocumentCollection coll = await client.CreateDocumentCollectionAsync(databaseLink,
        ///         new DocumentCollection { Id = "My Collection" },
        ///         new RequestOptions { OfferThroughput = 10000} );
        /// }
        /// ]]>
        /// </code>
        /// </example>
        /// <seealso cref="Microsoft.Azure.Documents.DocumentCollection"/>
        /// <seealso cref="Microsoft.Azure.Documents.OfferV2"/>
        /// <seealso cref="Microsoft.Azure.Documents.Client.RequestOptions"/>
        /// <seealso cref="Microsoft.Azure.Documents.Client.ResourceResponse{T}"/>
        /// <seealso cref="System.Threading.Tasks.Task"/>
        public Task<ResourceResponse<DocumentCollection>> CreateDocumentCollectionAsync(string databaseLink, DocumentCollection documentCollection, Documents.Client.RequestOptions options = null)
        {
            IDocumentClientRetryPolicy retryPolicyInstance = this.ResetSessionTokenRetryPolicy.GetRequestPolicy();
            return TaskHelper.InlineIfPossible(() => this.CreateDocumentCollectionPrivateAsync(databaseLink, documentCollection, options, retryPolicyInstance), retryPolicyInstance);
        }

        private async Task<ResourceResponse<DocumentCollection>> CreateDocumentCollectionPrivateAsync(
            string databaseLink,
            DocumentCollection documentCollection,
            Documents.Client.RequestOptions options,
            IDocumentClientRetryPolicy retryPolicyInstance)
        {
            await this.EnsureValidClientAsync();

            if (string.IsNullOrEmpty(databaseLink))
            {
                throw new ArgumentNullException("databaseLink");
            }

            if (documentCollection == null)
            {
                throw new ArgumentNullException("documentCollection");
            }

            this.ValidateResource(documentCollection);
            INameValueCollection headers = this.GetRequestHeaders(options);
            using (DocumentServiceRequest request = DocumentServiceRequest.Create(
                OperationType.Create,
                databaseLink,
                documentCollection,
                ResourceType.Collection,
                AuthorizationTokenType.PrimaryMasterKey,
                headers,
                SerializationFormattingPolicy.None))
            {
                ResourceResponse<DocumentCollection> collection = new ResourceResponse<DocumentCollection>(
                    await this.CreateAsync(request, retryPolicyInstance));
                // set the session token
                this.sessionContainer.SetSessionToken(collection.Resource.ResourceId, collection.Resource.AltLink, collection.Headers);
                return collection;
            }
        }

        /// <summary>
        /// Creates (if doesn't exist) or gets (if already exists) a collection as an asychronous operation in the Azure Cosmos DB service.
        /// You can check the status code from the response to determine whether the collection was newly created (201) or existing collection was returned (200).
        /// </summary>
        /// <param name="databaseLink">The link of the database to create the collection in. E.g. dbs/db_rid/.</param>
        /// <param name="documentCollection">The <see cref="Microsoft.Azure.Documents.DocumentCollection"/> object.</param>
        /// <param name="options">(Optional) Any <see cref="Microsoft.Azure.Documents.Client.RequestOptions"/> you wish to provide when creating a Collection. E.g. RequestOptions.OfferThroughput = 400. </param>
        /// <returns>The <see cref="Microsoft.Azure.Documents.DocumentCollection"/> that was created contained within a <see cref="System.Threading.Tasks.Task"/> object representing the service response for the asynchronous operation.</returns>
        /// <exception cref="ArgumentNullException">If either <paramref name="databaseLink"/> or <paramref name="documentCollection"/> is not set.</exception>
        /// <exception cref="System.AggregateException">Represents a consolidation of failures that occured during async processing. Look within InnerExceptions to find the actual exception(s).</exception>
        /// <exception cref="DocumentClientException">This exception can encapsulate many different types of errors. To determine the specific error always look at the StatusCode property. Some common codes you may get when creating a DocumentCollection are:
        /// <list type="table">
        ///     <listheader>
        ///         <term>StatusCode</term><description>Reason for exception</description>
        ///     </listheader>
        ///     <item>
        ///         <term>400</term><description>BadRequest - This means something was wrong with the request supplied. It is likely that an id was not supplied for the new collection.</description>
        ///     </item>
        ///     <item>
        ///         <term>403</term><description>Forbidden - This means you attempted to exceed your quota for collections. Contact support to have this quota increased.</description>
        ///     </item>
        /// </list>
        /// </exception>
        /// <example>
        ///
        /// <code language="c#">
        /// <![CDATA[
        /// using (IDocumentClient client = new DocumentClient(new Uri("service endpoint"), "auth key"))
        /// {
        ///     //Create a new collection with an OfferThroughput set to 10000
        ///     //Not passing in RequestOptions.OfferThroughput will result in a collection with the default OfferThroughput set.
        ///     DocumentCollection coll = await client.CreateDocumentCollectionIfNotExistsAsync(databaseLink,
        ///         new DocumentCollection { Id = "My Collection" },
        ///         new RequestOptions { OfferThroughput = 10000} );
        /// }
        /// ]]>
        /// </code>
        /// </example>
        /// <seealso cref="Microsoft.Azure.Documents.DocumentCollection"/>
        /// <seealso cref="Microsoft.Azure.Documents.OfferV2"/>
        /// <seealso cref="Microsoft.Azure.Documents.Client.RequestOptions"/>
        /// <seealso cref="Microsoft.Azure.Documents.Client.ResourceResponse{T}"/>
        /// <seealso cref="System.Threading.Tasks.Task"/>
        public Task<ResourceResponse<DocumentCollection>> CreateDocumentCollectionIfNotExistsAsync(string databaseLink, DocumentCollection documentCollection, Documents.Client.RequestOptions options = null)
        {
            return TaskHelper.InlineIfPossible(() => CreateDocumentCollectionIfNotExistsPrivateAsync(databaseLink, documentCollection, options), null);
        }

        private async Task<ResourceResponse<DocumentCollection>> CreateDocumentCollectionIfNotExistsPrivateAsync(
            string databaseLink, DocumentCollection documentCollection, Documents.Client.RequestOptions options)
        {
            if (string.IsNullOrEmpty(databaseLink))
            {
                throw new ArgumentNullException("databaseLink");
            }

            if (documentCollection == null)
            {
                throw new ArgumentNullException("documentCollection");
            }

            // ReadDatabaseAsync call is needed to support this API that takes databaseLink as a parameter, to be consistent with CreateDocumentCollectionAsync. We need to construct the collectionLink to make
            // ReadDocumentCollectionAsync call, in case database selfLink got passed to this API. We cannot simply concat the database selfLink with /colls/{collectionId} to get the collectionLink.
            Documents.Database database = await this.ReadDatabaseAsync(databaseLink);

            // Doing a Read before Create will give us better latency for existing collections.
            // Also, in emulator case when you hit the max allowed partition count and you use this API for a collection that already exists,
            // calling Create will throw 503(max capacity reached) even though the intent of this API is to return the collection if it already exists.
            try
            {
                return await this.ReadDocumentCollectionAsync(UriFactory.CreateDocumentCollectionUri(database.Id, documentCollection.Id), null);
            }
            catch (DocumentClientException dce)
            {
                if (dce.StatusCode != HttpStatusCode.NotFound)
                {
                    throw;
                }
            }

            try
            {
                return await this.CreateDocumentCollectionAsync(databaseLink, documentCollection, options);
            }
            catch (DocumentClientException ex)
            {
                if (ex.StatusCode != HttpStatusCode.Conflict)
                {
                    throw;
                }
            }

            // This second Read is to handle the race condition when 2 or more threads have Read the collection and only one succeeds with Create
            // so for the remaining ones we should do a Read instead of throwing Conflict exception
            return await this.ReadDocumentCollectionAsync(UriFactory.CreateDocumentCollectionUri(database.Id, documentCollection.Id), null);
        }

        /// <summary>
        /// Restores a collection as an asychronous operation in the Azure Cosmos DB service.
        /// </summary>
        /// <param name="sourceDocumentCollectionLink">The link to the source <see cref="DocumentCollection"/> object.</param>
        /// <param name="targetDocumentCollection">The target <see cref="DocumentCollection"/> object.</param>
        /// <param name="restoreTime">(optional)The point in time to restore. If null, use the latest restorable time. </param>
        /// <param name="options">(Optional) The <see cref="Documents.Client.RequestOptions"/> for the request.</param>
        /// <returns>The task object representing the service response for the asynchronous operation.</returns>
        internal Task<ResourceResponse<DocumentCollection>> RestoreDocumentCollectionAsync(string sourceDocumentCollectionLink, DocumentCollection targetDocumentCollection, DateTimeOffset? restoreTime = null, Documents.Client.RequestOptions options = null)
        {
            IDocumentClientRetryPolicy retryPolicyInstance = this.ResetSessionTokenRetryPolicy.GetRequestPolicy();
            return TaskHelper.InlineIfPossible(() => this.RestoreDocumentCollectionPrivateAsync(sourceDocumentCollectionLink, targetDocumentCollection, restoreTime, options, retryPolicyInstance), retryPolicyInstance);
        }

        private async Task<ResourceResponse<DocumentCollection>> RestoreDocumentCollectionPrivateAsync(string sourceDocumentCollectionLink, DocumentCollection targetDocumentCollection, DateTimeOffset? restoreTime, Documents.Client.RequestOptions options, IDocumentClientRetryPolicy retryPolicyInstance)
        {
            await this.EnsureValidClientAsync();

            if (string.IsNullOrEmpty(sourceDocumentCollectionLink))
            {
                throw new ArgumentNullException("sourceDocumentCollectionLink");
            }

            if (targetDocumentCollection == null)
            {
                throw new ArgumentNullException("targetDocumentCollection");
            }

            bool isFeed;
            string resourceTypeString;
            string resourceIdOrFullName;
            bool isNameBased;

            string dbsId;
            string databaseLink = PathsHelper.GetDatabasePath(sourceDocumentCollectionLink);
            if (PathsHelper.TryParsePathSegments(databaseLink, out isFeed, out resourceTypeString, out resourceIdOrFullName, out isNameBased) && isNameBased && !isFeed)
            {
                string[] segments = resourceIdOrFullName.Split(new char[] { '/' }, StringSplitOptions.RemoveEmptyEntries);
                dbsId = segments[segments.Length - 1];
            }
            else
            {
                throw new ArgumentNullException("sourceDocumentCollectionLink");
            }

            string sourceCollId;
            if (PathsHelper.TryParsePathSegments(sourceDocumentCollectionLink, out isFeed, out resourceTypeString, out resourceIdOrFullName, out isNameBased) && isNameBased && !isFeed)
            {
                string[] segments = resourceIdOrFullName.Split(new char[] { '/' }, StringSplitOptions.RemoveEmptyEntries);
                sourceCollId = segments[segments.Length - 1];
            }
            else
            {
                throw new ArgumentNullException("sourceDocumentCollectionLink");
            }

            this.ValidateResource(targetDocumentCollection);

            if (options == null)
            {
                options = new Documents.Client.RequestOptions();
            }
            if (!options.RemoteStorageType.HasValue)
            {
                options.RemoteStorageType = RemoteStorageType.Standard;
            }
            options.SourceDatabaseId = dbsId;
            options.SourceCollectionId = sourceCollId;
            if (restoreTime.HasValue)
            {
                options.RestorePointInTime = Helpers.ToUnixTime(restoreTime.Value);
            }

            INameValueCollection headers = this.GetRequestHeaders(options);
            using (DocumentServiceRequest request = DocumentServiceRequest.Create(
                OperationType.Create,
                databaseLink,
                targetDocumentCollection,
                ResourceType.Collection,
                AuthorizationTokenType.PrimaryMasterKey,
                headers,
                SerializationFormattingPolicy.None))
            {
                ResourceResponse<DocumentCollection> collection = new ResourceResponse<DocumentCollection>(await this.CreateAsync(request, retryPolicyInstance));
                // set the session token
                this.sessionContainer.SetSessionToken(collection.Resource.ResourceId, collection.Resource.AltLink, collection.Headers);
                return collection;
            }
        }

        /// <summary>
        /// Get the status of a collection being restored in the Azure Cosmos DB service.
        /// </summary>
        /// <param name="targetDocumentCollectionLink">The link of the document collection being restored.</param>
        /// <returns>The task object representing the service response for the asynchronous operation.</returns>
        internal Task<DocumentCollectionRestoreStatus> GetDocumentCollectionRestoreStatusAsync(string targetDocumentCollectionLink)
        {
            IDocumentClientRetryPolicy retryPolicyInstance = this.ResetSessionTokenRetryPolicy.GetRequestPolicy();
            return TaskHelper.InlineIfPossible(() => this.GetDocumentCollectionRestoreStatusPrivateAsync(targetDocumentCollectionLink, retryPolicyInstance), retryPolicyInstance);
        }

        private async Task<DocumentCollectionRestoreStatus> GetDocumentCollectionRestoreStatusPrivateAsync(string targetDocumentCollectionLink, IDocumentClientRetryPolicy retryPolicyInstance)
        {
            if (string.IsNullOrEmpty(targetDocumentCollectionLink))
            {
                throw new ArgumentNullException("targetDocumentCollectionLink");
            }

            ResourceResponse<DocumentCollection> response = await this.ReadDocumentCollectionPrivateAsync(
                targetDocumentCollectionLink,
                new Documents.Client.RequestOptions { PopulateRestoreStatus = true },
                retryPolicyInstance);
            string restoreState = response.ResponseHeaders.Get(WFConstants.BackendHeaders.RestoreState);
            if (restoreState == null)
            {
                restoreState = RestoreState.RestoreCompleted.ToString();
            }

            DocumentCollectionRestoreStatus ret = new DocumentCollectionRestoreStatus()
            {
                State = restoreState
            };

            return ret;
        }

        /// <summary>
        /// Creates a stored procedure as an asychronous operation in the Azure Cosmos DB service.
        /// </summary>
        /// <param name="collectionLink">The link of the collection to create the stored procedure in. E.g. dbs/db_rid/colls/col_rid/</param>
        /// <param name="storedProcedure">The <see cref="Microsoft.Azure.Documents.StoredProcedure"/> object to create.</param>
        /// <param name="options">(Optional) Any <see cref="Microsoft.Azure.Documents.Client.RequestOptions"/>for this request.</param>
        /// <returns>The <see cref="Microsoft.Azure.Documents.StoredProcedure"/> that was created contained within a <see cref="System.Threading.Tasks.Task"/> object representing the service response for the asynchronous operation.</returns>
        /// <exception cref="ArgumentNullException">If either <paramref name="collectionLink"/> or <paramref name="storedProcedure"/> is not set.</exception>
        /// <exception cref="System.AggregateException">Represents a consolidation of failures that occured during async processing. Look within InnerExceptions to find the actual exception(s)</exception>
        /// <exception cref="DocumentClientException">This exception can encapsulate many different types of errors. To determine the specific error always look at the StatusCode property. Some common codes you may get when creating a Document are:
        /// <list type="table">
        ///     <listheader>
        ///         <term>StatusCode</term><description>Reason for exception</description>
        ///     </listheader>
        ///     <item>
        ///         <term>400</term><description>BadRequest - This means something was wrong with the request supplied. It is likely that an Id was not supplied for the stored procedure or the Body was malformed.</description>
        ///     </item>
        ///     <item>
        ///         <term>403</term><description>Forbidden - You have reached your quota of stored procedures for the collection supplied. Contact support to have this quota increased.</description>
        ///     </item>
        ///     <item>
        ///         <term>409</term><description>Conflict - This means a <see cref="Microsoft.Azure.Documents.StoredProcedure"/> with an id matching the id you supplied already existed.</description>
        ///     </item>
        ///     <item>
        ///         <term>413</term><description>RequestEntityTooLarge - This means the body of the <see cref="Microsoft.Azure.Documents.StoredProcedure"/> you tried to create was too large.</description>
        ///     </item>
        /// </list>
        /// </exception>
        /// <example>
        ///
        /// <code language="c#">
        /// <![CDATA[
        /// //Create a new stored procedure called "HelloWorldSproc" that takes in a single param called "name".
        /// StoredProcedure sproc = await client.CreateStoredProcedureAsync(collectionLink, new StoredProcedure
        /// {
        ///    Id = "HelloWorldSproc",
        ///    Body = @"function (name){
        ///                var response = getContext().getResponse();
        ///                response.setBody('Hello ' + name);
        ///             }"
        /// });
        /// ]]>
        /// </code>
        /// </example>
        /// <seealso cref="Microsoft.Azure.Documents.StoredProcedure"/>
        /// <seealso cref="Microsoft.Azure.Documents.Client.RequestOptions"/>
        /// <seealso cref="Microsoft.Azure.Documents.Client.ResourceResponse{T}"/>
        /// <seealso cref="System.Threading.Tasks.Task"/>
        public Task<ResourceResponse<StoredProcedure>> CreateStoredProcedureAsync(string collectionLink, StoredProcedure storedProcedure, Documents.Client.RequestOptions options = null)
        {
            IDocumentClientRetryPolicy retryPolicyInstance = this.ResetSessionTokenRetryPolicy.GetRequestPolicy();
            return TaskHelper.InlineIfPossible(() => this.CreateStoredProcedurePrivateAsync(collectionLink, storedProcedure, options, retryPolicyInstance), retryPolicyInstance);
        }

        private async Task<ResourceResponse<StoredProcedure>> CreateStoredProcedurePrivateAsync(
            string collectionLink,
            StoredProcedure storedProcedure,
            Documents.Client.RequestOptions options,
            IDocumentClientRetryPolicy retryPolicyInstance)
        {
            await this.EnsureValidClientAsync();

            if (string.IsNullOrEmpty(collectionLink))
            {
                throw new ArgumentNullException("collectionLink");
            }

            if (storedProcedure == null)
            {
                throw new ArgumentNullException("storedProcedure");
            }

            this.ValidateResource(storedProcedure);

            INameValueCollection headers = this.GetRequestHeaders(options);
            using (DocumentServiceRequest request = DocumentServiceRequest.Create(
                OperationType.Create,
                collectionLink,
                storedProcedure,
                ResourceType.StoredProcedure,
                AuthorizationTokenType.PrimaryMasterKey,
                headers,
                SerializationFormattingPolicy.None))
            {
                return new ResourceResponse<StoredProcedure>(await this.CreateAsync(request, retryPolicyInstance));
            }
        }

        /// <summary>
        /// Creates a trigger as an asychronous operation in the Azure Cosmos DB service.
        /// </summary>
        /// <param name="collectionLink">The link of the <see cref="Microsoft.Azure.Documents.DocumentCollection"/> to create the trigger in. E.g. dbs/db_rid/colls/col_rid/ </param>
        /// <param name="trigger">The <see cref="Microsoft.Azure.Documents.Trigger"/> object to create.</param>
        /// <param name="options">(Optional) Any <see cref="Microsoft.Azure.Documents.Client.RequestOptions"/>for this request.</param>
        /// <returns>A task object representing the service response for the asynchronous operation.</returns>
        /// <exception cref="ArgumentNullException">If either <paramref name="collectionLink"/> or <paramref name="trigger"/> is not set.</exception>
        /// <exception cref="System.AggregateException">Represents a consolidation of failures that occured during async processing. Look within InnerExceptions to find the actual exception(s)</exception>
        /// <exception cref="DocumentClientException">This exception can encapsulate many different types of errors. To determine the specific error always look at the StatusCode property. Some common codes you may get when creating a Document are:
        /// <list type="table">
        ///     <listheader>
        ///         <term>StatusCode</term><description>Reason for exception</description>
        ///     </listheader>
        ///     <item>
        ///         <term>400</term><description>BadRequest - This means something was wrong with the request supplied. It is likely that an Id was not supplied for the new trigger or that the Body was malformed.</description>
        ///     </item>
        ///     <item>
        ///         <term>403</term><description>Forbidden - You have reached your quota of triggers for the collection supplied. Contact support to have this quota increased.</description>
        ///     </item>
        ///     <item>
        ///         <term>409</term><description>Conflict - This means a <see cref="Microsoft.Azure.Documents.Trigger"/> with an id matching the id you supplied already existed.</description>
        ///     </item>
        ///     <item>
        ///         <term>413</term><description>RequestEntityTooLarge - This means the body of the <see cref="Microsoft.Azure.Documents.Trigger"/> you tried to create was too large.</description>
        ///     </item>
        /// </list>
        /// </exception>
        /// <example>
        ///
        /// <code language="c#">
        /// <![CDATA[
        /// //Create a trigger that validates the contents of a document as it is created and adds a 'timestamp' property if one was not found.
        /// Trigger trig = await client.CreateTriggerAsync(collectionLink, new Trigger
        /// {
        ///     Id = "ValidateDocuments",
        ///     Body = @"function validate() {
        ///                         var context = getContext();
        ///                         var request = context.getRequest();                                                             
        ///                         var documentToCreate = request.getBody();
        ///                         
        ///                         // validate properties
        ///                         if (!('timestamp' in documentToCreate)) {
        ///                             var ts = new Date();
        ///                             documentToCreate['timestamp'] = ts.getTime();
        ///                         }
        ///                         
        ///                         // update the document that will be created
        ///                         request.setBody(documentToCreate);
        ///                       }",
        ///     TriggerType = TriggerType.Pre,
        ///     TriggerOperation = TriggerOperation.Create
        /// });
        /// ]]>
        /// </code>
        /// </example>
        /// <seealso cref="Microsoft.Azure.Documents.Trigger"/>
        /// <seealso cref="Microsoft.Azure.Documents.Client.RequestOptions"/>
        /// <seealso cref="Microsoft.Azure.Documents.Client.ResourceResponse{T}"/>
        /// <seealso cref="System.Threading.Tasks.Task"/>
        public Task<ResourceResponse<Trigger>> CreateTriggerAsync(string collectionLink, Trigger trigger, Documents.Client.RequestOptions options = null)
        {
            IDocumentClientRetryPolicy retryPolicyInstance = this.ResetSessionTokenRetryPolicy.GetRequestPolicy();
            return TaskHelper.InlineIfPossible(() => this.CreateTriggerPrivateAsync(collectionLink, trigger, options, retryPolicyInstance), retryPolicyInstance);
        }

        private async Task<ResourceResponse<Trigger>> CreateTriggerPrivateAsync(string collectionLink, Trigger trigger, Documents.Client.RequestOptions options, IDocumentClientRetryPolicy retryPolicyInstance)
        {
            await this.EnsureValidClientAsync();

            if (string.IsNullOrEmpty(collectionLink))
            {
                throw new ArgumentNullException("collectionLink");
            }

            if (trigger == null)
            {
                throw new ArgumentNullException("trigger");
            }

            this.ValidateResource(trigger);
            INameValueCollection headers = this.GetRequestHeaders(options);
            using (DocumentServiceRequest request = DocumentServiceRequest.Create(
                OperationType.Create,
                collectionLink,
                trigger,
                ResourceType.Trigger,
                AuthorizationTokenType.PrimaryMasterKey,
                headers,
                SerializationFormattingPolicy.None))
            {
                return new ResourceResponse<Trigger>(await this.CreateAsync(request, retryPolicyInstance));
            }
        }

        /// <summary>
        /// Creates a user defined function as an asychronous operation in the Azure Cosmos DB service.
        /// </summary>
        /// <param name="collectionLink">The link of the <see cref="Microsoft.Azure.Documents.DocumentCollection"/> to create the user defined function in. E.g. dbs/db_rid/colls/col_rid/ </param>
        /// <param name="function">The <see cref="Microsoft.Azure.Documents.UserDefinedFunction"/> object to create.</param>
        /// <param name="options">(Optional) Any <see cref="Microsoft.Azure.Documents.Client.RequestOptions"/>for this request.</param>
        /// <returns>A task object representing the service response for the asynchronous operation.</returns>
        /// <exception cref="ArgumentNullException">If either <paramref name="collectionLink"/> or <paramref name="function"/> is not set.</exception>
        /// <exception cref="System.AggregateException">Represents a consolidation of failures that occured during async processing. Look within InnerExceptions to find the actual exception(s)</exception>
        /// <exception cref="DocumentClientException">This exception can encapsulate many different types of errors. To determine the specific error always look at the StatusCode property. Some common codes you may get when creating a Document are:
        /// <list type="table">
        ///     <listheader>
        ///         <term>StatusCode</term><description>Reason for exception</description>
        ///     </listheader>
        ///     <item>
        ///         <term>400</term><description>BadRequest - This means something was wrong with the request supplied. It is likely that an Id was not supplied for the new user defined function or that the Body was malformed.</description>
        ///     </item>
        ///     <item>
        ///         <term>403</term><description>Forbidden - You have reached your quota of user defined functions for the collection supplied. Contact support to have this quota increased.</description>
        ///     </item>
        ///     <item>
        ///         <term>409</term><description>Conflict - This means a <see cref="Microsoft.Azure.Documents.UserDefinedFunction"/> with an id matching the id you supplied already existed.</description>
        ///     </item>
        ///     <item>
        ///         <term>413</term><description>RequestEntityTooLarge - This means the body of the <see cref="Microsoft.Azure.Documents.UserDefinedFunction"/> you tried to create was too large.</description>
        ///     </item>
        /// </list>
        /// </exception>
        /// <example>
        ///
        /// <code language="c#">
        /// <![CDATA[
        /// //Create a user defined function that converts a string to upper case
        /// UserDefinedFunction udf = client.CreateUserDefinedFunctionAsync(collectionLink, new UserDefinedFunction
        /// {
        ///    Id = "ToUpper",
        ///    Body = @"function toUpper(input) {
        ///                        return input.toUpperCase();
        ///                     }",
        /// });
        /// ]]>
        /// </code>
        /// </example>
        /// <seealso cref="Microsoft.Azure.Documents.UserDefinedFunction"/>
        /// <seealso cref="Microsoft.Azure.Documents.Client.RequestOptions"/>
        /// <seealso cref="Microsoft.Azure.Documents.Client.ResourceResponse{T}"/>
        /// <seealso cref="System.Threading.Tasks.Task"/>
        public Task<ResourceResponse<UserDefinedFunction>> CreateUserDefinedFunctionAsync(string collectionLink, UserDefinedFunction function, Documents.Client.RequestOptions options = null)
        {
            IDocumentClientRetryPolicy retryPolicyInstance = this.ResetSessionTokenRetryPolicy.GetRequestPolicy();
            return TaskHelper.InlineIfPossible(() => this.CreateUserDefinedFunctionPrivateAsync(collectionLink, function, options, retryPolicyInstance), retryPolicyInstance);
        }

        private async Task<ResourceResponse<UserDefinedFunction>> CreateUserDefinedFunctionPrivateAsync(
            string collectionLink,
            UserDefinedFunction function,
            Documents.Client.RequestOptions options,
            IDocumentClientRetryPolicy retryPolicyInstance)
        {
            await this.EnsureValidClientAsync();

            if (string.IsNullOrEmpty(collectionLink))
            {
                throw new ArgumentNullException("collectionLink");
            }

            if (function == null)
            {
                throw new ArgumentNullException("function");
            }

            this.ValidateResource(function);
            INameValueCollection headers = this.GetRequestHeaders(options);
            using (DocumentServiceRequest request = DocumentServiceRequest.Create(
                OperationType.Create,
                collectionLink,
                function,
                ResourceType.UserDefinedFunction,
                AuthorizationTokenType.PrimaryMasterKey,
                headers,
                SerializationFormattingPolicy.None))
            {
                return new ResourceResponse<UserDefinedFunction>(await this.CreateAsync(request, retryPolicyInstance));
            }
        }

        /// <summary>
        /// Creates a user defined type object as an asychronous operation in the Azure Cosmos DB service.
        /// </summary>
        /// <param name="databaseLink">The link of the database to create the user defined type in. E.g. dbs/db_rid/ </param>
        /// <param name="userDefinedType">The <see cref="Microsoft.Azure.Documents.UserDefinedType"/> object to create.</param>
        /// <param name="options">(Optional) The request options for the request.</param>
        /// <returns>A task object representing the service response for the asynchronous operation which contains the created <see cref="Microsoft.Azure.Documents.UserDefinedType"/> object.</returns>
        /// <exception cref="ArgumentNullException">If either <paramref name="databaseLink"/> or <paramref name="userDefinedType"/> is not set.</exception>
        /// <exception cref="System.AggregateException">Represents a consolidation of failures that occured during async processing. Look within InnerExceptions to find the actual exception(s)</exception>
        /// <exception cref="DocumentClientException">This exception can encapsulate many different types of errors. To determine the specific error always look at the StatusCode property. Some common codes you may get when creating a UserDefinedType are:
        /// <list type="table">
        ///     <listheader>
        ///         <term>StatusCode</term><description>Reason for exception</description>
        ///     </listheader>
        ///     <item>
        ///         <term>400</term><description>BadRequest - This means something was wrong with the request supplied.</description>
        ///     </item>
        ///     <item>
        ///         <term>403</term><description>Forbidden - You have reached your quota of user defined type objects for this database. Contact support to have this quota increased.</description>
        ///     </item>
        ///     <item>
        ///         <term>409</term><description>Conflict - This means a <see cref="Microsoft.Azure.Documents.UserDefinedType"/> with an id matching the id you supplied already existed.</description>
        ///     </item>
        /// </list>
        /// </exception>
        /// <example>
        ///
        /// <code language="c#">
        /// <![CDATA[
        /// //Create a new user defined type in the specified database
        /// UserDefinedType userDefinedType = await client.CreateUserDefinedTypeAsync(databaseLink, new UserDefinedType { Id = "userDefinedTypeId5" });
        /// ]]>
        /// </code>
        /// </example>
        /// <seealso cref="Microsoft.Azure.Documents.UserDefinedType"/>
        /// <seealso cref="Microsoft.Azure.Documents.Client.RequestOptions"/>
        /// <seealso cref="Microsoft.Azure.Documents.Client.ResourceResponse{T}"/>
        /// <seealso cref="System.Threading.Tasks.Task"/>
        internal Task<ResourceResponse<UserDefinedType>> CreateUserDefinedTypeAsync(string databaseLink, UserDefinedType userDefinedType, Documents.Client.RequestOptions options = null)
        {
            IDocumentClientRetryPolicy retryPolicyInstance = this.ResetSessionTokenRetryPolicy.GetRequestPolicy();
            return TaskHelper.InlineIfPossible(() => this.CreateUserDefinedTypePrivateAsync(databaseLink, userDefinedType, options, retryPolicyInstance), retryPolicyInstance);
        }

        private async Task<ResourceResponse<UserDefinedType>> CreateUserDefinedTypePrivateAsync(string databaseLink, UserDefinedType userDefinedType, Documents.Client.RequestOptions options, IDocumentClientRetryPolicy retryPolicyInstance)
        {
            await this.EnsureValidClientAsync();

            if (string.IsNullOrEmpty(databaseLink))
            {
                throw new ArgumentNullException("databaseLink");
            }

            if (userDefinedType == null)
            {
                throw new ArgumentNullException("userDefinedType");
            }

            this.ValidateResource(userDefinedType);
            INameValueCollection headers = this.GetRequestHeaders(options);
            using (DocumentServiceRequest request = DocumentServiceRequest.Create(
                OperationType.Create,
                databaseLink,
                userDefinedType,
                ResourceType.UserDefinedType,
                AuthorizationTokenType.PrimaryMasterKey,
                headers,
                SerializationFormattingPolicy.None))
            {
                return new ResourceResponse<UserDefinedType>(await this.CreateAsync(request, retryPolicyInstance));
            }
        }

        #endregion

        #region Delete Impl
        /// <summary>
        /// Delete a <see cref="Microsoft.Azure.Documents.Database"/> from the Azure Cosmos DB service as an asynchronous operation.
        /// </summary>
        /// <param name="databaseLink">The link of the <see cref="Microsoft.Azure.Documents.Database"/> to delete. E.g. dbs/db_rid/ </param>
        /// <param name="options">(Optional) The request options for the request.</param>
        /// <returns>A <see cref="System.Threading.Tasks"/> containing a <see cref="Microsoft.Azure.Documents.Client.ResourceResponse{T}"/> which will contain information about the request issued.</returns>
        /// <exception cref="ArgumentNullException">If <paramref name="databaseLink"/> is not set.</exception>
        /// <exception cref="DocumentClientException">This exception can encapsulate many different types of errors. To determine the specific error always look at the StatusCode property. Some common codes you may get when creating a Document are:
        /// <list type="table">
        ///     <listheader>
        ///         <term>StatusCode</term><description>Reason for exception</description>
        ///     </listheader>
        ///     <item>
        ///         <term>404</term><description>NotFound - This means the resource you tried to delete did not exist.</description>
        ///     </item>
        /// </list>
        /// </exception>
        /// <example>
        /// <code language="c#">
        /// <![CDATA[
        /// //Delete a database using its selfLink property
        /// //To get the databaseLink you would have to query for the Database, using CreateDatabaseQuery(),  and then refer to its .SelfLink property
        /// await client.DeleteDatabaseAsync(databaseLink);
        /// ]]>
        /// </code>
        /// </example>
        /// <seealso cref="Microsoft.Azure.Documents.Database"/>
        /// <seealso cref="Microsoft.Azure.Documents.Client.RequestOptions"/>
        /// <seealso cref="Microsoft.Azure.Documents.Client.ResourceResponse{T}"/>
        /// <seealso cref="System.Threading.Tasks.Task"/>
        public Task<ResourceResponse<Documents.Database>> DeleteDatabaseAsync(string databaseLink, Documents.Client.RequestOptions options = null)
        {
            IDocumentClientRetryPolicy retryPolicyInstance = this.ResetSessionTokenRetryPolicy.GetRequestPolicy();
            return TaskHelper.InlineIfPossible(() => this.DeleteDatabasePrivateAsync(databaseLink, options, retryPolicyInstance), retryPolicyInstance);
        }

        private async Task<ResourceResponse<Documents.Database>> DeleteDatabasePrivateAsync(string databaseLink, Documents.Client.RequestOptions options, IDocumentClientRetryPolicy retryPolicyInstance)
        {
            await this.EnsureValidClientAsync();

            if (string.IsNullOrEmpty(databaseLink))
            {
                throw new ArgumentNullException("databaseLink");
            }

            INameValueCollection headers = this.GetRequestHeaders(options);
            using (DocumentServiceRequest request = DocumentServiceRequest.Create(
                OperationType.Delete,
                ResourceType.Database,
                databaseLink,
                AuthorizationTokenType.PrimaryMasterKey,
                headers))
            {
                return new ResourceResponse<Documents.Database>(await this.DeleteAsync(request, retryPolicyInstance));
            }
        }

        /// <summary>
        /// Delete a <see cref="Microsoft.Azure.Documents.Document"/> from the Azure Cosmos DB service as an asynchronous operation.
        /// </summary>
        /// <param name="documentLink">The link of the <see cref="Microsoft.Azure.Documents.Document"/> to delete. E.g. dbs/db_rid/colls/col_rid/docs/doc_rid/ </param>
        /// <param name="options">(Optional) The request options for the request.</param>
        /// <param name="cancellationToken">(Optional) A <see cref="CancellationToken"/> that can be used by other objects or threads to receive notice of cancellation.</param>
        /// <returns>A <see cref="System.Threading.Tasks"/> containing a <see cref="Microsoft.Azure.Documents.Client.ResourceResponse{T}"/> which will contain information about the request issued.</returns>
        /// <exception cref="ArgumentNullException">If <paramref name="documentLink"/> is not set.</exception>
        /// <exception cref="DocumentClientException">This exception can encapsulate many different types of errors. To determine the specific error always look at the StatusCode property. Some common codes you may get when creating a Document are:
        /// <list type="table">
        ///     <listheader>
        ///         <term>StatusCode</term><description>Reason for exception</description>
        ///     </listheader>
        ///     <item>
        ///         <term>404</term><description>NotFound - This means the resource you tried to delete did not exist.</description>
        ///     </item>
        /// </list>
        /// </exception>
        /// <example>
        /// <code language="c#">
        /// <![CDATA[
        /// //Delete a document using its selfLink property
        /// //To get the documentLink you would have to query for the Document, using CreateDocumentQuery(),  and then refer to its .SelfLink property
        /// await client.DeleteDocumentAsync(documentLink);
        /// ]]>
        /// </code>
        /// </example>
        /// <seealso cref="Microsoft.Azure.Documents.Database"/>
        /// <seealso cref="Microsoft.Azure.Documents.Client.RequestOptions"/>
        /// <seealso cref="Microsoft.Azure.Documents.Client.ResourceResponse{T}"/>
        /// <seealso cref="System.Threading.Tasks.Task"/>
        public Task<ResourceResponse<Document>> DeleteDocumentAsync(string documentLink, Documents.Client.RequestOptions options = null, CancellationToken cancellationToken = default(CancellationToken))
        {
            IDocumentClientRetryPolicy retryPolicyInstance = this.ResetSessionTokenRetryPolicy.GetRequestPolicy();
            return TaskHelper.InlineIfPossible(() => this.DeleteDocumentPrivateAsync(documentLink, options, retryPolicyInstance, cancellationToken), retryPolicyInstance, cancellationToken);
        }

        private async Task<ResourceResponse<Document>> DeleteDocumentPrivateAsync(string documentLink, Documents.Client.RequestOptions options, IDocumentClientRetryPolicy retryPolicyInstance, CancellationToken cancellationToken)
        {
            await this.EnsureValidClientAsync();

            if (string.IsNullOrEmpty(documentLink))
            {
                throw new ArgumentNullException("documentLink");
            }

            INameValueCollection headers = this.GetRequestHeaders(options);
            using (DocumentServiceRequest request = DocumentServiceRequest.Create(
                OperationType.Delete,
                ResourceType.Document,
                documentLink,
                AuthorizationTokenType.PrimaryMasterKey,
                headers))
            {
                await this.AddPartitionKeyInformationAsync(request, options);
                request.SerializerSettings = this.GetSerializerSettingsForRequest(options);
                return new ResourceResponse<Document>(await this.DeleteAsync(request, retryPolicyInstance, cancellationToken));
            }
        }

        /// <summary>
        /// Delete a <see cref="Microsoft.Azure.Documents.DocumentCollection"/> from the Azure Cosmos DB service as an asynchronous operation.
        /// </summary>
        /// <param name="documentCollectionLink">The link of the <see cref="Microsoft.Azure.Documents.Document"/> to delete. E.g. dbs/db_rid/colls/col_rid/ </param>
        /// <param name="options">(Optional) The request options for the request.</param>
        /// <returns>A <see cref="System.Threading.Tasks"/> containing a <see cref="Microsoft.Azure.Documents.Client.ResourceResponse{T}"/> which will contain information about the request issued.</returns>
        /// <exception cref="ArgumentNullException">If <paramref name="documentCollectionLink"/> is not set.</exception>
        /// <exception cref="DocumentClientException">This exception can encapsulate many different types of errors. To determine the specific error always look at the StatusCode property. Some common codes you may get when creating a Document are:
        /// <list type="table">
        ///     <listheader>
        ///         <term>StatusCode</term><description>Reason for exception</description>
        ///     </listheader>
        ///     <item>
        ///         <term>404</term><description>NotFound - This means the resource you tried to delete did not exist.</description>
        ///     </item>
        /// </list>
        /// </exception>
        /// <example>
        /// <code language="c#">
        /// <![CDATA[
        /// //Delete a collection using its selfLink property
        /// //To get the collectionLink you would have to query for the Collection, using CreateDocumentCollectionQuery(),  and then refer to its .SelfLink property
        /// await client.DeleteDocumentCollectionAsync(collectionLink);
        /// ]]>
        /// </code>
        /// </example>
        /// <seealso cref="Microsoft.Azure.Documents.DocumentCollection"/>
        /// <seealso cref="Microsoft.Azure.Documents.Client.RequestOptions"/>
        /// <seealso cref="Microsoft.Azure.Documents.Client.ResourceResponse{T}"/>
        /// <seealso cref="System.Threading.Tasks.Task"/>
        public Task<ResourceResponse<DocumentCollection>> DeleteDocumentCollectionAsync(string documentCollectionLink, Documents.Client.RequestOptions options = null)
        {
            IDocumentClientRetryPolicy retryPolicyInstance = this.ResetSessionTokenRetryPolicy.GetRequestPolicy();
            return TaskHelper.InlineIfPossible(() => this.DeleteDocumentCollectionPrivateAsync(documentCollectionLink, options, retryPolicyInstance), retryPolicyInstance);
        }

        private async Task<ResourceResponse<DocumentCollection>> DeleteDocumentCollectionPrivateAsync(string documentCollectionLink, Documents.Client.RequestOptions options, IDocumentClientRetryPolicy retryPolicyInstance)
        {
            await this.EnsureValidClientAsync();

            if (string.IsNullOrEmpty(documentCollectionLink))
            {
                throw new ArgumentNullException("documentCollectionLink");
            }

            INameValueCollection headers = this.GetRequestHeaders(options);
            using (DocumentServiceRequest request = DocumentServiceRequest.Create(
                OperationType.Delete,
                ResourceType.Collection,
                documentCollectionLink,
                AuthorizationTokenType.PrimaryMasterKey,
                headers))
            {
                return new ResourceResponse<DocumentCollection>(await this.DeleteAsync(request, retryPolicyInstance));
            }
        }

        /// <summary>
        /// Delete a <see cref="Microsoft.Azure.Documents.StoredProcedure"/> from the Azure Cosmos DB service as an asynchronous operation.
        /// </summary>
        /// <param name="storedProcedureLink">The link of the <see cref="Microsoft.Azure.Documents.StoredProcedure"/> to delete. E.g. dbs/db_rid/colls/col_rid/sprocs/sproc_rid/ </param>
        /// <param name="options">(Optional) The request options for the request.</param>
        /// <returns>A <see cref="System.Threading.Tasks"/> containing a <see cref="Microsoft.Azure.Documents.Client.ResourceResponse{T}"/> which will contain information about the request issued.</returns>
        /// <exception cref="ArgumentNullException">If <paramref name="storedProcedureLink"/> is not set.</exception>
        /// <exception cref="DocumentClientException">This exception can encapsulate many different types of errors. To determine the specific error always look at the StatusCode property. Some common codes you may get when creating a Document are:
        /// <list type="table">
        ///     <listheader>
        ///         <term>StatusCode</term><description>Reason for exception</description>
        ///     </listheader>
        ///     <item>
        ///         <term>404</term><description>NotFound - This means the resource you tried to delete did not exist.</description>
        ///     </item>
        /// </list>
        /// </exception>
        /// <example>
        /// <code language="c#">
        /// <![CDATA[
        /// //Delete a stored procedure using its selfLink property.
        /// //To get the sprocLink you would have to query for the Stored Procedure, using CreateStoredProcedureQuery(),  and then refer to its .SelfLink property
        /// await client.DeleteStoredProcedureAsync(sprocLink);
        /// ]]>
        /// </code>
        /// </example>
        /// <seealso cref="Microsoft.Azure.Documents.StoredProcedure"/>
        /// <seealso cref="Microsoft.Azure.Documents.Client.RequestOptions"/>
        /// <seealso cref="Microsoft.Azure.Documents.Client.ResourceResponse{T}"/>
        /// <seealso cref="System.Threading.Tasks.Task"/>
        public Task<ResourceResponse<StoredProcedure>> DeleteStoredProcedureAsync(string storedProcedureLink, Documents.Client.RequestOptions options = null)
        {
            IDocumentClientRetryPolicy retryPolicyInstance = this.ResetSessionTokenRetryPolicy.GetRequestPolicy();
            return TaskHelper.InlineIfPossible(() => this.DeleteStoredProcedurePrivateAsync(storedProcedureLink, options, retryPolicyInstance), retryPolicyInstance);
        }

        private async Task<ResourceResponse<StoredProcedure>> DeleteStoredProcedurePrivateAsync(string storedProcedureLink, Documents.Client.RequestOptions options, IDocumentClientRetryPolicy retryPolicyInstance)
        {
            await this.EnsureValidClientAsync();

            if (string.IsNullOrEmpty(storedProcedureLink))
            {
                throw new ArgumentNullException("storedProcedureLink");
            }

            INameValueCollection headers = this.GetRequestHeaders(options);
            using (DocumentServiceRequest request = DocumentServiceRequest.Create(
                OperationType.Delete,
                ResourceType.StoredProcedure,
                storedProcedureLink,
                AuthorizationTokenType.PrimaryMasterKey,
                headers))
            {
                return new ResourceResponse<StoredProcedure>(await this.DeleteAsync(request, retryPolicyInstance));
            }
        }

        /// <summary>
        /// Delete a <see cref="Microsoft.Azure.Documents.Trigger"/> from the Azure Cosmos DB service as an asynchronous operation.
        /// </summary>
        /// <param name="triggerLink">The link of the <see cref="Microsoft.Azure.Documents.Trigger"/> to delete. E.g. dbs/db_rid/colls/col_rid/triggers/trigger_rid/ </param>
        /// <param name="options">(Optional) The request options for the request.</param>
        /// <returns>A <see cref="System.Threading.Tasks"/> containing a <see cref="Microsoft.Azure.Documents.Client.ResourceResponse{T}"/> which will contain information about the request issued.</returns>
        /// <exception cref="ArgumentNullException">If <paramref name="triggerLink"/> is not set.</exception>
        /// <exception cref="DocumentClientException">This exception can encapsulate many different types of errors. To determine the specific error always look at the StatusCode property. Some common codes you may get when creating a Document are:
        /// <list type="table">
        ///     <listheader>
        ///         <term>StatusCode</term><description>Reason for exception</description>
        ///     </listheader>
        ///     <item>
        ///         <term>404</term><description>NotFound - This means the resource you tried to delete did not exist.</description>
        ///     </item>
        /// </list>
        /// </exception>
        /// <example>
        /// <code language="c#">
        /// <![CDATA[
        /// //Delete a trigger using its selfLink property.
        /// //To get the triggerLink you would have to query for the Trigger, using CreateTriggerQuery(),  and then refer to its .SelfLink property
        /// await client.DeleteTriggerAsync(triggerLink);
        /// ]]>
        /// </code>
        /// </example>
        /// <seealso cref="Microsoft.Azure.Documents.Trigger"/>
        /// <seealso cref="Microsoft.Azure.Documents.Client.RequestOptions"/>
        /// <seealso cref="Microsoft.Azure.Documents.Client.ResourceResponse{T}"/>
        /// <seealso cref="System.Threading.Tasks.Task"/>
        public Task<ResourceResponse<Trigger>> DeleteTriggerAsync(string triggerLink, Documents.Client.RequestOptions options = null)
        {
            IDocumentClientRetryPolicy retryPolicyInstance = this.ResetSessionTokenRetryPolicy.GetRequestPolicy();
            return TaskHelper.InlineIfPossible(() => this.DeleteTriggerPrivateAsync(triggerLink, options, retryPolicyInstance), retryPolicyInstance);
        }

        private async Task<ResourceResponse<Trigger>> DeleteTriggerPrivateAsync(string triggerLink, Documents.Client.RequestOptions options, IDocumentClientRetryPolicy retryPolicyInstance)
        {
            await this.EnsureValidClientAsync();

            if (string.IsNullOrEmpty(triggerLink))
            {
                throw new ArgumentNullException("triggerLink");
            }

            INameValueCollection headers = this.GetRequestHeaders(options);
            using (DocumentServiceRequest request = DocumentServiceRequest.Create(
                OperationType.Delete,
                ResourceType.Trigger,
                triggerLink,
                AuthorizationTokenType.PrimaryMasterKey,
                headers))
            {
                return new ResourceResponse<Trigger>(await this.DeleteAsync(request, retryPolicyInstance));
            }
        }

        /// <summary>
        /// Delete a <see cref="Microsoft.Azure.Documents.UserDefinedFunction"/> from the Azure Cosmos DB service as an asynchronous operation.
        /// </summary>
        /// <param name="functionLink">The link of the <see cref="Microsoft.Azure.Documents.UserDefinedFunction"/> to delete. E.g. dbs/db_rid/colls/col_rid/udfs/udf_rid/ </param>
        /// <param name="options">(Optional) The request options for the request.</param>
        /// <returns>A <see cref="System.Threading.Tasks"/> containing a <see cref="Microsoft.Azure.Documents.Client.ResourceResponse{T}"/> which will contain information about the request issued.</returns>
        /// <exception cref="ArgumentNullException">If <paramref name="functionLink"/> is not set.</exception>
        /// <exception cref="DocumentClientException">This exception can encapsulate many different types of errors. To determine the specific error always look at the StatusCode property. Some common codes you may get when creating a Document are:
        /// <list type="table">
        ///     <listheader>
        ///         <term>StatusCode</term><description>Reason for exception</description>
        ///     </listheader>
        ///     <item>
        ///         <term>404</term><description>NotFound - This means the resource you tried to delete did not exist.</description>
        ///     </item>
        /// </list>
        /// </exception>
        /// <example>
        /// <code language="c#">
        /// <![CDATA[
        /// //Delete a user defined function using its selfLink property.
        /// //To get the functionLink you would have to query for the User Defined Function, using CreateUserDefinedFunctionQuery(),  and then refer to its .SelfLink property
        /// await client.DeleteUserDefinedFunctionAsync(functionLink);
        /// ]]>
        /// </code>
        /// </example>
        /// <seealso cref="Microsoft.Azure.Documents.UserDefinedFunction"/>
        /// <seealso cref="Microsoft.Azure.Documents.Client.RequestOptions"/>
        /// <seealso cref="Microsoft.Azure.Documents.Client.ResourceResponse{T}"/>
        /// <seealso cref="System.Threading.Tasks.Task"/>
        public Task<ResourceResponse<UserDefinedFunction>> DeleteUserDefinedFunctionAsync(string functionLink, Documents.Client.RequestOptions options = null)
        {
            IDocumentClientRetryPolicy retryPolicyInstance = this.ResetSessionTokenRetryPolicy.GetRequestPolicy();
            return TaskHelper.InlineIfPossible(() => this.DeleteUserDefinedFunctionPrivateAsync(functionLink, options, retryPolicyInstance), retryPolicyInstance);
        }

        private async Task<ResourceResponse<UserDefinedFunction>> DeleteUserDefinedFunctionPrivateAsync(string functionLink, Documents.Client.RequestOptions options, IDocumentClientRetryPolicy retryPolicyInstance)
        {
            await this.EnsureValidClientAsync();

            if (string.IsNullOrEmpty(functionLink))
            {
                throw new ArgumentNullException("functionLink");
            }

            INameValueCollection headers = this.GetRequestHeaders(options);
            using (DocumentServiceRequest request = DocumentServiceRequest.Create(
                OperationType.Delete,
                ResourceType.UserDefinedFunction,
                functionLink,
                AuthorizationTokenType.PrimaryMasterKey,
                headers))
            {
                return new ResourceResponse<UserDefinedFunction>(await this.DeleteAsync(request, retryPolicyInstance));
            }
        }

        /// <summary>
        /// Delete a <see cref="Microsoft.Azure.Documents.Conflict"/> from the Azure Cosmos DB service as an asynchronous operation.
        /// </summary>
        /// <param name="conflictLink">The link of the <see cref="Microsoft.Azure.Documents.Conflict"/> to delete. E.g. dbs/db_rid/colls/coll_rid/conflicts/ </param>
        /// <param name="options">(Optional) The request options for the request.</param>
        /// <returns>A <see cref="System.Threading.Tasks"/> containing a <see cref="Microsoft.Azure.Documents.Client.ResourceResponse{T}"/> which will contain information about the request issued.</returns>
        /// <exception cref="ArgumentNullException">If <paramref name="conflictLink"/> is not set.</exception>
        /// <exception cref="DocumentClientException">This exception can encapsulate many different types of errors. To determine the specific error always look at the StatusCode property. Some common codes you may get when creating a Document are:
        /// <list type="table">
        ///     <listheader>
        ///         <term>StatusCode</term><description>Reason for exception</description>
        ///     </listheader>
        ///     <item>
        ///         <term>404</term><description>NotFound - This means the resource you tried to delete did not exist.</description>
        ///     </item>
        /// </list>
        /// </exception>
        /// <example>
        /// <code language="c#">
        /// <![CDATA[
        /// //Delete a conflict using its selfLink property.
        /// //To get the conflictLink you would have to query for the Conflict object, using CreateConflictQuery(), and then refer to its .SelfLink property
        /// await client.DeleteConflictAsync(conflictLink);
        /// ]]>
        /// </code>
        /// </example>
        /// <seealso cref="Microsoft.Azure.Documents.Conflict"/>
        /// <seealso cref="Microsoft.Azure.Documents.Client.RequestOptions"/>
        /// <seealso cref="Microsoft.Azure.Documents.Client.ResourceResponse{T}"/>
        /// <seealso cref="System.Threading.Tasks.Task"/>
        public Task<ResourceResponse<Conflict>> DeleteConflictAsync(string conflictLink, Documents.Client.RequestOptions options = null)
        {
            IDocumentClientRetryPolicy retryPolicyInstance = this.ResetSessionTokenRetryPolicy.GetRequestPolicy();
            return TaskHelper.InlineIfPossible(() => this.DeleteConflictPrivateAsync(conflictLink, options, retryPolicyInstance), retryPolicyInstance);
        }

        private async Task<ResourceResponse<Conflict>> DeleteConflictPrivateAsync(string conflictLink, Documents.Client.RequestOptions options, IDocumentClientRetryPolicy retryPolicyInstance)
        {
            await this.EnsureValidClientAsync();

            if (string.IsNullOrEmpty(conflictLink))
            {
                throw new ArgumentNullException("conflictLink");
            }

            INameValueCollection headers = this.GetRequestHeaders(options);
            using (DocumentServiceRequest request = DocumentServiceRequest.Create(
                OperationType.Delete,
                ResourceType.Conflict,
                conflictLink,
                AuthorizationTokenType.PrimaryMasterKey,
                headers))
            {
                await this.AddPartitionKeyInformationAsync(request, options);
                return new ResourceResponse<Conflict>(await this.DeleteAsync(request, retryPolicyInstance));
            }
        }
        #endregion

        #region Replace Impl
        /// <summary>
        /// Replaces a document collection in the Azure Cosmos DB service as an asynchronous operation.
        /// </summary>
        /// <param name="documentCollection">the updated document collection.</param>
        /// <param name="options">the request options for the request.</param>
        /// <returns>
        /// A <see cref="System.Threading.Tasks"/> containing a <see cref="Microsoft.Azure.Documents.Client.ResourceResponse{T}"/> which wraps a <see cref="Microsoft.Azure.Documents.DocumentCollection"/> containing the updated resource record.
        /// </returns>
        public Task<ResourceResponse<DocumentCollection>> ReplaceDocumentCollectionAsync(DocumentCollection documentCollection, Documents.Client.RequestOptions options = null)
        {
            IDocumentClientRetryPolicy retryPolicyInstance = this.ResetSessionTokenRetryPolicy.GetRequestPolicy();
            return TaskHelper.InlineIfPossible(() => this.ReplaceDocumentCollectionPrivateAsync(documentCollection, options, retryPolicyInstance), retryPolicyInstance);
        }

        private async Task<ResourceResponse<DocumentCollection>> ReplaceDocumentCollectionPrivateAsync(
            DocumentCollection documentCollection,
            Documents.Client.RequestOptions options,
            IDocumentClientRetryPolicy retryPolicyInstance,
            string altLink = null)
        {
            await this.EnsureValidClientAsync();

            if (documentCollection == null)
            {
                throw new ArgumentNullException("documentCollection");
            }

            this.ValidateResource(documentCollection);
            INameValueCollection headers = this.GetRequestHeaders(options);
            using (DocumentServiceRequest request = DocumentServiceRequest.Create(
                OperationType.Replace,
                altLink ?? this.GetLinkForRouting(documentCollection),
                documentCollection,
                ResourceType.Collection,
                AuthorizationTokenType.PrimaryMasterKey,
                headers,
                SerializationFormattingPolicy.None))
            {
                ResourceResponse<DocumentCollection> collection = new ResourceResponse<DocumentCollection>(await this.UpdateAsync(request, retryPolicyInstance));
                // set the session token
                if (collection.Resource != null)
                {
                    this.sessionContainer.SetSessionToken(collection.Resource.ResourceId, collection.Resource.AltLink, collection.Headers);
                }
                return collection;
            }
        }

        /// <summary>
        /// Replaces a <see cref="Microsoft.Azure.Documents.Document"/> in the Azure Cosmos DB service as an asynchronous operation.
        /// </summary>
        /// <param name="documentLink">The link of the document to be updated. E.g. dbs/db_rid/colls/col_rid/docs/doc_rid/ </param>
        /// <param name="document">The updated <see cref="Microsoft.Azure.Documents.Document"/> to replace the existing resource with.</param>
        /// <param name="options">(Optional) The request options for the request.</param>
        /// <param name="cancellationToken">(Optional) A <see cref="CancellationToken"/> that can be used by other objects or threads to receive notice of cancellation.</param>
        /// <returns>
        /// A <see cref="System.Threading.Tasks"/> containing a <see cref="Microsoft.Azure.Documents.Client.ResourceResponse{T}"/> which wraps a <see cref="Microsoft.Azure.Documents.Document"/> containing the updated resource record.
        /// </returns>
        /// <exception cref="ArgumentNullException">If either <paramref name="documentLink"/> or <paramref name="document"/> is not set.</exception>
        /// <exception cref="DocumentClientException">This exception can encapsulate many different types of errors. To determine the specific error always look at the StatusCode property. Some common codes you may get when creating a Document are:
        /// <list type="table">
        ///     <listheader>
        ///         <term>StatusCode</term><description>Reason for exception</description>
        ///     </listheader>
        ///     <item>
        ///         <term>404</term><description>NotFound - This means the resource you tried to delete did not exist.</description>
        ///     </item>
        /// </list>
        /// </exception>
        /// <example>
        /// In this example, instead of using a strongly typed <see cref="Document"/>, we will work with our own POCO object and not rely on the dynamic nature of the Document class.
        /// <code language="c#">
        /// <![CDATA[
        /// public class MyPoco
        /// {
        ///     public string Id {get; set;}
        ///     public string MyProperty {get; set;}
        /// }
        ///
        /// //Get the doc back as a Document so you have access to doc.SelfLink
        /// Document doc = client.CreateDocumentQuery<Document>(collectionLink)
        ///                        .Where(r => r.Id == "doc id")
        ///                        .AsEnumerable()
        ///                        .SingleOrDefault();
        ///
        /// //Now dynamically cast doc back to your MyPoco
        /// MyPoco poco = (dynamic)doc;
        ///
        /// //Update some properties of the poco object
        /// poco.MyProperty = "updated value";
        ///
        /// //Now persist these changes to the database using doc.SelLink and the update poco object
        /// Document updated = await client.ReplaceDocumentAsync(doc.SelfLink, poco);
        /// ]]>
        /// </code>
        /// </example>
        /// <seealso cref="Microsoft.Azure.Documents.Document"/>
        /// <seealso cref="Microsoft.Azure.Documents.Client.RequestOptions"/>
        /// <seealso cref="Microsoft.Azure.Documents.Client.ResourceResponse{T}"/>
        /// <seealso cref="System.Threading.Tasks.Task"/>
        public Task<ResourceResponse<Document>> ReplaceDocumentAsync(string documentLink, object document, Documents.Client.RequestOptions options = null, CancellationToken cancellationToken = default(CancellationToken))
        {
            // This call is to just run ReplaceDocumentInlineAsync in a SynchronizationContext aware environment
            return TaskHelper.InlineIfPossible(() => ReplaceDocumentInlineAsync(documentLink, document, options, cancellationToken), null, cancellationToken);
        }

        private async Task<ResourceResponse<Document>> ReplaceDocumentInlineAsync(string documentLink, object document, Documents.Client.RequestOptions options, CancellationToken cancellationToken)
        {
            IDocumentClientRetryPolicy requestRetryPolicy = this.ResetSessionTokenRetryPolicy.GetRequestPolicy();
            if (options == null || options.PartitionKey == null)
            {
                requestRetryPolicy = new PartitionKeyMismatchRetryPolicy(await this.GetCollectionCacheAsync(), requestRetryPolicy);
            }
            return await TaskHelper.InlineIfPossible(() => this.ReplaceDocumentPrivateAsync(documentLink, document, options, requestRetryPolicy, cancellationToken), requestRetryPolicy, cancellationToken);
        }

        private Task<ResourceResponse<Document>> ReplaceDocumentPrivateAsync(string documentLink, object document, Documents.Client.RequestOptions options, IDocumentClientRetryPolicy retryPolicyInstance, CancellationToken cancellationToken)
        {
            if (string.IsNullOrEmpty(documentLink))
            {
                throw new ArgumentNullException("documentLink");
            }

            if (document == null)
            {
                throw new ArgumentNullException("document");
            }

            Document typedDocument = Document.FromObject(document, this.GetSerializerSettingsForRequest(options));
            this.ValidateResource(typedDocument);
            return this.ReplaceDocumentPrivateAsync(documentLink, typedDocument, options, retryPolicyInstance, cancellationToken);
        }

        /// <summary>
        /// Replaces a <see cref="Microsoft.Azure.Documents.Document"/> in the Azure Cosmos DB service as an asynchronous operation.
        /// </summary>
        /// <param name="document">The updated <see cref="Microsoft.Azure.Documents.Document"/> to replace the existing resource with.</param>
        /// <param name="options">(Optional) The request options for the request.</param>
        /// <param name="cancellationToken">(Optional) A <see cref="CancellationToken"/> that can be used by other objects or threads to receive notice of cancellation.</param>
        /// <returns>
        /// A <see cref="System.Threading.Tasks"/> containing a <see cref="Microsoft.Azure.Documents.Client.ResourceResponse{T}"/> which wraps a <see cref="Microsoft.Azure.Documents.Document"/> containing the updated resource record.
        /// </returns>
        /// <exception cref="ArgumentNullException">If <paramref name="document"/> is not set.</exception>
        /// <exception cref="DocumentClientException">This exception can encapsulate many different types of errors. To determine the specific error always look at the StatusCode property. Some common codes you may get when creating a Document are:
        /// <list type="table">
        ///     <listheader>
        ///         <term>StatusCode</term><description>Reason for exception</description>
        ///     </listheader>
        ///     <item>
        ///         <term>404</term><description>NotFound - This means the resource you tried to delete did not exist.</description>
        ///     </item>
        /// </list>
        /// </exception>
        /// <example>
        /// This example uses <see cref="Document"/> and takes advantage of the fact that it is a dynamic object and uses SetProperty to dynamically update properties on the document
        /// <code language="c#">
        /// <![CDATA[
        /// //Fetch the Document to be updated
        /// Document doc = client.CreateDocumentQuery<Document>(collectionLink)
        ///                             .Where(r => r.Id == "doc id")
        ///                             .AsEnumerable()
        ///                             .SingleOrDefault();
        ///
        /// //Update some properties on the found resource
        /// doc.SetPropertyValue("MyProperty", "updated value");
        ///
        /// //Now persist these changes to the database by replacing the original resource
        /// Document updated = await client.ReplaceDocumentAsync(doc);
        /// ]]>
        /// </code>
        /// </example>
        /// <seealso cref="Microsoft.Azure.Documents.Document"/>
        /// <seealso cref="Microsoft.Azure.Documents.Client.RequestOptions"/>
        /// <seealso cref="Microsoft.Azure.Documents.Client.ResourceResponse{T}"/>
        /// <seealso cref="System.Threading.Tasks.Task"/>
        public Task<ResourceResponse<Document>> ReplaceDocumentAsync(Document document, Documents.Client.RequestOptions options = null, CancellationToken cancellationToken = default(CancellationToken))
        {
            IDocumentClientRetryPolicy retryPolicyInstance = this.ResetSessionTokenRetryPolicy.GetRequestPolicy();
            return TaskHelper.InlineIfPossible(() => this.ReplaceDocumentPrivateAsync(
                this.GetLinkForRouting(document), 
                document, 
                options, 
                retryPolicyInstance, 
                cancellationToken), 
                retryPolicyInstance, 
                cancellationToken);
        }

        private async Task<ResourceResponse<Document>> ReplaceDocumentPrivateAsync(string documentLink, Document document, Documents.Client.RequestOptions options, IDocumentClientRetryPolicy retryPolicyInstance, CancellationToken cancellationToken)
        {
            await this.EnsureValidClientAsync();

            if (document == null)
            {
                throw new ArgumentNullException("document");
            }

            this.ValidateResource(document);
            INameValueCollection headers = this.GetRequestHeaders(options);
            using (DocumentServiceRequest request = DocumentServiceRequest.Create(
                OperationType.Replace,
                documentLink,
                document,
                ResourceType.Document,
                AuthorizationTokenType.PrimaryMasterKey,
                headers,
                SerializationFormattingPolicy.None))
            {
                await this.AddPartitionKeyInformationAsync(request, document, options);
                request.SerializerSettings = this.GetSerializerSettingsForRequest(options);
                return new ResourceResponse<Document>(await this.UpdateAsync(request, retryPolicyInstance, cancellationToken));
            }
        }

        /// <summary>
        /// Replaces a <see cref="Microsoft.Azure.Documents.StoredProcedure"/> in the Azure Cosmos DB service as an asynchronous operation.
        /// </summary>
        /// <param name="storedProcedure">The updated <see cref="Microsoft.Azure.Documents.StoredProcedure"/> to replace the existing resource with.</param>
        /// <param name="options">(Optional) The request options for the request.</param>
        /// <returns>
        /// A <see cref="System.Threading.Tasks"/> containing a <see cref="Microsoft.Azure.Documents.Client.ResourceResponse{T}"/> which wraps a <see cref="Microsoft.Azure.Documents.StoredProcedure"/> containing the updated resource record.
        /// </returns>
        /// <exception cref="ArgumentNullException">If <paramref name="storedProcedure"/> is not set.</exception>
        /// <exception cref="DocumentClientException">This exception can encapsulate many different types of errors. To determine the specific error always look at the StatusCode property. Some common codes you may get when creating a Document are:
        /// <list type="table">
        ///     <listheader>
        ///         <term>StatusCode</term><description>Reason for exception</description>
        ///     </listheader>
        ///     <item>
        ///         <term>404</term><description>NotFound - This means the resource you tried to delete did not exist.</description>
        ///     </item>
        /// </list>
        /// </exception>
        /// <example>
        /// <code language="c#">
        /// <![CDATA[
        /// //Fetch the resource to be updated
        /// StoredProcedure sproc = client.CreateStoredProcedureQuery(sprocsLink)
        ///                                  .Where(r => r.Id == "sproc id")
        ///                                  .AsEnumerable()
        ///                                  .SingleOrDefault();
        ///
        /// //Update some properties on the found resource
        /// sproc.Body = "function () {new javascript body for sproc}";
        ///
        /// //Now persist these changes to the database by replacing the original resource
        /// StoredProcedure updated = await client.ReplaceStoredProcedureAsync(sproc);
        /// ]]>
        /// </code>
        /// </example>
        /// <seealso cref="Microsoft.Azure.Documents.StoredProcedure"/>
        /// <seealso cref="Microsoft.Azure.Documents.Client.RequestOptions"/>
        /// <seealso cref="Microsoft.Azure.Documents.Client.ResourceResponse{T}"/>
        /// <seealso cref="System.Threading.Tasks.Task"/>
        public Task<ResourceResponse<StoredProcedure>> ReplaceStoredProcedureAsync(StoredProcedure storedProcedure, Documents.Client.RequestOptions options = null)
        {
            IDocumentClientRetryPolicy retryPolicyInstance = this.ResetSessionTokenRetryPolicy.GetRequestPolicy();
            return TaskHelper.InlineIfPossible(() => this.ReplaceStoredProcedurePrivateAsync(storedProcedure, options, retryPolicyInstance), retryPolicyInstance);
        }

        private async Task<ResourceResponse<StoredProcedure>> ReplaceStoredProcedurePrivateAsync(
            StoredProcedure storedProcedure,
            Documents.Client.RequestOptions options,
            IDocumentClientRetryPolicy retryPolicyInstance,
            string altLink = null)
        {
            await this.EnsureValidClientAsync();

            if (storedProcedure == null)
            {
                throw new ArgumentNullException("storedProcedure");
            }

            this.ValidateResource(storedProcedure);
            INameValueCollection headers = this.GetRequestHeaders(options);
            using (DocumentServiceRequest request = DocumentServiceRequest.Create(
                OperationType.Replace,
                altLink ?? this.GetLinkForRouting(storedProcedure),
                storedProcedure,
                ResourceType.StoredProcedure,
                AuthorizationTokenType.PrimaryMasterKey,
                headers,
                SerializationFormattingPolicy.None))
            {
                return new ResourceResponse<StoredProcedure>(await this.UpdateAsync(request, retryPolicyInstance));
            }
        }

        /// <summary>
        /// Replaces a <see cref="Microsoft.Azure.Documents.Trigger"/> in the Azure Cosmos DB service as an asynchronous operation.
        /// </summary>
        /// <param name="trigger">The updated <see cref="Microsoft.Azure.Documents.Trigger"/> to replace the existing resource with.</param>
        /// <param name="options">(Optional) The request options for the request.</param>
        /// <returns>
        /// A <see cref="System.Threading.Tasks"/> containing a <see cref="Microsoft.Azure.Documents.Client.ResourceResponse{T}"/> which wraps a <see cref="Microsoft.Azure.Documents.Trigger"/> containing the updated resource record.
        /// </returns>
        /// <exception cref="ArgumentNullException">If <paramref name="trigger"/> is not set.</exception>
        /// <exception cref="DocumentClientException">This exception can encapsulate many different types of errors. To determine the specific error always look at the StatusCode property. Some common codes you may get when creating a Document are:
        /// <list type="table">
        ///     <listheader>
        ///         <term>StatusCode</term><description>Reason for exception</description>
        ///     </listheader>
        ///     <item>
        ///         <term>404</term><description>NotFound - This means the resource you tried to delete did not exist.</description>
        ///     </item>
        /// </list>
        /// </exception>
        /// <example>
        /// <code language="c#">
        /// <![CDATA[
        /// //Fetch the resource to be updated
        /// Trigger trigger = client.CreateTriggerQuery(sprocsLink)
        ///                               .Where(r => r.Id == "trigger id")
        ///                               .AsEnumerable()
        ///                               .SingleOrDefault();
        ///
        /// //Update some properties on the found resource
        /// trigger.Body = "function () {new javascript body for trigger}";
        ///
        /// //Now persist these changes to the database by replacing the original resource
        /// Trigger updated = await client.ReplaceTriggerAsync(sproc);
        /// ]]>
        /// </code>
        /// </example>
        /// <seealso cref="Microsoft.Azure.Documents.Trigger"/>
        /// <seealso cref="Microsoft.Azure.Documents.Client.RequestOptions"/>
        /// <seealso cref="Microsoft.Azure.Documents.Client.ResourceResponse{T}"/>
        /// <seealso cref="System.Threading.Tasks.Task"/>
        public Task<ResourceResponse<Trigger>> ReplaceTriggerAsync(Trigger trigger, Documents.Client.RequestOptions options = null)
        {
            IDocumentClientRetryPolicy retryPolicyInstance = this.ResetSessionTokenRetryPolicy.GetRequestPolicy();
            return TaskHelper.InlineIfPossible(() => this.ReplaceTriggerPrivateAsync(trigger, options, retryPolicyInstance), retryPolicyInstance);
        }

        private async Task<ResourceResponse<Trigger>> ReplaceTriggerPrivateAsync(Trigger trigger, Documents.Client.RequestOptions options, IDocumentClientRetryPolicy retryPolicyInstance, string altLink = null)
        {
            await this.EnsureValidClientAsync();

            if (trigger == null)
            {
                throw new ArgumentNullException("trigger");
            }

            this.ValidateResource(trigger);
            INameValueCollection headers = this.GetRequestHeaders(options);
            using (DocumentServiceRequest request = DocumentServiceRequest.Create(
                OperationType.Replace,
                altLink ?? this.GetLinkForRouting(trigger),
                trigger,
                ResourceType.Trigger,
                AuthorizationTokenType.PrimaryMasterKey,
                headers,
                SerializationFormattingPolicy.None))
            {
                return new ResourceResponse<Trigger>(await this.UpdateAsync(request, retryPolicyInstance));
            }
        }

        /// <summary>
        /// Replaces a <see cref="Microsoft.Azure.Documents.UserDefinedFunction"/> in the Azure Cosmos DB service as an asynchronous operation.
        /// </summary>
        /// <param name="function">The updated <see cref="Microsoft.Azure.Documents.UserDefinedFunction"/> to replace the existing resource with.</param>
        /// <param name="options">(Optional) The request options for the request.</param>
        /// <returns>
        /// A <see cref="System.Threading.Tasks"/> containing a <see cref="Microsoft.Azure.Documents.Client.ResourceResponse{T}"/> which wraps a <see cref="Microsoft.Azure.Documents.UserDefinedFunction"/> containing the updated resource record.
        /// </returns>
        /// <exception cref="ArgumentNullException">If <paramref name="function"/> is not set.</exception>
        /// <exception cref="DocumentClientException">This exception can encapsulate many different types of errors. To determine the specific error always look at the StatusCode property. Some common codes you may get when creating a Document are:
        /// <list type="table">
        ///     <listheader>
        ///         <term>StatusCode</term><description>Reason for exception</description>
        ///     </listheader>
        ///     <item>
        ///         <term>404</term><description>NotFound - This means the resource you tried to delete did not exist.</description>
        ///     </item>
        /// </list>
        /// </exception>
        /// <example>
        /// <code language="c#">
        /// <![CDATA[
        /// //Fetch the resource to be updated
        /// UserDefinedFunction udf = client.CreateUserDefinedFunctionQuery(functionsLink)
        ///                                     .Where(r => r.Id == "udf id")
        ///                                     .AsEnumerable()
        ///                                     .SingleOrDefault();
        ///
        /// //Update some properties on the found resource
        /// udf.Body = "function () {new javascript body for udf}";
        ///
        /// //Now persist these changes to the database by replacing the original resource
        /// UserDefinedFunction updated = await client.ReplaceUserDefinedFunctionAsync(udf);
        /// ]]>
        /// </code>
        /// </example>
        /// <seealso cref="Microsoft.Azure.Documents.UserDefinedFunction"/>
        /// <seealso cref="Microsoft.Azure.Documents.Client.RequestOptions"/>
        /// <seealso cref="Microsoft.Azure.Documents.Client.ResourceResponse{T}"/>
        /// <seealso cref="System.Threading.Tasks.Task"/>
        public Task<ResourceResponse<UserDefinedFunction>> ReplaceUserDefinedFunctionAsync(UserDefinedFunction function, Documents.Client.RequestOptions options = null)
        {
            IDocumentClientRetryPolicy retryPolicyInstance = this.ResetSessionTokenRetryPolicy.GetRequestPolicy();
            return TaskHelper.InlineIfPossible(() => this.ReplaceUserDefinedFunctionPrivateAsync(function, options, retryPolicyInstance), retryPolicyInstance);
        }

        private async Task<ResourceResponse<UserDefinedFunction>> ReplaceUserDefinedFunctionPrivateAsync(
            UserDefinedFunction function,
            Documents.Client.RequestOptions options,
            IDocumentClientRetryPolicy retryPolicyInstance,
            string altLink = null)
        {
            await this.EnsureValidClientAsync();

            if (function == null)
            {
                throw new ArgumentNullException("function");
            }

            this.ValidateResource(function);
            INameValueCollection headers = this.GetRequestHeaders(options);
            using (DocumentServiceRequest request = DocumentServiceRequest.Create(
                OperationType.Replace,
                altLink ?? this.GetLinkForRouting(function),
                function,
                ResourceType.UserDefinedFunction,
                AuthorizationTokenType.PrimaryMasterKey,
                headers,
                SerializationFormattingPolicy.None))
            {
                return new ResourceResponse<UserDefinedFunction>(await this.UpdateAsync(request, retryPolicyInstance));
            }
        }

        /// <summary>
        /// Replaces a <see cref="Microsoft.Azure.Documents.Offer"/> in the Azure Cosmos DB service as an asynchronous operation.
        /// </summary>
        /// <param name="offer">The updated <see cref="Microsoft.Azure.Documents.Offer"/> to replace the existing resource with.</param>
        /// <returns>
        /// A <see cref="System.Threading.Tasks"/> containing a <see cref="Microsoft.Azure.Documents.Client.ResourceResponse{T}"/> which wraps a <see cref="Microsoft.Azure.Documents.Offer"/> containing the updated resource record.
        /// </returns>
        /// <exception cref="ArgumentNullException">If <paramref name="offer"/> is not set.</exception>
        /// <exception cref="DocumentClientException">This exception can encapsulate many different types of errors. To determine the specific error always look at the StatusCode property. Some common codes you may get when creating a Document are:
        /// <list type="table">
        ///     <listheader>
        ///         <term>StatusCode</term><description>Reason for exception</description>
        ///     </listheader>
        ///     <item>
        ///         <term>404</term><description>NotFound - This means the resource you tried to delete did not exist.</description>
        ///     </item>
        ///     <item>
        ///        <term>429</term><description>TooManyRequests - The replace offer is throttled as the offer scale down operation is attempted within the idle timeout period of 4 hours. Consult the DocumentClientException.RetryAfter value to see how long you should wait before retrying this operation.</description>
        ///     </item>
        /// </list>
        /// </exception>
        /// <example>
        /// <code language="c#">
        /// <![CDATA[
        /// //Fetch the resource to be updated
        /// Offer offer = client.CreateOfferQuery()
        ///                          .Where(r => r.ResourceLink == "collection selfLink")
        ///                          .AsEnumerable()
        ///                          .SingleOrDefault();
        ///
        /// //Create a new offer with the changed throughput
        /// OfferV2 newOffer = new OfferV2(offer, 5000);
        ///
        /// //Now persist these changes to the database by replacing the original resource
        /// Offer updated = await client.ReplaceOfferAsync(newOffer);
        /// ]]>
        /// </code>
        /// </example>
        /// <seealso cref="Microsoft.Azure.Documents.Offer"/>
        /// <seealso cref="Microsoft.Azure.Documents.Client.RequestOptions"/>
        /// <seealso cref="Microsoft.Azure.Documents.Client.ResourceResponse{T}"/>
        /// <seealso cref="System.Threading.Tasks.Task"/>
        public Task<ResourceResponse<Offer>> ReplaceOfferAsync(Offer offer)
        {
            IDocumentClientRetryPolicy retryPolicyInstance = this.ResetSessionTokenRetryPolicy.GetRequestPolicy();
            return TaskHelper.InlineIfPossible(() => this.ReplaceOfferPrivateAsync(offer, retryPolicyInstance), retryPolicyInstance);
        }

        private async Task<ResourceResponse<Offer>> ReplaceOfferPrivateAsync(Offer offer, IDocumentClientRetryPolicy retryPolicyInstance)
        {
            if (offer == null)
            {
                throw new ArgumentNullException("offer");
            }

            using (DocumentServiceRequest request = DocumentServiceRequest.Create(
                OperationType.Replace,
                offer.SelfLink,
                offer,
                ResourceType.Offer,
                AuthorizationTokenType.PrimaryMasterKey))
            {
                return new ResourceResponse<Offer>(
                    await this.UpdateAsync(request, retryPolicyInstance), 
                    OfferTypeResolver.ResponseOfferTypeResolver);
            }
        }

        /// <summary>
        /// Replaces a <see cref="Microsoft.Azure.Documents.UserDefinedType"/> in the Azure Cosmos DB service as an asynchronous operation.
        /// </summary>
        /// <param name="userDefinedType">The updated <see cref="Microsoft.Azure.Documents.UserDefinedType"/> to replace the existing resource with.</param>
        /// <param name="options">(Optional) The request options for the request.</param>
        /// <returns>
        /// A <see cref="System.Threading.Tasks"/> containing a <see cref="Microsoft.Azure.Documents.Client.ResourceResponse{T}"/> which wraps a <see cref="Microsoft.Azure.Documents.UserDefinedType"/> containing the updated resource record.
        /// </returns>
        /// <exception cref="ArgumentNullException">If <paramref name="userDefinedType"/> is not set.</exception>
        /// <exception cref="DocumentClientException">This exception can encapsulate many different types of errors. To determine the specific error always look at the StatusCode property. Some common codes you may get when creating a Document are:
        /// <list type="table">
        ///     <listheader>
        ///         <term>StatusCode</term><description>Reason for exception</description>
        ///     </listheader>
        ///     <item>
        ///         <term>404</term><description>NotFound - This means the resource you tried to delete did not exist.</description>
        ///     </item>
        /// </list>
        /// </exception>
        /// <example>
        /// <code language="c#">
        /// <![CDATA[
        /// //Fetch the resource to be updated
        /// UserDefinedType userDefinedType = client.CreateUserDefinedTypeQuery(userDefinedTypesLink)
        ///                          .Where(r => r.Id == "user defined type id")
        ///                          .AsEnumerable()
        ///                          .SingleOrDefault();
        ///
        /// //Now persist these changes to the database by replacing the original resource
        /// UserDefinedType updated = await client.ReplaceUserDefinedTypeAsync(userDefinedType);
        /// ]]>
        /// </code>
        /// </example>
        /// <seealso cref="Microsoft.Azure.Documents.UserDefinedType"/>
        /// <seealso cref="Microsoft.Azure.Documents.Client.RequestOptions"/>
        /// <seealso cref="Microsoft.Azure.Documents.Client.ResourceResponse{T}"/>
        /// <seealso cref="System.Threading.Tasks.Task"/>
        internal Task<ResourceResponse<UserDefinedType>> ReplaceUserDefinedTypeAsync(UserDefinedType userDefinedType, Documents.Client.RequestOptions options = null)
        {
            IDocumentClientRetryPolicy retryPolicyInstance = this.ResetSessionTokenRetryPolicy.GetRequestPolicy();
            return TaskHelper.InlineIfPossible(() => this.ReplaceUserDefinedTypePrivateAsync(userDefinedType, options, retryPolicyInstance), retryPolicyInstance);
        }

        private async Task<ResourceResponse<UserDefinedType>> ReplaceUserDefinedTypePrivateAsync(UserDefinedType userDefinedType, Documents.Client.RequestOptions options, IDocumentClientRetryPolicy retryPolicyInstance, string altLink = null)
        {
            await this.EnsureValidClientAsync();

            if (userDefinedType == null)
            {
                throw new ArgumentNullException("userDefinedType");
            }

            this.ValidateResource(userDefinedType);
            INameValueCollection headers = this.GetRequestHeaders(options);
            using (DocumentServiceRequest request = DocumentServiceRequest.Create(
                OperationType.Replace,
                altLink ?? this.GetLinkForRouting(userDefinedType),
                userDefinedType,
                ResourceType.UserDefinedType,
                AuthorizationTokenType.PrimaryMasterKey,
                headers,
                SerializationFormattingPolicy.None))
            {
                return new ResourceResponse<UserDefinedType>(await this.UpdateAsync(request, retryPolicyInstance));
            }
        }

        #endregion

        #region Read Impl
        /// <summary>
        /// Reads a <see cref="Microsoft.Azure.Documents.Database"/> from the Azure Cosmos DB service as an asynchronous operation.
        /// </summary>
        /// <param name="databaseLink">The link of the Database resource to be read.</param>
        /// <param name="options">(Optional) The request options for the request.</param>
        /// <returns>
        /// A <see cref="System.Threading.Tasks"/> containing a <see cref="Microsoft.Azure.Documents.Client.ResourceResponse{T}"/> which wraps a <see cref="Microsoft.Azure.Documents.Database"/> containing the read resource record.
        /// </returns>
        /// <exception cref="ArgumentNullException">If <paramref name="databaseLink"/> is not set.</exception>
        /// <exception cref="DocumentClientException">This exception can encapsulate many different types of errors. To determine the specific error always look at the StatusCode property. Some common codes you may get when creating a Document are:
        /// <list type="table">
        ///     <listheader>
        ///         <term>StatusCode</term><description>Reason for exception</description>
        ///     </listheader>
        ///     <item>
        ///         <term>404</term><description>NotFound - This means the resource you tried to read did not exist.</description>
        ///     </item>
        ///     <item>
        ///         <term>429</term><description>TooManyRequests - This means you have exceeded the number of request units per second. Consult the DocumentClientException.RetryAfter value to see how long you should wait before retrying this operation.</description>
        ///     </item>
        /// </list>
        /// </exception>
        /// <example>
        /// <code language="c#">
        /// <![CDATA[
        /// //Reads a Database resource where
        /// // - database_id is the ID property of the Database resource you wish to read.
        /// var dbLink = "/dbs/database_id";
        /// Database database = await client.ReadDatabaseAsync(dbLink);
        /// ]]>
        /// </code>
        /// </example>
        /// <remarks>
        /// <para>
        /// Doing a read of a resource is the most efficient way to get a resource from the Database. If you know the resource's ID, do a read instead of a query by ID.
        /// </para>
        /// <para>
        /// The example shown uses ID-based links, where the link is composed of the ID properties used when the resources were created.
        /// You can still use the <see cref="Microsoft.Azure.Documents.Resource.SelfLink"/> property of the Database if you prefer. A self-link is a URI for a resource that is made up of Resource Identifiers  (or the _rid properties).
        /// ID-based links and SelfLink will both work.
        /// The format for <paramref name="databaseLink"/> is always "/dbs/{db identifier}" only
        /// the values within the {} change depending on which method you wish to use to address the resource.
        /// </para>
        /// </remarks>
        /// <seealso cref="Microsoft.Azure.Documents.Database"/>
        /// <seealso cref="Microsoft.Azure.Documents.Client.RequestOptions"/>
        /// <seealso cref="Microsoft.Azure.Documents.Client.ResourceResponse{T}"/>
        /// <seealso cref="System.Threading.Tasks.Task"/>
        /// <seealso cref="System.Uri"/>
        public Task<ResourceResponse<Documents.Database>> ReadDatabaseAsync(string databaseLink, Documents.Client.RequestOptions options = null)
        {
            IDocumentClientRetryPolicy retryPolicyInstance = this.ResetSessionTokenRetryPolicy.GetRequestPolicy();
            return TaskHelper.InlineIfPossible(() => this.ReadDatabasePrivateAsync(databaseLink, options, retryPolicyInstance), retryPolicyInstance);
        }

        private async Task<ResourceResponse<Documents.Database>> ReadDatabasePrivateAsync(string databaseLink, Documents.Client.RequestOptions options, IDocumentClientRetryPolicy retryPolicyInstance)
        {
            await this.EnsureValidClientAsync();

            if (string.IsNullOrEmpty(databaseLink))
            {
                throw new ArgumentNullException("databaseLink");
            }

            INameValueCollection headers = this.GetRequestHeaders(options);
            using (DocumentServiceRequest request = DocumentServiceRequest.Create(
                OperationType.Read,
                ResourceType.Database,
                databaseLink,
                AuthorizationTokenType.PrimaryMasterKey,
                headers))
            {
                return new ResourceResponse<Documents.Database>(await this.ReadAsync(request, retryPolicyInstance));
            }
        }

        /// <summary>
        /// Reads a <see cref="Microsoft.Azure.Documents.Document"/> from the Azure Cosmos DB service as an asynchronous operation.
        /// </summary>
        /// <param name="documentLink">The link for the document to be read.</param>
        /// <param name="options">(Optional) The request options for the request.</param>
        /// <param name="cancellationToken">(Optional) A <see cref="CancellationToken"/> that can be used by other objects or threads to receive notice of cancellation.</param>
        /// <returns>
        /// A <see cref="System.Threading.Tasks"/> containing a <see cref="Microsoft.Azure.Documents.Client.ResourceResponse{T}"/> which wraps a <see cref="Microsoft.Azure.Documents.Document"/> containing the read resource record.
        /// </returns>
        /// <exception cref="ArgumentNullException">If <paramref name="documentLink"/> is not set.</exception>
        /// <exception cref="DocumentClientException">This exception can encapsulate many different types of errors. To determine the specific error always look at the StatusCode property. Some common codes you may get when creating a Document are:
        /// <list type="table">
        ///     <listheader>
        ///         <term>StatusCode</term><description>Reason for exception</description>
        ///     </listheader>
        ///     <item>
        ///         <term>404</term><description>NotFound - This means the resource you tried to read did not exist.</description>
        ///     </item>
        ///     <item>
        ///         <term>429</term><description>TooManyRequests - This means you have exceeded the number of request units per second. Consult the DocumentClientException.RetryAfter value to see how long you should wait before retrying this operation.</description>
        ///     </item>
        /// </list>
        /// </exception>
        /// <example>
        /// <code language="c#">
        /// <![CDATA[
        /// //This reads a document record from a database & collection where
        /// // - sample_database is the ID of the database
        /// // - sample_collection is the ID of the collection
        /// // - document_id is the ID of the document resource
        /// var docLink = "dbs/sample_database/colls/sample_collection/docs/document_id";
        /// Document doc = await client.ReadDocumentAsync(docLink);
        /// ]]>
        /// </code>
        /// </example>
        /// <remarks>
        /// <para>
        /// Doing a read of a resource is the most efficient way to get a resource from the Database. If you know the resource's ID, do a read instead of a query by ID.
        /// </para>
        /// <para>
        /// The example shown uses ID-based links, where the link is composed of the ID properties used when the resources were created.
        /// You can still use the <see cref="Microsoft.Azure.Documents.Resource.SelfLink"/> property of the Document if you prefer. A self-link is a URI for a resource that is made up of Resource Identifiers  (or the _rid properties).
        /// ID-based links and SelfLink will both work.
        /// The format for <paramref name="documentLink"/> is always "dbs/{db identifier}/colls/{coll identifier}/docs/{doc identifier}" only
        /// the values within the {} change depending on which method you wish to use to address the resource.
        /// </para>
        /// </remarks>
        /// <seealso cref="Microsoft.Azure.Documents.Document"/>
        /// <seealso cref="Microsoft.Azure.Documents.Client.RequestOptions"/>
        /// <seealso cref="Microsoft.Azure.Documents.Client.ResourceResponse{T}"/>
        /// <seealso cref="System.Threading.Tasks.Task"/>
        /// <seealso cref="System.Uri"/>
        public Task<ResourceResponse<Document>> ReadDocumentAsync(string documentLink, Documents.Client.RequestOptions options = null, CancellationToken cancellationToken = default(CancellationToken))
        {
            IDocumentClientRetryPolicy retryPolicyInstance = this.ResetSessionTokenRetryPolicy.GetRequestPolicy();
            return TaskHelper.InlineIfPossible(
                () => this.ReadDocumentPrivateAsync(documentLink, options, retryPolicyInstance, cancellationToken), retryPolicyInstance, cancellationToken);
        }

        private async Task<ResourceResponse<Document>> ReadDocumentPrivateAsync(string documentLink, Documents.Client.RequestOptions options, IDocumentClientRetryPolicy retryPolicyInstance, CancellationToken cancellationToken)
        {
            await this.EnsureValidClientAsync();

            if (string.IsNullOrEmpty(documentLink))
            {
                throw new ArgumentNullException("documentLink");
            }

            INameValueCollection headers = this.GetRequestHeaders(options);
            using (DocumentServiceRequest request = DocumentServiceRequest.Create(
                OperationType.Read,
                ResourceType.Document,
                documentLink,
                AuthorizationTokenType.PrimaryMasterKey,
                headers))
            {
                await this.AddPartitionKeyInformationAsync(request, options);
                request.SerializerSettings = this.GetSerializerSettingsForRequest(options);
                return new ResourceResponse<Document>(await this.ReadAsync(request, retryPolicyInstance, cancellationToken));
            }
        }

        /// <summary>
        /// Reads a <see cref="Microsoft.Azure.Documents.Document"/> as a generic type T from the Azure Cosmos DB service as an asynchronous operation.
        /// </summary>
        /// <param name="documentLink">The link for the document to be read.</param>
        /// <param name="options">(Optional) The request options for the request.</param>
        /// <param name="cancellationToken">(Optional) A <see cref="CancellationToken"/> that can be used by other objects or threads to receive notice of cancellation.</param>
        /// <returns>
        /// A <see cref="System.Threading.Tasks"/> containing a <see cref="Microsoft.Azure.Documents.Client.DocumentResponse{T}"/> which wraps a <see cref="Microsoft.Azure.Documents.Document"/> containing the read resource record.
        /// </returns>
        /// <exception cref="ArgumentNullException">If <paramref name="documentLink"/> is not set.</exception>
        /// <exception cref="DocumentClientException">This exception can encapsulate many different types of errors. To determine the specific error always look at the StatusCode property. Some common codes you may get when creating a Document are:
        /// <list type="table">
        ///     <listheader>
        ///         <term>StatusCode</term><description>Reason for exception</description>
        ///     </listheader>
        ///     <item>
        ///         <term>404</term><description>NotFound - This means the resource you tried to read did not exist.</description>
        ///     </item>
        ///     <item>
        ///         <term>429</term><description>TooManyRequests - This means you have exceeded the number of request units per second. Consult the DocumentClientException.RetryAfter value to see how long you should wait before retrying this operation.</description>
        ///     </item>
        /// </list>
        /// </exception>
        /// <example>
        /// <code language="c#">
        /// <![CDATA[
        /// //This reads a document record from a database & collection where
        /// // - sample_database is the ID of the database
        /// // - sample_collection is the ID of the collection
        /// // - document_id is the ID of the document resource
        /// var docLink = "dbs/sample_database/colls/sample_collection/docs/document_id";
        /// Customer customer = await client.ReadDocumentAsync<Customer>(docLink);
        /// ]]>
        /// </code>
        /// </example>
        /// <remarks>
        /// <para>
        /// Doing a read of a resource is the most efficient way to get a resource from the Database. If you know the resource's ID, do a read instead of a query by ID.
        /// </para>
        /// <para>
        /// The example shown uses ID-based links, where the link is composed of the ID properties used when the resources were created.
        /// You can still use the <see cref="Microsoft.Azure.Documents.Resource.SelfLink"/> property of the Document if you prefer. A self-link is a URI for a resource that is made up of Resource Identifiers  (or the _rid properties).
        /// ID-based links and SelfLink will both work.
        /// The format for <paramref name="documentLink"/> is always "dbs/{db identifier}/colls/{coll identifier}/docs/{doc identifier}" only
        /// the values within the {} change depending on which method you wish to use to address the resource.
        /// </para>
        /// </remarks>
        /// <seealso cref="Microsoft.Azure.Documents.Document"/>
        /// <seealso cref="Microsoft.Azure.Documents.Client.RequestOptions"/>
        /// <seealso cref="Microsoft.Azure.Documents.Client.DocumentResponse{T}"/>
        /// <seealso cref="System.Threading.Tasks.Task"/>
        /// <seealso cref="System.Uri"/>
        public Task<DocumentResponse<T>> ReadDocumentAsync<T>(string documentLink, Documents.Client.RequestOptions options = null, CancellationToken cancellationToken = default(CancellationToken))
        {
            IDocumentClientRetryPolicy retryPolicyInstance = this.ResetSessionTokenRetryPolicy.GetRequestPolicy();
            return TaskHelper.InlineIfPossible(
                () => this.ReadDocumentPrivateAsync<T>(documentLink, options, retryPolicyInstance, cancellationToken), retryPolicyInstance, cancellationToken);
        }

        private async Task<DocumentResponse<T>> ReadDocumentPrivateAsync<T>(string documentLink, Documents.Client.RequestOptions options, IDocumentClientRetryPolicy retryPolicyInstance, CancellationToken cancellationToken)
        {
            await this.EnsureValidClientAsync();

            if (string.IsNullOrEmpty(documentLink))
            {
                throw new ArgumentNullException("documentLink");
            }

            INameValueCollection headers = this.GetRequestHeaders(options);
            using (DocumentServiceRequest request = DocumentServiceRequest.Create(
                OperationType.Read,
                ResourceType.Document,
                documentLink,
                AuthorizationTokenType.PrimaryMasterKey,
                headers))
            {
                await this.AddPartitionKeyInformationAsync(request, options);
                request.SerializerSettings = this.GetSerializerSettingsForRequest(options);
                return new DocumentResponse<T>(await this.ReadAsync(request, retryPolicyInstance, cancellationToken), this.GetSerializerSettingsForRequest(options));
            }
        }

        /// <summary>
        /// Reads a <see cref="Microsoft.Azure.Documents.DocumentCollection"/> from the Azure Cosmos DB service as an asynchronous operation.
        /// </summary>
        /// <param name="documentCollectionLink">The link for the DocumentCollection to be read.</param>
        /// <param name="options">(Optional) The request options for the request.</param>
        /// <returns>
        /// A <see cref="System.Threading.Tasks"/> containing a <see cref="Microsoft.Azure.Documents.Client.ResourceResponse{T}"/> which wraps a <see cref="Microsoft.Azure.Documents.DocumentCollection"/> containing the read resource record.
        /// </returns>
        /// <exception cref="ArgumentNullException">If <paramref name="documentCollectionLink"/> is not set.</exception>
        /// <exception cref="DocumentClientException">This exception can encapsulate many different types of errors. To determine the specific error always look at the StatusCode property. Some common codes you may get when creating a Document are:
        /// <list type="table">
        ///     <listheader>
        ///         <term>StatusCode</term><description>Reason for exception</description>
        ///     </listheader>
        ///     <item>
        ///         <term>404</term><description>NotFound - This means the resource you tried to read did not exist.</description>
        ///     </item>
        ///     <item>
        ///         <term>429</term><description>TooManyRequests - This means you have exceeded the number of request units per second. Consult the DocumentClientException.RetryAfter value to see how long you should wait before retrying this operation.</description>
        ///     </item>
        /// </list>
        /// </exception>
        /// <example>
        /// <code language="c#">
        /// <![CDATA[
        /// //This reads a DocumentCollection record from a database where
        /// // - sample_database is the ID of the database
        /// // - collection_id is the ID of the collection resource to be read
        /// var collLink = "/dbs/sample_database/colls/collection_id";
        /// DocumentCollection coll = await client.ReadDocumentCollectionAsync(collLink);
        /// ]]>
        /// </code>
        /// </example>
        /// <remarks>
        /// <para>
        /// Doing a read of a resource is the most efficient way to get a resource from the Database. If you know the resource's ID, do a read instead of a query by ID.
        /// </para>
        /// <para>
        /// The example shown uses ID-based links, where the link is composed of the ID properties used when the resources were created.
        /// You can still use the <see cref="Microsoft.Azure.Documents.Resource.SelfLink"/> property of the DocumentCollection if you prefer. A self-link is a URI for a resource that is made up of Resource Identifiers  (or the _rid properties).
        /// ID-based links and SelfLink will both work.
        /// The format for <paramref name="documentCollectionLink"/> is always "/dbs/{db identifier}/colls/{coll identifier}" only
        /// the values within the {} change depending on which method you wish to use to address the resource.
        /// </para>
        /// </remarks>
        /// <seealso cref="Microsoft.Azure.Documents.DocumentCollection"/>
        /// <seealso cref="Microsoft.Azure.Documents.Client.RequestOptions"/>
        /// <seealso cref="Microsoft.Azure.Documents.Client.ResourceResponse{T}"/>
        /// <seealso cref="System.Threading.Tasks.Task"/>
        /// <seealso cref="System.Uri"/>
        public Task<ResourceResponse<DocumentCollection>> ReadDocumentCollectionAsync(string documentCollectionLink, Documents.Client.RequestOptions options = null)
        {
            IDocumentClientRetryPolicy retryPolicyInstance = this.ResetSessionTokenRetryPolicy.GetRequestPolicy();
            return TaskHelper.InlineIfPossible(
                () => this.ReadDocumentCollectionPrivateAsync(documentCollectionLink, options, retryPolicyInstance), retryPolicyInstance);
        }

        private async Task<ResourceResponse<DocumentCollection>> ReadDocumentCollectionPrivateAsync(
            string documentCollectionLink,
            Documents.Client.RequestOptions options,
            IDocumentClientRetryPolicy retryPolicyInstance)
        {
            await this.EnsureValidClientAsync();

            if (string.IsNullOrEmpty(documentCollectionLink))
            {
                throw new ArgumentNullException("documentCollectionLink");
            }

            INameValueCollection headers = this.GetRequestHeaders(options);
            using (DocumentServiceRequest request = DocumentServiceRequest.Create(
                OperationType.Read,
                ResourceType.Collection,
                documentCollectionLink,
                AuthorizationTokenType.PrimaryMasterKey,
                headers))
            {
                return new ResourceResponse<DocumentCollection>(await this.ReadAsync(request, retryPolicyInstance));
            }
        }

        /// <summary>
        /// Reads a <see cref="Microsoft.Azure.Documents.StoredProcedure"/> from the Azure Cosmos DB service as an asynchronous operation.
        /// </summary>
        /// <param name="storedProcedureLink">The link of the stored procedure to be read.</param>
        /// <param name="options">(Optional) The request options for the request.</param>
        /// <returns>
        /// A <see cref="System.Threading.Tasks"/> containing a <see cref="Microsoft.Azure.Documents.Client.ResourceResponse{T}"/> which wraps a <see cref="Microsoft.Azure.Documents.StoredProcedure"/> containing the read resource record.
        /// </returns>
        /// <exception cref="ArgumentNullException">If <paramref name="storedProcedureLink"/> is not set.</exception>
        /// <exception cref="DocumentClientException">This exception can encapsulate many different types of errors. To determine the specific error always look at the StatusCode property. Some common codes you may get when creating a Document are:
        /// <list type="table">
        ///     <listheader>
        ///         <term>StatusCode</term><description>Reason for exception</description>
        ///     </listheader>
        ///     <item>
        ///         <term>404</term><description>NotFound - This means the resource you tried to read did not exist.</description>
        ///     </item>
        ///     <item>
        ///         <term>429</term><description>TooManyRequests - This means you have exceeded the number of request units per second. Consult the DocumentClientException.RetryAfter value to see how long you should wait before retrying this operation.</description>
        ///     </item>
        /// </list>
        /// </exception>
        /// <example>
        /// <code language="c#">
        /// <![CDATA[
        /// //Reads a StoredProcedure from a Database and DocumentCollection where
        /// // - sample_database is the ID of the database
        /// // - sample_collection is the ID of the collection
        /// // - sproc_id is the ID of the stored procedure to be read
        /// var sprocLink = "/dbs/sample_database/colls/sample_collection/sprocs/sproc_id";
        /// StoredProcedure sproc = await client.ReadStoredProcedureAsync(sprocLink);
        /// ]]>
        /// </code>
        /// </example>
        /// <remarks>
        /// <para>
        /// Doing a read of a resource is the most efficient way to get a resource from the Database. If you know the resource's ID, do a read instead of a query by ID.
        /// </para>
        /// <para>
        /// The example shown uses ID-based links, where the link is composed of the ID properties used when the resources were created.
        /// You can still use the <see cref="Microsoft.Azure.Documents.Resource.SelfLink"/> property of the Stored Procedure if you prefer. A self-link is a URI for a resource that is made up of Resource Identifiers  (or the _rid properties).
        /// ID-based links and SelfLink will both work.
        /// The format for <paramref name="storedProcedureLink"/> is always "/dbs/{db identifier}/colls/{coll identifier}/sprocs/{sproc identifier}"
        /// only the values within the {...} change depending on which method you wish to use to address the resource.
        /// </para>
        /// </remarks>
        /// <seealso cref="Microsoft.Azure.Documents.StoredProcedure"/>
        /// <seealso cref="Microsoft.Azure.Documents.Client.RequestOptions"/>
        /// <seealso cref="Microsoft.Azure.Documents.Client.ResourceResponse{T}"/>
        /// <seealso cref="System.Threading.Tasks.Task"/>
        /// <seealso cref="System.Uri"/>
        public Task<ResourceResponse<StoredProcedure>> ReadStoredProcedureAsync(string storedProcedureLink, Documents.Client.RequestOptions options = null)
        {
            IDocumentClientRetryPolicy retryPolicyInstance = this.ResetSessionTokenRetryPolicy.GetRequestPolicy();
            return TaskHelper.InlineIfPossible(
                () => this.ReadStoredProcedureAsync(storedProcedureLink, options, retryPolicyInstance), retryPolicyInstance);
        }

        private async Task<ResourceResponse<StoredProcedure>> ReadStoredProcedureAsync(string storedProcedureLink, Documents.Client.RequestOptions options, IDocumentClientRetryPolicy retryPolicyInstance)
        {
            await this.EnsureValidClientAsync();

            if (string.IsNullOrEmpty(storedProcedureLink))
            {
                throw new ArgumentNullException("storedProcedureLink");
            }

            INameValueCollection headers = this.GetRequestHeaders(options);
            using (DocumentServiceRequest request = DocumentServiceRequest.Create(
                OperationType.Read,
                ResourceType.StoredProcedure,
                storedProcedureLink,
                AuthorizationTokenType.PrimaryMasterKey,
                headers))
            {
                return new ResourceResponse<StoredProcedure>(await this.ReadAsync(request, retryPolicyInstance));
            }
        }

        /// <summary>
        /// Reads a <see cref="Microsoft.Azure.Documents.Trigger"/> from the Azure Cosmos DB service as an asynchronous operation.
        /// </summary>
        /// <param name="triggerLink">The link to the Trigger to be read.</param>
        /// <param name="options">(Optional) The request options for the request.</param>
        /// <returns>
        /// A <see cref="System.Threading.Tasks"/> containing a <see cref="Microsoft.Azure.Documents.Client.ResourceResponse{T}"/> which wraps a <see cref="Microsoft.Azure.Documents.Trigger"/> containing the read resource record.
        /// </returns>
        /// <exception cref="ArgumentNullException">If <paramref name="triggerLink"/> is not set.</exception>
        /// <exception cref="DocumentClientException">This exception can encapsulate many different types of errors. To determine the specific error always look at the StatusCode property. Some common codes you may get when creating a Document are:
        /// <list type="table">
        ///     <listheader>
        ///         <term>StatusCode</term><description>Reason for exception</description>
        ///     </listheader>
        ///     <item>
        ///         <term>404</term><description>NotFound - This means the resource you tried to read did not exist.</description>
        ///     </item>
        ///     <item>
        ///         <term>429</term><description>TooManyRequests - This means you have exceeded the number of request units per second. Consult the DocumentClientException.RetryAfter value to see how long you should wait before retrying this operation.</description>
        ///     </item>
        /// </list>
        /// </exception>
        /// <example>
        /// <code language="c#">
        /// <![CDATA[
        /// //Reads a Trigger from a Database and DocumentCollection where
        /// // - sample_database is the ID of the database
        /// // - sample_collection is the ID of the collection
        /// // - trigger_id is the ID of the trigger to be read
        /// var triggerLink = "/dbs/sample_database/colls/sample_collection/triggers/trigger_id";
        /// Trigger trigger = await client.ReadTriggerAsync(triggerLink);
        /// ]]>
        /// </code>
        /// </example>
        /// <remarks>
        /// <para>
        /// Doing a read of a resource is the most efficient way to get a resource from the Database. If you know the resource's ID, do a read instead of a query by ID.
        /// </para>
        /// <para>
        /// The example shown uses ID-based links, where the link is composed of the ID properties used when the resources were created.
        /// You can still use the <see cref="Microsoft.Azure.Documents.Resource.SelfLink"/> property of the Trigger if you prefer. A self-link is a URI for a resource that is made up of Resource Identifiers  (or the _rid properties).
        /// ID-based links and SelfLink will both work.
        /// The format for <paramref name="triggerLink"/> is always "/dbs/{db identifier}/colls/{coll identifier}/triggers/{trigger identifier}"
        /// only the values within the {...} change depending on which method you wish to use to address the resource.
        /// </para>
        /// </remarks>
        /// <seealso cref="Microsoft.Azure.Documents.Trigger"/>
        /// <seealso cref="Microsoft.Azure.Documents.Client.RequestOptions"/>
        /// <seealso cref="Microsoft.Azure.Documents.Client.ResourceResponse{T}"/>
        /// <seealso cref="System.Threading.Tasks.Task"/>
        /// <seealso cref="System.Uri"/>
        public Task<ResourceResponse<Trigger>> ReadTriggerAsync(string triggerLink, Documents.Client.RequestOptions options = null)
        {
            IDocumentClientRetryPolicy retryPolicyInstance = this.ResetSessionTokenRetryPolicy.GetRequestPolicy();
            return TaskHelper.InlineIfPossible(
                () => this.ReadTriggerPrivateAsync(triggerLink, options, retryPolicyInstance), retryPolicyInstance);
        }

        private async Task<ResourceResponse<Trigger>> ReadTriggerPrivateAsync(string triggerLink, Documents.Client.RequestOptions options, IDocumentClientRetryPolicy retryPolicyInstance)
        {
            await this.EnsureValidClientAsync();

            if (string.IsNullOrEmpty(triggerLink))
            {
                throw new ArgumentNullException("triggerLink");
            }

            INameValueCollection headers = this.GetRequestHeaders(options);
            using (DocumentServiceRequest request = DocumentServiceRequest.Create(
                OperationType.Read,
                ResourceType.Trigger,
                triggerLink,
                AuthorizationTokenType.PrimaryMasterKey,
                headers))
            {
                return new ResourceResponse<Trigger>(await this.ReadAsync(request, retryPolicyInstance));
            }
        }

        /// <summary>
        /// Reads a <see cref="Microsoft.Azure.Documents.UserDefinedFunction"/> from the Azure Cosmos DB service as an asynchronous operation.
        /// </summary>
        /// <param name="functionLink">The link to the User Defined Function to be read.</param>
        /// <param name="options">(Optional) The request options for the request.</param>
        /// <returns>
        /// A <see cref="System.Threading.Tasks"/> containing a <see cref="Microsoft.Azure.Documents.Client.ResourceResponse{T}"/> which wraps a <see cref="Microsoft.Azure.Documents.UserDefinedFunction"/> containing the read resource record.
        /// </returns>
        /// <exception cref="ArgumentNullException">If <paramref name="functionLink"/> is not set.</exception>
        /// <exception cref="DocumentClientException">This exception can encapsulate many different types of errors. To determine the specific error always look at the StatusCode property. Some common codes you may get when creating a Document are:
        /// <list type="table">
        ///     <listheader>
        ///         <term>StatusCode</term><description>Reason for exception</description>
        ///     </listheader>
        ///     <item>
        ///         <term>404</term><description>NotFound - This means the resource you tried to read did not exist.</description>
        ///     </item>
        ///     <item>
        ///         <term>429</term><description>TooManyRequests - This means you have exceeded the number of request units per second. Consult the DocumentClientException.RetryAfter value to see how long you should wait before retrying this operation.</description>
        ///     </item>
        /// </list>
        /// </exception>
        /// <example>
        /// <code language="c#">
        /// <![CDATA[
        /// //Reads a User Defined Function from a Database and DocumentCollection where
        /// // - sample_database is the ID of the database
        /// // - sample_collection is the ID of the collection
        /// // - udf_id is the ID of the user-defined function to be read
        /// var udfLink = "/dbs/sample_database/colls/sample_collection/udfs/udf_id";
        /// UserDefinedFunction udf = await client.ReadUserDefinedFunctionAsync(udfLink);
        /// ]]>
        /// </code>
        /// </example>
        /// <remarks>
        /// <para>
        /// Doing a read of a resource is the most efficient way to get a resource from the Database. If you know the resource's ID, do a read instead of a query by ID.
        /// </para>
        /// <para>
        /// The example shown uses ID-based links, where the link is composed of the ID properties used when the resources were created.
        /// You can still use the <see cref="Microsoft.Azure.Documents.Resource.SelfLink"/> property of the User Defined Function if you prefer. A self-link is a URI for a resource that is made up of Resource Identifiers  (or the _rid properties).
        /// ID-based links and SelfLink will both work.
        /// The format for <paramref name="functionLink"/> is always "/dbs/{db identifier}/colls/{coll identifier}/udfs/{udf identifier}"
        /// only the values within the {...} change depending on which method you wish to use to address the resource.
        /// </para>
        /// </remarks>
        /// <seealso cref="Microsoft.Azure.Documents.UserDefinedFunction"/>
        /// <seealso cref="Microsoft.Azure.Documents.Client.RequestOptions"/>
        /// <seealso cref="Microsoft.Azure.Documents.Client.ResourceResponse{T}"/>
        /// <seealso cref="System.Threading.Tasks.Task"/>
        /// <seealso cref="System.Uri"/>
        public Task<ResourceResponse<UserDefinedFunction>> ReadUserDefinedFunctionAsync(string functionLink, Documents.Client.RequestOptions options = null)
        {
            IDocumentClientRetryPolicy retryPolicyInstance = this.ResetSessionTokenRetryPolicy.GetRequestPolicy();
            return TaskHelper.InlineIfPossible(
                () => this.ReadUserDefinedFunctionPrivateAsync(functionLink, options, retryPolicyInstance), retryPolicyInstance);
        }

        private async Task<ResourceResponse<UserDefinedFunction>> ReadUserDefinedFunctionPrivateAsync(string functionLink, Documents.Client.RequestOptions options, IDocumentClientRetryPolicy retryPolicyInstance)
        {
            await this.EnsureValidClientAsync();

            if (string.IsNullOrEmpty(functionLink))
            {
                throw new ArgumentNullException("functionLink");
            }

            INameValueCollection headers = this.GetRequestHeaders(options);
            using (DocumentServiceRequest request = DocumentServiceRequest.Create(
                OperationType.Read,
                ResourceType.UserDefinedFunction,
                functionLink,
                AuthorizationTokenType.PrimaryMasterKey,
                headers))
            {
                return new ResourceResponse<UserDefinedFunction>(await this.ReadAsync(request, retryPolicyInstance));
            }
        }

        /// <summary>
        /// Reads a <see cref="Microsoft.Azure.Documents.Conflict"/> from the Azure Cosmos DB service as an asynchronous operation.
        /// </summary>
        /// <param name="conflictLink">The link to the Conflict to be read.</param>
        /// <param name="options">(Optional) The request options for the request.</param>
        /// <returns>
        /// A <see cref="System.Threading.Tasks"/> containing a <see cref="Microsoft.Azure.Documents.Client.ResourceResponse{T}"/> which wraps a <see cref="Microsoft.Azure.Documents.Conflict"/> containing the read resource record.
        /// </returns>
        /// <exception cref="ArgumentNullException">If <paramref name="conflictLink"/> is not set.</exception>
        /// <exception cref="DocumentClientException">This exception can encapsulate many different types of errors. To determine the specific error always look at the StatusCode property. Some common codes you may get when creating a Document are:
        /// <list type="table">
        ///     <listheader>
        ///         <term>StatusCode</term><description>Reason for exception</description>
        ///     </listheader>
        ///     <item>
        ///         <term>404</term><description>NotFound - This means the resource you tried to read did not exist.</description>
        ///     </item>
        ///     <item>
        ///         <term>429</term><description>TooManyRequests - This means you have exceeded the number of request units per second. Consult the DocumentClientException.RetryAfter value to see how long you should wait before retrying this operation.</description>
        ///     </item>
        /// </list>
        /// </exception>
        /// <example>
        /// <code language="c#">
        /// <![CDATA[
        /// //Reads a Conflict resource from a Database
        /// // - sample_database is the ID of the database
        /// // - sample_collection is the ID of the collection
        /// // - conflict_id is the ID of the conflict to be read
        /// var conflictLink = "/dbs/sample_database/colls/sample_collection/conflicts/conflict_id";
        /// Conflict conflict = await client.ReadConflictAsync(conflictLink);
        /// ]]>
        /// </code>
        /// </example>
        /// <remarks>
        /// <para>
        /// Doing a read of a resource is the most efficient way to get a resource from the Database. If you know the resource's ID, do a read instead of a query by ID.
        /// </para>
        /// <para>
        /// The example shown uses ID-based links, where the link is composed of the ID properties used when the resources were created.
        /// You can still use the <see cref="Microsoft.Azure.Documents.Resource.SelfLink"/> property of the Conflict if you prefer. A self-link is a URI for a resource that is made up of Resource Identifiers  (or the _rid properties).
        /// ID-based links and SelfLink will both work.
        /// The format for <paramref name="conflictLink"/> is always "/dbs/{db identifier}/colls/{collectioon identifier}/conflicts/{conflict identifier}"
        /// only the values within the {...} change depending on which method you wish to use to address the resource.
        /// </para>
        /// </remarks>
        /// <seealso cref="Microsoft.Azure.Documents.Conflict"/>
        /// <seealso cref="Microsoft.Azure.Documents.Client.RequestOptions"/>
        /// <seealso cref="Microsoft.Azure.Documents.Client.ResourceResponse{T}"/>
        /// <seealso cref="System.Threading.Tasks.Task"/>
        /// <seealso cref="System.Uri"/>
        public Task<ResourceResponse<Conflict>> ReadConflictAsync(string conflictLink, Documents.Client.RequestOptions options = null)
        {
            IDocumentClientRetryPolicy retryPolicyInstance = this.ResetSessionTokenRetryPolicy.GetRequestPolicy();
            return TaskHelper.InlineIfPossible(
                () => this.ReadConflictPrivateAsync(conflictLink, options, retryPolicyInstance), retryPolicyInstance);
        }

        private async Task<ResourceResponse<Conflict>> ReadConflictPrivateAsync(string conflictLink, Documents.Client.RequestOptions options, IDocumentClientRetryPolicy retryPolicyInstance)
        {
            await this.EnsureValidClientAsync();
            
            if (string.IsNullOrEmpty(conflictLink))
            {
                throw new ArgumentNullException("conflictLink");
            }

            INameValueCollection headers = this.GetRequestHeaders(options);
            using (DocumentServiceRequest request = DocumentServiceRequest.Create(
                OperationType.Read,
                ResourceType.Conflict,
                conflictLink,
                AuthorizationTokenType.PrimaryMasterKey,
                headers))
            {
                await this.AddPartitionKeyInformationAsync(request, options);
                return new ResourceResponse<Conflict>(await this.ReadAsync(request, retryPolicyInstance));
            }
        }

        /// <summary>
        /// Reads an <see cref="Microsoft.Azure.Documents.Offer"/> from the Azure Cosmos DB service as an asynchronous operation.
        /// </summary>
        /// <param name="offerLink">The link to the Offer to be read.</param>
        /// <returns>
        /// A <see cref="System.Threading.Tasks"/> containing a <see cref="Microsoft.Azure.Documents.Client.ResourceResponse{T}"/> which wraps a <see cref="Microsoft.Azure.Documents.Offer"/> containing the read resource record.
        /// </returns>
        /// <exception cref="ArgumentNullException">If <paramref name="offerLink"/> is not set.</exception>
        /// <exception cref="DocumentClientException">This exception can encapsulate many different types of errors. To determine the specific error always look at the StatusCode property. Some common codes you may get when creating a Document are:
        /// <list type="table">
        ///     <listheader>
        ///         <term>StatusCode</term><description>Reason for exception</description>
        ///     </listheader>
        ///     <item>
        ///         <term>404</term><description>NotFound - This means the resource you tried to read did not exist.</description>
        ///     </item>
        ///     <item>
        ///         <term>429</term><description>TooManyRequests - This means you have exceeded the number of request units per second. Consult the DocumentClientException.RetryAfter value to see how long you should wait before retrying this operation.</description>
        ///     </item>
        /// </list>
        /// </exception>
        /// <example>
        /// <code language="c#">
        /// <![CDATA[
        /// //Reads an Offer resource from a Database
        /// // - offer_id is the ID of the offer to be read
        /// var offerLink = "/offers/offer_id";
        /// Offer offer = await client.ReadOfferAsync(offerLink);
        /// ]]>
        /// </code>
        /// </example>
        /// <remarks>
        /// <para>
        /// Doing a read of a resource is the most efficient way to get a resource from the Database. If you know the resource's ID, do a read instead of a query by ID.
        /// </para>
        /// <para>
        /// For an Offer, id is always generated internally by the system when the linked resource is created. id and _rid are always the same for Offer.
        /// </para>
        /// <para>
        /// Refer to https://docs.microsoft.com/en-us/azure/cosmos-db/how-to-provision-container-throughput to learn more about 
        /// minimum throughput of a Cosmos container (or a database)
        /// To retrieve the minimum throughput for a collection/database, use the following sample 
        /// <code language="c#">
        /// <![CDATA[
        /// // Find the offer for the collection by SelfLink
        /// Offer offer = client.CreateOfferQuery(
        ///     string.Format("SELECT * FROM offers o WHERE o.resource = '{0}'", collectionSelfLink)).AsEnumerable().FirstOrDefault();
        /// ResourceResponse<Offer> response = await client.ReadOfferAsync(offer.SelfLink);
        /// string minimumRUsForCollection = readResponse.Headers["x-ms-cosmos-min-throughput"];
        /// ]]>
        /// </code>
        /// </para>
        /// </remarks>
        /// <seealso cref="Microsoft.Azure.Documents.Conflict"/>
        /// <seealso cref="Microsoft.Azure.Documents.Client.RequestOptions"/>
        /// <seealso cref="Microsoft.Azure.Documents.Client.ResourceResponse{T}"/>
        /// <seealso cref="System.Threading.Tasks.Task"/>
        /// <seealso cref="System.Uri"/>
        public Task<ResourceResponse<Offer>> ReadOfferAsync(string offerLink)
        {
            IDocumentClientRetryPolicy retryPolicyInstance = this.ResetSessionTokenRetryPolicy.GetRequestPolicy();
            return TaskHelper.InlineIfPossible(
                () => this.ReadOfferPrivateAsync(offerLink, retryPolicyInstance), retryPolicyInstance);
        }

        private async Task<ResourceResponse<Offer>> ReadOfferPrivateAsync(string offerLink, IDocumentClientRetryPolicy retryPolicyInstance)
        {
            await this.EnsureValidClientAsync();

            if (string.IsNullOrEmpty(offerLink))
            {
                throw new ArgumentNullException("offerLink");
            }

            using (DocumentServiceRequest request = DocumentServiceRequest.Create(
                OperationType.Read,
                ResourceType.Offer,
                offerLink,
                null,
                AuthorizationTokenType.PrimaryMasterKey))
            {
                return new ResourceResponse<Offer>(await this.ReadAsync(request, retryPolicyInstance), OfferTypeResolver.ResponseOfferTypeResolver);
            }
        }

        /// <summary>
        /// Reads a <see cref="Microsoft.Azure.Documents.Schema"/> as an asynchronous operation.
        /// </summary>
        /// <param name="documentSchemaLink">The link for the schema to be read.</param>
        /// <param name="options">(Optional) The request options for the request.</param>
        /// <returns>
        /// A <see cref="System.Threading.Tasks"/> containing a <see cref="Microsoft.Azure.Documents.Client.ResourceResponse{T}"/> which wraps a <see cref="Microsoft.Azure.Documents.Document"/> containing the read resource record.
        /// </returns>
        /// <exception cref="ArgumentNullException">If <paramref name="documentSchemaLink"/> is not set.</exception>
        /// <exception cref="DocumentClientException">This exception can encapsulate many different types of errors. To determine the specific error always look at the StatusCode property. Some common codes you may get when reading a Schema are:
        /// <list type="table">
        ///     <listheader>
        ///         <term>StatusCode</term><description>Reason for exception</description>
        ///     </listheader>
        ///     <item>
        ///         <term>404</term><description>NotFound - This means the resource you tried to read did not exist.</description>
        ///     </item>
        ///     <item>
        ///         <term>429</term><description>TooManyRequests - This means you have exceeded the number of request units per second. Consult the DocumentClientException.RetryAfter value to see how long you should wait before retrying this operation.</description>
        ///     </item>
        /// </list>
        /// </exception>
        /// <example>
        /// <code language="c#">
        /// <![CDATA[
        /// //This reads a schema record from a database & collection where
        /// // - sample_database is the ID of the database
        /// // - sample_collection is the ID of the collection
        /// // - schema_id is the ID of the document resource
        /// var docLink = "/dbs/sample_database/colls/sample_collection/schemas/schemas_id";
        /// Schema schema = await client.ReadSchemaAsync(docLink);
        /// ]]>
        /// </code>
        /// </example>
        /// <remarks>
        /// <para>
        /// Doing a read of a resource is the most efficient way to get a resource from the Database. If you know the resource's ID, do a read instead of a query by ID.
        /// </para>
        /// <para>
        /// The example shown uses ID-based links, where the link is composed of the ID properties used when the resources were created.
        /// You can still use the <see cref="Microsoft.Azure.Documents.Resource.SelfLink"/> property of the Document if you prefer. A self-link is a URI for a resource that is made up of Resource Identifiers  (or the _rid properties).
        /// ID-based links and SelfLink will both work.
        /// The format for <paramref name="documentSchemaLink"/> is always "/dbs/{db identifier}/colls/{coll identifier}/schema/{schema identifier}" only
        /// the values within the {} change depending on which method you wish to use to address the resource.
        /// </para>
        /// </remarks>
        /// <seealso cref="Microsoft.Azure.Documents.Schema"/>
        /// <seealso cref="Microsoft.Azure.Documents.Client.RequestOptions"/>
        /// <seealso cref="Microsoft.Azure.Documents.Client.ResourceResponse{T}"/>
        /// <seealso cref="System.Threading.Tasks.Task"/>
        /// <seealso cref="System.Uri"/>
        internal Task<ResourceResponse<Schema>> ReadSchemaAsync(string documentSchemaLink, Documents.Client.RequestOptions options = null)
        {
            IDocumentClientRetryPolicy retryPolicyInstance = this.ResetSessionTokenRetryPolicy.GetRequestPolicy();
            return TaskHelper.InlineIfPossible(
                () => this.ReadSchemaPrivateAsync(documentSchemaLink, options, retryPolicyInstance), retryPolicyInstance);
        }

        private async Task<ResourceResponse<Schema>> ReadSchemaPrivateAsync(string documentSchemaLink, Documents.Client.RequestOptions options, IDocumentClientRetryPolicy retryPolicyInstance)
        {
            await this.EnsureValidClientAsync();

            if (string.IsNullOrEmpty(documentSchemaLink))
            {
                throw new ArgumentNullException("documentSchemaLink");
            }

            INameValueCollection headers = this.GetRequestHeaders(options);
            using (DocumentServiceRequest request = DocumentServiceRequest.Create(
                OperationType.Read,
                ResourceType.Schema,
                documentSchemaLink,
                AuthorizationTokenType.PrimaryMasterKey,
                headers))
            {
                await this.AddPartitionKeyInformationAsync(request, options);
                request.SerializerSettings = this.GetSerializerSettingsForRequest(options);
                return new ResourceResponse<Schema>(await this.ReadAsync(request, retryPolicyInstance));
            }
        }

        /// <summary>
        /// Reads a <see cref="Microsoft.Azure.Documents.UserDefinedType"/> from the Azure Cosmos DB service as an asynchronous operation.
        /// </summary>
        /// <param name="userDefinedTypeLink">The link to the UserDefinedType resource to be read.</param>
        /// <param name="options">(Optional) The request options for the request.</param>
        /// <returns>
        /// A <see cref="System.Threading.Tasks"/> containing a <see cref="Microsoft.Azure.Documents.Client.ResourceResponse{T}"/> which wraps a <see cref="Microsoft.Azure.Documents.UserDefinedType"/> containing the read resource record.
        /// </returns>
        /// <exception cref="ArgumentNullException">If <paramref name="userDefinedTypeLink"/> is not set.</exception>
        /// <exception cref="DocumentClientException">This exception can encapsulate many different types of errors. To determine the specific error always look at the StatusCode property. Some common codes you may get when creating a UserDefinedType are:
        /// <list type="table">
        ///     <listheader>
        ///         <term>StatusCode</term><description>Reason for exception</description>
        ///     </listheader>
        ///     <item>
        ///         <term>404</term><description>NotFound - This means the resource you tried to read did not exist.</description>
        ///     </item>
        ///     <item>
        ///         <term>429</term><description>TooManyRequests - This means you have exceeded the number of request units per second. Consult the DocumentClientException.RetryAfter value to see how long you should wait before retrying this operation.</description>
        ///     </item>
        /// </list>
        /// </exception>
        /// <example>
        /// <code language="c#">
        /// <![CDATA[
        /// //Reads a User resource from a Database
        /// // - sample_database is the ID of the database
        /// // - userDefinedType_id is the ID of the user defined type to be read
        /// var userDefinedTypeLink = "/dbs/sample_database/udts/userDefinedType_id";
        /// UserDefinedType userDefinedType = await client.ReadUserDefinedTypeAsync(userDefinedTypeLink);
        /// ]]>
        /// </code>
        /// </example>
        /// <remarks>
        /// <para>
        /// Doing a read of a resource is the most efficient way to get a resource from the Database. If you know the resource's ID, do a read instead of a query by ID.
        /// </para>
        /// <para>
        /// The example shown user defined type ID-based links, where the link is composed of the ID properties used when the resources were created.
        /// You can still use the <see cref="Microsoft.Azure.Documents.Resource.SelfLink"/> property of the UserDefinedType if you prefer. A self-link is a URI for a resource that is made up of Resource Identifiers  (or the _rid properties).
        /// ID-based links and SelfLink will both work.
        /// The format for <paramref name="userDefinedTypeLink"/> is always "/dbs/{db identifier}/udts/{user defined type identifier}"
        /// only the values within the {...} change depending on which method you wish to use to address the resource.
        /// </para>
        /// </remarks>
        /// <seealso cref="Microsoft.Azure.Documents.UserDefinedType"/>
        /// <seealso cref="Microsoft.Azure.Documents.Client.RequestOptions"/>
        /// <seealso cref="Microsoft.Azure.Documents.Client.ResourceResponse{T}"/>
        /// <seealso cref="System.Threading.Tasks.Task"/>
        /// <seealso cref="System.Uri"/>
        internal Task<ResourceResponse<UserDefinedType>> ReadUserDefinedTypeAsync(string userDefinedTypeLink, Documents.Client.RequestOptions options = null)
        {
            IDocumentClientRetryPolicy retryPolicyInstance = this.ResetSessionTokenRetryPolicy.GetRequestPolicy();
            return TaskHelper.InlineIfPossible(
                () => this.ReadUserDefinedTypePrivateAsync(userDefinedTypeLink, options, retryPolicyInstance), retryPolicyInstance);
        }

        private async Task<ResourceResponse<UserDefinedType>> ReadUserDefinedTypePrivateAsync(string userDefinedTypeLink, Documents.Client.RequestOptions options, IDocumentClientRetryPolicy retryPolicyInstance)
        {
            await this.EnsureValidClientAsync();

            if (string.IsNullOrEmpty(userDefinedTypeLink))
            {
                throw new ArgumentNullException("userDefinedTypeLink");
            }

            INameValueCollection headers = this.GetRequestHeaders(options);
            using (DocumentServiceRequest request = DocumentServiceRequest.Create(
                OperationType.Read,
                ResourceType.UserDefinedType,
                userDefinedTypeLink,
                AuthorizationTokenType.PrimaryMasterKey,
                headers))
            {
                return new ResourceResponse<UserDefinedType>(await this.ReadAsync(request, retryPolicyInstance));
            }
        }

        #endregion

        #region ReadFeed Impl
        /// <summary>
        /// Reads the feed (sequence) of <see cref="Microsoft.Azure.Documents.Database"/> for a database account from the Azure Cosmos DB service as an asynchronous operation.
        /// </summary>
        /// <param name="options">(Optional) The request options for the request.</param>
        /// <returns>
        /// A <see cref="System.Threading.Tasks"/> containing a <see cref="Microsoft.Azure.Documents.Client.ResourceResponse{T}"/> which wraps a <see cref="Microsoft.Azure.Documents.Database"/> containing the read resource record.
        /// </returns>
        /// <exception cref="DocumentClientException">This exception can encapsulate many different types of errors. To determine the specific error always look at the StatusCode property. Some common codes you may get when creating a Document are:
        /// <list type="table">
        ///     <listheader>
        ///         <term>StatusCode</term><description>Reason for exception</description>
        ///     </listheader>
        ///     <item>
        ///         <term>429</term><description>TooManyRequests - This means you have exceeded the number of request units per second. Consult the DocumentClientException.RetryAfter value to see how long you should wait before retrying this operation.</description>
        ///     </item>
        /// </list>
        /// </exception>
        /// <example>
        /// <code language="c#">
        /// <![CDATA[
        /// int count = 0;
        /// string continuation = string.Empty;
        /// do
        /// {
        ///     // Read the feed 10 items at a time until there are no more items to read
        ///     DoucmentFeedResponse<Database> response = await client.ReadDatabaseFeedAsync(new FeedOptions
        ///                                                                 {
        ///                                                                     MaxItemCount = 10,
        ///                                                                     RequestContinuation = continuation
        ///                                                                 });
        ///
        ///     // Append the item count
        ///     count += response.Count;
        ///
        ///     // Get the continuation so that we know when to stop.
        ///      continuation = response.ResponseContinuation;
        /// } while (!string.IsNullOrEmpty(continuation));
        /// ]]>
        /// </code>
        /// </example>
        /// <seealso cref="Microsoft.Azure.Documents.Database"/>
        /// <seealso cref="Microsoft.Azure.Documents.Client.RequestOptions"/>
        /// <seealso cref="Microsoft.Azure.Documents.Client.ResourceResponse{T}"/>
        /// <seealso cref="System.Threading.Tasks.Task"/>
        public Task<DocumentFeedResponse<Documents.Database>> ReadDatabaseFeedAsync(FeedOptions options = null)
        {
            IDocumentClientRetryPolicy retryPolicyInstance = this.ResetSessionTokenRetryPolicy.GetRequestPolicy();
            return TaskHelper.InlineIfPossible(
                () => this.ReadDatabaseFeedPrivateAsync(options, retryPolicyInstance), retryPolicyInstance);
        }

        private async Task<DocumentFeedResponse<Documents.Database>> ReadDatabaseFeedPrivateAsync(FeedOptions options, IDocumentClientRetryPolicy retryPolicyInstance)
        {
            await this.EnsureValidClientAsync();

            return await this.CreateDatabaseFeedReader(options).ExecuteNextAsync();
        }

        /// <summary>
        /// Reads the feed (sequence) of <see cref="Microsoft.Azure.Documents.PartitionKeyRange"/> for a database account from the Azure Cosmos DB service as an asynchronous operation.
        /// </summary>
        /// <param name="partitionKeyRangesOrCollectionLink">The link of the resources to be read, or owner collection link, SelfLink or AltLink. E.g. /dbs/db_rid/colls/coll_rid/pkranges</param>
        /// <param name="options">(Optional) The request options for the request.</param>
        /// <returns>
        /// A <see cref="System.Threading.Tasks"/> containing a <see cref="Microsoft.Azure.Documents.Client.ResourceResponse{T}"/> which wraps a <see cref="Microsoft.Azure.Documents.Database"/> containing the read resource record.
        /// </returns>
        /// <exception cref="DocumentClientException">This exception can encapsulate many different types of errors. To determine the specific error always look at the StatusCode property. Some common codes you may get when creating a Document are:
        /// <list type="table">
        ///     <listheader>
        ///         <term>StatusCode</term><description>Reason for exception</description>
        ///     </listheader>
        ///     <item>
        ///         <term>429</term><description>TooManyRequests - This means you have exceeded the number of request units per second. Consult the DocumentClientException.RetryAfter value to see how long you should wait before retrying this operation.</description>
        ///     </item>
        /// </list>
        /// </exception>
        /// <example>
        /// <code language="c#">
        /// <![CDATA[
        /// DoucmentFeedResponse<PartitionKeyRange> response = null;
        /// List<string> ids = new List<string>();
        /// do
        /// {
        ///     response = await client.ReadPartitionKeyRangeFeedAsync(collection.SelfLink, new FeedOptions { MaxItemCount = 1000 });
        ///     foreach (var item in response)
        ///     {
        ///         ids.Add(item.Id);
        ///     }
        /// }
        /// while (!string.IsNullOrEmpty(response.ResponseContinuation));
        /// ]]>
        /// </code>
        /// </example>
        /// <seealso cref="Microsoft.Azure.Documents.PartitionKeyRange"/>
        /// <seealso cref="Microsoft.Azure.Cosmos.FeedOptions"/>
        /// <seealso cref="Microsoft.Azure.Cosmos.DocumentFeedResponse{T}"/>
        /// <seealso cref="System.Threading.Tasks.Task"/>
        public Task<DocumentFeedResponse<PartitionKeyRange>> ReadPartitionKeyRangeFeedAsync(string partitionKeyRangesOrCollectionLink, FeedOptions options = null)
        {
            IDocumentClientRetryPolicy retryPolicyInstance = this.ResetSessionTokenRetryPolicy.GetRequestPolicy();
            return TaskHelper.InlineIfPossible(
                () => this.ReadPartitionKeyRangeFeedPrivateAsync(partitionKeyRangesOrCollectionLink, options, retryPolicyInstance), retryPolicyInstance);
        }

        private async Task<DocumentFeedResponse<PartitionKeyRange>> ReadPartitionKeyRangeFeedPrivateAsync(string partitionKeyRangesLink, FeedOptions options, IDocumentClientRetryPolicy retryPolicyInstance)
        {
            await this.EnsureValidClientAsync();

            if (string.IsNullOrEmpty(partitionKeyRangesLink))
            {
                throw new ArgumentNullException("partitionKeyRangesLink");
            }

            return await this.CreatePartitionKeyRangeFeedReader(partitionKeyRangesLink, options).ExecuteNextAsync();
        }

        /// <summary>
        /// Reads the feed (sequence) of <see cref="Microsoft.Azure.Documents.DocumentCollection"/> for a database from the Azure Cosmos DB service as an asynchronous operation.
        /// </summary>
        /// <param name="collectionsLink">The SelfLink of the resources to be read. E.g. /dbs/db_rid/colls/ </param>
        /// <param name="options">(Optional) The request options for the request.</param>
        /// <returns>
        /// A <see cref="System.Threading.Tasks"/> containing a <see cref="Microsoft.Azure.Documents.Client.ResourceResponse{T}"/> which wraps a <see cref="Microsoft.Azure.Documents.DocumentCollection"/> containing the read resource record.
        /// </returns>
        /// <exception cref="ArgumentNullException">If <paramref name="collectionsLink"/> is not set.</exception>
        /// <exception cref="DocumentClientException">This exception can encapsulate many different types of errors. To determine the specific error always look at the StatusCode property. Some common codes you may get when creating a Document are:
        /// <list type="table">
        ///     <listheader>
        ///         <term>StatusCode</term><description>Reason for exception</description>
        ///     </listheader>
        ///     <item>
        ///         <term>404</term><description>NotFound - This means the resource feed you tried to read did not exist. Check the parent rids are correct.</description>
        ///     </item>
        ///     <item>
        ///         <term>429</term><description>TooManyRequests - This means you have exceeded the number of request units per second. Consult the DocumentClientException.RetryAfter value to see how long you should wait before retrying this operation.</description>
        ///     </item>
        /// </list>
        /// </exception>
        /// <example>
        /// <code language="c#">
        /// <![CDATA[
        /// int count = 0;
        /// string continuation = string.Empty;
        /// do
        /// {
        ///     // Read the feed 10 items at a time until there are no more items to read
        ///     DoucmentFeedResponse<DocumentCollection> response = await client.ReadDocumentCollectionFeedAsync("/dbs/db_rid/colls/",
        ///                                                     new FeedOptions
        ///                                                     {
        ///                                                         MaxItemCount = 10,
        ///                                                         RequestContinuation = continuation
        ///                                                     });
        ///
        ///     // Append the item count
        ///     count += response.Count;
        ///
        ///     // Get the continuation so that we know when to stop.
        ///      continuation = response.ResponseContinuation;
        /// } while (!string.IsNullOrEmpty(continuation));
        /// ]]>
        /// </code>
        /// </example>
        /// <seealso cref="Microsoft.Azure.Documents.DocumentCollection"/>
        /// <seealso cref="Microsoft.Azure.Documents.Client.RequestOptions"/>
        /// <seealso cref="Microsoft.Azure.Documents.Client.ResourceResponse{T}"/>
        /// <seealso cref="System.Threading.Tasks.Task"/>
        public Task<DocumentFeedResponse<DocumentCollection>> ReadDocumentCollectionFeedAsync(string collectionsLink, FeedOptions options = null)
        {
            IDocumentClientRetryPolicy retryPolicyInstance = this.ResetSessionTokenRetryPolicy.GetRequestPolicy();
            return TaskHelper.InlineIfPossible(
                () => this.ReadDocumentCollectionFeedPrivateAsync(collectionsLink, options, retryPolicyInstance), retryPolicyInstance);
        }

        private async Task<DocumentFeedResponse<DocumentCollection>> ReadDocumentCollectionFeedPrivateAsync(string collectionsLink, FeedOptions options, IDocumentClientRetryPolicy retryPolicyInstance)
        {
            await this.EnsureValidClientAsync();

            if (string.IsNullOrEmpty(collectionsLink))
            {
                throw new ArgumentNullException("collectionsLink");
            }

            return await this.CreateDocumentCollectionFeedReader(collectionsLink, options).ExecuteNextAsync();
        }

        /// <summary>
        /// Reads the feed (sequence) of <see cref="Microsoft.Azure.Documents.StoredProcedure"/> for a collection from the Azure Cosmos DB service as an asynchronous operation.
        /// </summary>
        /// <param name="storedProceduresLink">The SelfLink of the resources to be read. E.g. /dbs/db_rid/colls/col_rid/sprocs/ </param>
        /// <param name="options">(Optional) The request options for the request.</param>
        /// <returns>
        /// A <see cref="System.Threading.Tasks"/> containing a <see cref="Microsoft.Azure.Documents.Client.ResourceResponse{T}"/> which wraps a <see cref="Microsoft.Azure.Documents.StoredProcedure"/> containing the read resource record.
        /// </returns>
        /// <exception cref="ArgumentNullException">If <paramref name="storedProceduresLink"/> is not set.</exception>
        /// <exception cref="DocumentClientException">This exception can encapsulate many different types of errors. To determine the specific error always look at the StatusCode property. Some common codes you may get when creating a Document are:
        /// <list type="table">
        ///     <listheader>
        ///         <term>StatusCode</term><description>Reason for exception</description>
        ///     </listheader>
        ///     <item>
        ///         <term>404</term><description>NotFound - This means the resource feed you tried to read did not exist. Check the parent rids are correct.</description>
        ///     </item>
        ///     <item>
        ///         <term>429</term><description>TooManyRequests - This means you have exceeded the number of request units per second. Consult the DocumentClientException.RetryAfter value to see how long you should wait before retrying this operation.</description>
        ///     </item>
        /// </list>
        /// </exception>
        /// <example>
        /// <code language="c#">
        /// <![CDATA[
        /// int count = 0;
        /// string continuation = string.Empty;
        /// do
        /// {
        ///     // Read the feed 10 items at a time until there are no more items to read
        ///     DoucmentFeedResponse<StoredProcedure> response = await client.ReadStoredProcedureFeedAsync("/dbs/db_rid/colls/col_rid/sprocs/",
        ///                                                     new FeedOptions
        ///                                                     {
        ///                                                         MaxItemCount = 10,
        ///                                                         RequestContinuation = continuation
        ///                                                     });
        ///
        ///     // Append the item count
        ///     count += response.Count;
        ///
        ///     // Get the continuation so that we know when to stop.
        ///      continuation = response.ResponseContinuation;
        /// } while (!string.IsNullOrEmpty(continuation));
        /// ]]>
        /// </code>
        /// </example>
        /// <seealso cref="Microsoft.Azure.Documents.StoredProcedure"/>
        /// <seealso cref="Microsoft.Azure.Documents.Client.RequestOptions"/>
        /// <seealso cref="Microsoft.Azure.Documents.Client.ResourceResponse{T}"/>
        /// <seealso cref="System.Threading.Tasks.Task"/>
        public Task<DocumentFeedResponse<StoredProcedure>> ReadStoredProcedureFeedAsync(string storedProceduresLink, FeedOptions options = null)
        {
            IDocumentClientRetryPolicy retryPolicyInstance = this.ResetSessionTokenRetryPolicy.GetRequestPolicy();
            return TaskHelper.InlineIfPossible(
                () => this.ReadStoredProcedureFeedPrivateAsync(storedProceduresLink, options, retryPolicyInstance), retryPolicyInstance);
        }

        private async Task<DocumentFeedResponse<StoredProcedure>> ReadStoredProcedureFeedPrivateAsync(string storedProceduresLink, FeedOptions options, IDocumentClientRetryPolicy retryPolicyInstance)
        {
            await this.EnsureValidClientAsync();

            if (string.IsNullOrEmpty(storedProceduresLink))
            {
                throw new ArgumentNullException("storedProceduresLink");
            }

            return await this.CreateStoredProcedureFeedReader(storedProceduresLink, options).ExecuteNextAsync();
        }

        /// <summary>
        /// Reads the feed (sequence) of <see cref="Microsoft.Azure.Documents.Trigger"/> for a collection from the Azure Cosmos DB service as an asynchronous operation.
        /// </summary>
        /// <param name="triggersLink">The SelfLink of the resources to be read. E.g. /dbs/db_rid/colls/col_rid/triggers/ </param>
        /// <param name="options">(Optional) The request options for the request.</param>
        /// <returns>
        /// A <see cref="System.Threading.Tasks"/> containing a <see cref="Microsoft.Azure.Documents.Client.ResourceResponse{T}"/> which wraps a <see cref="Microsoft.Azure.Documents.Trigger"/> containing the read resource record.
        /// </returns>
        /// <exception cref="ArgumentNullException">If <paramref name="triggersLink"/> is not set.</exception>
        /// <exception cref="DocumentClientException">This exception can encapsulate many different types of errors. To determine the specific error always look at the StatusCode property. Some common codes you may get when creating a Document are:
        /// <list type="table">
        ///     <listheader>
        ///         <term>StatusCode</term><description>Reason for exception</description>
        ///     </listheader>
        ///     <item>
        ///         <term>404</term><description>NotFound - This means the resource feed you tried to read did not exist. Check the parent rids are correct.</description>
        ///     </item>
        ///     <item>
        ///         <term>429</term><description>TooManyRequests - This means you have exceeded the number of request units per second. Consult the DocumentClientException.RetryAfter value to see how long you should wait before retrying this operation.</description>
        ///     </item>
        /// </list>
        /// </exception>
        /// <example>
        /// <code language="c#">
        /// <![CDATA[
        /// int count = 0;
        /// string continuation = string.Empty;
        /// do
        /// {
        ///     // Read the feed 10 items at a time until there are no more items to read
        ///     DoucmentFeedResponse<Trigger> response = await client.ReadTriggerFeedAsync("/dbs/db_rid/colls/col_rid/triggers/",
        ///                                                     new FeedOptions
        ///                                                     {
        ///                                                         MaxItemCount = 10,
        ///                                                         RequestContinuation = continuation
        ///                                                     });
        ///
        ///     // Append the item count
        ///     count += response.Count;
        ///
        ///     // Get the continuation so that we know when to stop.
        ///      continuation = response.ResponseContinuation;
        /// } while (!string.IsNullOrEmpty(continuation));
        /// ]]>
        /// </code>
        /// </example>
        /// <seealso cref="Microsoft.Azure.Documents.Trigger"/>
        /// <seealso cref="Microsoft.Azure.Documents.Client.RequestOptions"/>
        /// <seealso cref="Microsoft.Azure.Documents.Client.ResourceResponse{T}"/>
        /// <seealso cref="System.Threading.Tasks.Task"/>
        public Task<DocumentFeedResponse<Trigger>> ReadTriggerFeedAsync(string triggersLink, FeedOptions options = null)
        {
            IDocumentClientRetryPolicy retryPolicyInstance = this.ResetSessionTokenRetryPolicy.GetRequestPolicy();
            return TaskHelper.InlineIfPossible(
                () => this.ReadTriggerFeedPrivateAsync(triggersLink, options, retryPolicyInstance), retryPolicyInstance);
        }

        private async Task<DocumentFeedResponse<Trigger>> ReadTriggerFeedPrivateAsync(string triggersLink, FeedOptions options, IDocumentClientRetryPolicy retryPolicyInstance)
        {
            await this.EnsureValidClientAsync();

            if (string.IsNullOrEmpty(triggersLink))
            {
                throw new ArgumentNullException("triggersLink");
            }

            return await this.CreateTriggerFeedReader(triggersLink, options).ExecuteNextAsync();
        }

        /// <summary>
        /// Reads the feed (sequence) of <see cref="Microsoft.Azure.Documents.UserDefinedFunction"/> for a collection from the Azure Cosmos DB service as an asynchronous operation.
        /// </summary>
        /// <param name="userDefinedFunctionsLink">The SelfLink of the resources to be read. E.g. /dbs/db_rid/colls/col_rid/udfs/ </param>
        /// <param name="options">(Optional) The request options for the request.</param>
        /// <returns>
        /// A <see cref="System.Threading.Tasks"/> containing a <see cref="Microsoft.Azure.Documents.Client.ResourceResponse{T}"/> which wraps a <see cref="Microsoft.Azure.Documents.UserDefinedFunction"/> containing the read resource record.
        /// </returns>
        /// <exception cref="ArgumentNullException">If <paramref name="userDefinedFunctionsLink"/> is not set.</exception>
        /// <exception cref="DocumentClientException">This exception can encapsulate many different types of errors. To determine the specific error always look at the StatusCode property. Some common codes you may get when creating a Document are:
        /// <list type="table">
        ///     <listheader>
        ///         <term>StatusCode</term><description>Reason for exception</description>
        ///     </listheader>
        ///     <item>
        ///         <term>404</term><description>NotFound - This means the resource feed you tried to read did not exist. Check the parent rids are correct.</description>
        ///     </item>
        ///     <item>
        ///         <term>429</term><description>TooManyRequests - This means you have exceeded the number of request units per second. Consult the DocumentClientException.RetryAfter value to see how long you should wait before retrying this operation.</description>
        ///     </item>
        /// </list>
        /// </exception>
        /// <example>
        /// <code language="c#">
        /// <![CDATA[
        /// int count = 0;
        /// string continuation = string.Empty;
        /// do
        /// {
        ///     // Read the feed 10 items at a time until there are no more items to read
        ///     DoucmentFeedResponse<UserDefinedFunction> response = await client.ReadUserDefinedFunctionFeedAsync("/dbs/db_rid/colls/col_rid/udfs/",
        ///                                                     new FeedOptions
        ///                                                     {
        ///                                                         MaxItemCount = 10,
        ///                                                         RequestContinuation = continuation
        ///                                                     });
        ///
        ///     // Append the item count
        ///     count += response.Count;
        ///
        ///     // Get the continuation so that we know when to stop.
        ///      continuation = response.ResponseContinuation;
        /// } while (!string.IsNullOrEmpty(continuation));
        /// ]]>
        /// </code>
        /// </example>
        /// <seealso cref="Microsoft.Azure.Documents.UserDefinedFunction"/>
        /// <seealso cref="Microsoft.Azure.Documents.Client.RequestOptions"/>
        /// <seealso cref="Microsoft.Azure.Documents.Client.ResourceResponse{T}"/>
        /// <seealso cref="System.Threading.Tasks.Task"/>
        public Task<DocumentFeedResponse<UserDefinedFunction>> ReadUserDefinedFunctionFeedAsync(string userDefinedFunctionsLink, FeedOptions options = null)
        {
            IDocumentClientRetryPolicy retryPolicyInstance = this.ResetSessionTokenRetryPolicy.GetRequestPolicy();
            return TaskHelper.InlineIfPossible(
                () => this.ReadUserDefinedFunctionFeedPrivateAsync(userDefinedFunctionsLink, options, retryPolicyInstance), retryPolicyInstance);
        }

        private async Task<DocumentFeedResponse<UserDefinedFunction>> ReadUserDefinedFunctionFeedPrivateAsync(string userDefinedFunctionsLink, FeedOptions options, IDocumentClientRetryPolicy retryPolicyInstance)
        {
            await this.EnsureValidClientAsync();

            if (string.IsNullOrEmpty(userDefinedFunctionsLink))
            {
                throw new ArgumentNullException("userDefinedFunctionsLink");
            }

            return await this.CreateUserDefinedFunctionFeedReader(userDefinedFunctionsLink, options).ExecuteNextAsync();
        }

        /// <summary>
        /// Reads the feed (sequence) of documents for a specified collection from the Azure Cosmos DB service.
        /// This takes returns a <see cref="Microsoft.Azure.Documents.Client.ResourceResponse{T}"/> which will contain an enumerable list of dynamic objects.
        /// </summary>
        /// <param name="documentsLink">The SelfLink of the resources to be read. E.g. /dbs/db_rid/colls/coll_rid/docs/ </param>
        /// <param name="options">(Optional) The request options for the request.</param>
        /// <param name="cancellationToken">(Optional) A <see cref="CancellationToken"/> that can be used by other objects or threads to receive notice of cancellation.</param>
        /// <returns>
        /// A <see cref="System.Threading.Tasks"/> containing a <see cref="Microsoft.Azure.Documents.Client.ResourceResponse{T}"/> containing dynamic objects representing the items in the feed.
        /// </returns>
        /// <exception cref="ArgumentNullException">If <paramref name="documentsLink"/> is not set.</exception>
        /// <exception cref="DocumentClientException">This exception can encapsulate many different types of errors. To determine the specific error always look at the StatusCode property. Some common codes you may get when creating a Document are:
        /// <list type="table">
        ///     <listheader>
        ///         <term>StatusCode</term><description>Reason for exception</description>
        ///     </listheader>
        ///     <item>
        ///         <term>404</term><description>NotFound - This means the resource feed you tried to read did not exist. Check the parent rids are correct.</description>
        ///     </item>
        ///     <item>
        ///         <term>429</term><description>TooManyRequests - This means you have exceeded the number of request units per second. Consult the DocumentClientException.RetryAfter value to see how long you should wait before retrying this operation.</description>
        ///     </item>
        /// </list>
        /// </exception>
        /// <example>
        /// <code language="c#">
        /// <![CDATA[
        /// int count = 0;
        /// string continuation = string.Empty;
        /// do
        /// {
        ///     // Read the feed 10 items at a time until there are no more items to read
        ///     DoucmentFeedResponse<dynamic> response = await client.ReadDocumentFeedAsync("/dbs/db_rid/colls/coll_rid/docs/",
        ///                                                     new FeedOptions
        ///                                                     {
        ///                                                         MaxItemCount = 10,
        ///                                                         RequestContinuation = continuation
        ///                                                     });
        ///
        ///     // Append the item count
        ///     count += response.Count;
        ///
        ///     // Get the continuation so that we know when to stop.
        ///      continuation = response.ResponseContinuation;
        /// } while (!string.IsNullOrEmpty(continuation));
        /// ]]>
        /// </code>
        /// </example>
        /// <remarks>
        /// Instead of DoucmentFeedResponse{Document} this method takes advantage of dynamic objects in .NET. This way a single feed result can contain any kind of Document, or POCO object.
        /// This is important becuse a DocumentCollection can contain different kinds of documents.
        /// </remarks>
        /// <seealso cref="Microsoft.Azure.Documents.Client.RequestOptions"/>
        /// <seealso cref="Microsoft.Azure.Documents.Client.ResourceResponse{T}"/>
        /// <seealso cref="System.Threading.Tasks.Task"/>
        public Task<DocumentFeedResponse<dynamic>> ReadDocumentFeedAsync(string documentsLink, FeedOptions options = null, CancellationToken cancellationToken = default(CancellationToken))
        {
            return TaskHelper.InlineIfPossible(() => ReadDocumentFeedInlineAsync(documentsLink, options, cancellationToken), null, cancellationToken);
        }

        private async Task<DocumentFeedResponse<dynamic>> ReadDocumentFeedInlineAsync(string documentsLink, FeedOptions options, CancellationToken cancellationToken)
        {
            await this.EnsureValidClientAsync();

            if (string.IsNullOrEmpty(documentsLink))
            {
                throw new ArgumentNullException("documentsLink");
            }

            DocumentFeedResponse<Document> response = await this.CreateDocumentFeedReader(documentsLink, options).ExecuteNextAsync(cancellationToken);
            return new DocumentFeedResponse<dynamic>(
                response.Cast<dynamic>(), 
                response.Count, 
                response.Headers, 
                response.UseETagAsContinuation, 
                response.QueryMetrics, 
                response.RequestStatistics, 
                responseLengthBytes: response.ResponseLengthBytes);
        }

        /// <summary>
        /// Reads the feed (sequence) of <see cref="Microsoft.Azure.Documents.Conflict"/> for a collection from the Azure Cosmos DB service as an asynchronous operation.
        /// </summary>
        /// <param name="conflictsLink">The SelfLink of the resources to be read. E.g. /dbs/db_rid/colls/coll_rid/conflicts/ </param>
        /// <param name="options">(Optional) The request options for the request.</param>
        /// <returns>
        /// A <see cref="System.Threading.Tasks"/> containing a <see cref="Microsoft.Azure.Documents.Client.ResourceResponse{T}"/> which wraps a <see cref="Microsoft.Azure.Documents.Conflict"/> containing the read resource record.
        /// </returns>
        /// <exception cref="ArgumentNullException">If <paramref name="conflictsLink"/> is not set.</exception>
        /// <exception cref="DocumentClientException">This exception can encapsulate many different types of errors. To determine the specific error always look at the StatusCode property. Some common codes you may get when creating a Document are:
        /// <list type="table">
        ///     <listheader>
        ///         <term>StatusCode</term><description>Reason for exception</description>
        ///     </listheader>
        ///     <item>
        ///         <term>404</term><description>NotFound - This means the resource feed you tried to read did not exist. Check the parent rids are correct.</description>
        ///     </item>
        ///     <item>
        ///         <term>429</term><description>TooManyRequests - This means you have exceeded the number of request units per second. Consult the DocumentClientException.RetryAfter value to see how long you should wait before retrying this operation.</description>
        ///     </item>
        /// </list>
        /// </exception>
        /// <example>
        /// <code language="c#">
        /// <![CDATA[
        /// int count = 0;
        /// string continuation = string.Empty;
        /// do
        /// {
        ///     // Read the feed 10 items at a time until there are no more items to read
        ///     DoucmentFeedResponse<Conflict> response = await client.ReadConflictAsync("/dbs/db_rid/colls/coll_rid/conflicts/",
        ///                                                     new FeedOptions
        ///                                                     {
        ///                                                         MaxItemCount = 10,
        ///                                                         RequestContinuation = continuation
        ///                                                     });
        ///
        ///     // Append the item count
        ///     count += response.Count;
        ///
        ///     // Get the continuation so that we know when to stop.
        ///      continuation = response.ResponseContinuation;
        /// } while (!string.IsNullOrEmpty(continuation));
        /// ]]>
        /// </code>
        /// </example>
        /// <seealso cref="Microsoft.Azure.Documents.Conflict"/>
        /// <seealso cref="Microsoft.Azure.Documents.Client.RequestOptions"/>
        /// <seealso cref="Microsoft.Azure.Documents.Client.ResourceResponse{T}"/>
        /// <seealso cref="System.Threading.Tasks.Task"/>
        public Task<DocumentFeedResponse<Conflict>> ReadConflictFeedAsync(string conflictsLink, FeedOptions options = null)
        {
            return TaskHelper.InlineIfPossible(() => ReadConflictFeedInlineAsync(conflictsLink, options), null);
        }

        private async Task<DocumentFeedResponse<Conflict>> ReadConflictFeedInlineAsync(string conflictsLink, FeedOptions options)
        {
            await this.EnsureValidClientAsync();

            if (string.IsNullOrEmpty(conflictsLink))
            {
                throw new ArgumentNullException("conflictsLink");
            }

            return await this.CreateConflictFeedReader(conflictsLink, options).ExecuteNextAsync();
        }

        /// <summary>
        /// Reads the feed (sequence) of <see cref="Microsoft.Azure.Documents.Offer"/> for a database account from the Azure Cosmos DB service
        /// as an asynchronous operation.
        /// </summary>
        /// <param name="options">(Optional) The request options for the request.</param>
        /// <returns>
        /// A <see cref="System.Threading.Tasks"/> containing a <see cref="Microsoft.Azure.Documents.Client.ResourceResponse{T}"/> which wraps a <see cref="Microsoft.Azure.Documents.Offer"/> containing the read resource record.
        /// </returns>
        /// <exception cref="DocumentClientException">This exception can encapsulate many different types of errors. To determine the specific error always look at the StatusCode property. Some common codes you may get when creating a Document are:
        /// <list type="table">
        ///     <listheader>
        ///         <term>StatusCode</term><description>Reason for exception</description>
        ///     </listheader>
        ///     <item>
        ///         <term>429</term><description>TooManyRequests - This means you have exceeded the number of request units per second. Consult the DocumentClientException.RetryAfter value to see how long you should wait before retrying this operation.</description>
        ///     </item>
        /// </list>
        /// </exception>
        /// <example>
        /// <code language="c#">
        /// <![CDATA[
        /// int count = 0;
        /// string continuation = string.Empty;
        /// do
        /// {
        ///     // Read the feed 10 items at a time until there are no more items to read
        ///     DoucmentFeedResponse<Offer> response = await client.ReadOfferAsync(new FeedOptions
        ///                                                                 {
        ///                                                                     MaxItemCount = 10,
        ///                                                                     RequestContinuation = continuation
        ///                                                                 });
        ///
        ///     // Append the item count
        ///     count += response.Count;
        ///
        ///     // Get the continuation so that we know when to stop.
        ///      continuation = response.ResponseContinuation;
        /// } while (!string.IsNullOrEmpty(continuation));
        /// ]]>
        /// </code>
        /// </example>
        /// <seealso cref="Microsoft.Azure.Documents.Offer"/>
        /// <seealso cref="Microsoft.Azure.Documents.Client.RequestOptions"/>
        /// <seealso cref="Microsoft.Azure.Documents.Client.ResourceResponse{T}"/>
        /// <seealso cref="System.Threading.Tasks.Task"/>
        public Task<DocumentFeedResponse<Offer>> ReadOffersFeedAsync(FeedOptions options = null)
        {
            IDocumentClientRetryPolicy retryPolicyInstance = this.ResetSessionTokenRetryPolicy.GetRequestPolicy();
            return TaskHelper.InlineIfPossible(
                () => this.ReadOfferFeedPrivateAsync(options, retryPolicyInstance), retryPolicyInstance);
        }

        private async Task<DocumentFeedResponse<Offer>> ReadOfferFeedPrivateAsync(FeedOptions options, IDocumentClientRetryPolicy retryPolicyInstance)
        {
            await this.EnsureValidClientAsync();

            return await this.CreateOfferFeedReader(options).ExecuteNextAsync();
        }

        /// <summary>
        /// Reads the feed (sequence) of <see cref="Microsoft.Azure.Documents.Schema"/> for a collection as an asynchronous operation.
        /// </summary>
        /// <param name="documentCollectionSchemaLink">The SelfLink of the resources to be read. E.g. /dbs/db_rid/colls/coll_rid/schemas </param>
        /// <param name="options">(Optional) The request options for the request.</param>
        /// <returns>
        /// A <see cref="System.Threading.Tasks"/> containing a <see cref="Microsoft.Azure.Documents.Client.ResourceResponse{T}"/> which wraps a <see cref="Microsoft.Azure.Documents.Schema"/> containing the read resource record.
        /// </returns>
        /// <exception cref="DocumentClientException">This exception can encapsulate many different types of errors. To determine the specific error always look at the StatusCode property. Some common codes you may get when creating a Document are:
        /// <list type="table">
        ///     <listheader>
        ///         <term>StatusCode</term><description>Reason for exception</description>
        ///     </listheader>
        ///     <item>
        ///         <term>404</term><description>NotFound - This means the resource feed you tried to read did not exist. Check the parent rids are correct.</description>
        ///     </item>
        ///     <item>
        ///         <term>429</term><description>TooManyRequests - This means you have exceeded the number of request units per second. Consult the DocumentClientException.RetryAfter value to see how long you should wait before retrying this operation.</description>
        ///     </item>
        /// </list>
        /// </exception>
        /// <example>
        /// <code language="c#">
        /// <![CDATA[
        /// int count = 0;
        /// string continuation = string.Empty;
        /// do
        /// {
        ///     // Read the feed 10 items at a time until there are no more items to read
        ///     DoucmentFeedResponse<User> response = await client.ReadUserFeedAsync("/dbs/db_rid/colls/coll_rid/schemas",
        ///                                                     new FeedOptions
        ///                                                     {
        ///                                                         MaxItemCount = 10,
        ///                                                         RequestContinuation = continuation
        ///                                                     });
        ///
        ///     // Append the item count
        ///     count += response.Count;
        ///
        ///     // Get the continuation so that we know when to stop.
        ///      continuation = response.ResponseContinuation;
        /// } while (!string.IsNullOrEmpty(continuation));
        /// ]]>
        /// </code>
        /// </example>
        /// <seealso cref="Microsoft.Azure.Documents.Schema"/>
        /// <seealso cref="Microsoft.Azure.Documents.Client.RequestOptions"/>
        /// <seealso cref="Microsoft.Azure.Documents.Client.ResourceResponse{T}"/>
        /// <seealso cref="System.Threading.Tasks.Task"/>
        internal Task<DocumentFeedResponse<Schema>> ReadSchemaFeedAsync(string documentCollectionSchemaLink, FeedOptions options = null)
        {
            IDocumentClientRetryPolicy retryPolicyInstance = this.ResetSessionTokenRetryPolicy.GetRequestPolicy();
            return TaskHelper.InlineIfPossible(() => this.ReadSchemaFeedPrivateAsync(documentCollectionSchemaLink, options, retryPolicyInstance), retryPolicyInstance);
        }

        private async Task<DocumentFeedResponse<Schema>> ReadSchemaFeedPrivateAsync(string documentCollectionSchemaLink, FeedOptions options, IDocumentClientRetryPolicy retryPolicyInstance)
        {
            await this.EnsureValidClientAsync();

            if (string.IsNullOrEmpty(documentCollectionSchemaLink))
            {
                throw new ArgumentNullException("documentCollectionSchemaLink");
            }

            return await this.CreateSchemaFeedReader(documentCollectionSchemaLink, options).ExecuteNextAsync();
        }

        /// <summary>
        /// Reads the feed (sequence) of <see cref="Microsoft.Azure.Documents.UserDefinedType"/> for a database from the Azure Cosmos DB service as an asynchronous operation.
        /// </summary>
        /// <param name="userDefinedTypesLink">The SelfLink of the resources to be read. E.g. /dbs/db_rid/udts/ </param>
        /// <param name="options">(Optional) The request options for the request.</param>
        /// <returns>
        /// A <see cref="System.Threading.Tasks"/> containing a <see cref="Microsoft.Azure.Documents.Client.ResourceResponse{T}"/> which wraps a <see cref="Microsoft.Azure.Documents.UserDefinedType"/> containing the read resource record.
        /// </returns>
        /// <exception cref="ArgumentNullException">If <paramref name="userDefinedTypesLink"/> is not set.</exception>
        /// <exception cref="DocumentClientException">This exception can encapsulate many different types of errors. To determine the specific error always look at the StatusCode property. Some common codes you may get when creating a UserDefinedType are:
        /// <list type="table">
        ///     <listheader>
        ///         <term>StatusCode</term><description>Reason for exception</description>
        ///     </listheader>
        ///     <item>
        ///         <term>404</term><description>NotFound - This means the resource feed you tried to read did not exist. Check the parent rids are correct.</description>
        ///     </item>
        ///     <item>
        ///         <term>429</term><description>TooManyRequests - This means you have exceeded the number of request units per second. Consult the DocumentClientException.RetryAfter value to see how long you should wait before retrying this operation.</description>
        ///     </item>
        /// </list>
        /// </exception>
        /// <example>
        /// <code language="c#">
        /// <![CDATA[
        /// int count = 0;
        /// string continuation = string.Empty;
        /// do
        /// {
        ///     // Read the feed 10 items at a time until there are no more items to read
        ///     DoucmentFeedResponse<UserDefinedType> response = await client.ReadUserDefinedTypeFeedAsync("/dbs/db_rid/udts/",
        ///                                                     new FeedOptions
        ///                                                     {
        ///                                                         MaxItemCount = 10,
        ///                                                         RequestContinuation = continuation
        ///                                                     });
        ///
        ///     // Append the item count
        ///     count += response.Count;
        ///
        ///     // Get the continuation so that we know when to stop.
        ///      continuation = response.ResponseContinuation;
        /// } while (!string.IsNullOrEmpty(continuation));
        /// ]]>
        /// </code>
        /// </example>
        /// <seealso cref="Microsoft.Azure.Documents.UserDefinedType"/>
        /// <seealso cref="Microsoft.Azure.Documents.Client.RequestOptions"/>
        /// <seealso cref="Microsoft.Azure.Documents.Client.ResourceResponse{T}"/>
        /// <seealso cref="System.Threading.Tasks.Task"/>
        internal Task<DocumentFeedResponse<UserDefinedType>> ReadUserDefinedTypeFeedAsync(string userDefinedTypesLink, FeedOptions options = null)
        {
            IDocumentClientRetryPolicy retryPolicyInstance = this.ResetSessionTokenRetryPolicy.GetRequestPolicy();
            return TaskHelper.InlineIfPossible(
                () => this.ReadUserDefinedTypeFeedPrivateAsync(userDefinedTypesLink, options, retryPolicyInstance), retryPolicyInstance);
        }

        private async Task<DocumentFeedResponse<UserDefinedType>> ReadUserDefinedTypeFeedPrivateAsync(string userDefinedTypesLink, FeedOptions options, IDocumentClientRetryPolicy retryPolicyInstance)
        {
            await this.EnsureValidClientAsync();

            if (string.IsNullOrEmpty(userDefinedTypesLink))
            {
                throw new ArgumentNullException("userDefinedTypesLink");
            }

            return await this.CreateUserDefinedTypeFeedReader(userDefinedTypesLink, options).ExecuteNextAsync();
        }

        #endregion

        #region Stored procs
        /// <summary>
        /// Executes a stored procedure against a collection as an asynchronous operation in the Azure Cosmos DB service.
        /// </summary>
        /// <typeparam name="TValue">The type of the stored procedure's return value.</typeparam>
        /// <param name="storedProcedureLink">The link to the stored procedure to execute.</param>
        /// <param name="procedureParams">(Optional) An array of dynamic objects representing the parameters for the stored procedure.</param>
        /// <exception cref="ArgumentNullException">If <paramref name="storedProcedureLink"/> is not set.</exception>
        /// <returns>The task object representing the service response for the asynchronous operation which would contain any response set in the stored procedure.</returns>
        /// <example>
        /// <code language="c#">
        /// <![CDATA[
        /// //Execute a StoredProcedure with ResourceId of "sproc_rid" that takes two "Player" documents, does some stuff, and returns a bool
        /// StoredProcedureResponse<bool> sprocResponse = await client.ExecuteStoredProcedureAsync<bool>(
        ///                                                         "/dbs/db_rid/colls/col_rid/sprocs/sproc_rid/",
        ///                                                         new Player { id="1", name="joe" } ,
        ///                                                         new Player { id="2", name="john" }
        ///                                                     );
        ///
        /// if (sprocResponse.Response) Console.WriteLine("Congrats, the stored procedure did some stuff");
        /// ]]>
        /// </code>
        /// </example>
        /// <seealso cref="Microsoft.Azure.Documents.StoredProcedure"/>
        /// <seealso cref="Microsoft.Azure.Cosmos.StoredProcedureResponse{TValue}"/>
        /// <seealso cref="System.Threading.Tasks.Task"/>
        public Task<StoredProcedureResponse<TValue>> ExecuteStoredProcedureAsync<TValue>(string storedProcedureLink, params dynamic[] procedureParams)
        {
            return this.ExecuteStoredProcedureAsync<TValue>(storedProcedureLink, null, default(CancellationToken), procedureParams);
        }

        /// <summary>
        /// Executes a stored procedure against a partitioned collection in the Azure Cosmos DB service as an asynchronous operation, specifiying a target partition.
        /// </summary>
        /// <typeparam name="TValue">The type of the stored procedure's return value.</typeparam>
        /// <param name="storedProcedureLink">The link to the stored procedure to execute.</param>
        /// <param name="options">(Optional) The request options for the request.</param>
        /// <param name="procedureParams">(Optional) An array of dynamic objects representing the parameters for the stored procedure.</param>
        /// <exception cref="ArgumentNullException">If <paramref name="storedProcedureLink"/> is not set.</exception>
        /// <returns>The task object representing the service response for the asynchronous operation which would contain any response set in the stored procedure.</returns>
        /// <example>
        /// <code language="c#">
        /// <![CDATA[
        /// //Execute a StoredProcedure with ResourceId of "sproc_rid" that takes two "Player" documents, does some stuff, and returns a bool
        /// StoredProcedureResponse<bool> sprocResponse = await client.ExecuteStoredProcedureAsync<bool>(
        ///                                                         "/dbs/db_rid/colls/col_rid/sprocs/sproc_rid/",
        ///                                                         new RequestOptions { PartitionKey = new PartitionKey(1) },
        ///                                                         new Player { id="1", name="joe" } ,
        ///                                                         new Player { id="2", name="john" }
        ///                                                     );
        ///
        /// if (sprocResponse.Response) Console.WriteLine("Congrats, the stored procedure did some stuff");
        /// ]]>
        /// </code>
        /// </example>
        /// <seealso cref="Microsoft.Azure.Documents.StoredProcedure"/>
        /// <seealso cref="Microsoft.Azure.Documents.Client.RequestOptions"/>
        /// <seealso cref="Microsoft.Azure.Cosmos.StoredProcedureResponse{TValue}"/>
        /// <seealso cref="System.Threading.Tasks.Task"/>
        public Task<StoredProcedureResponse<TValue>> ExecuteStoredProcedureAsync<TValue>(string storedProcedureLink, Documents.Client.RequestOptions options, params dynamic[] procedureParams)
        {
            IDocumentClientRetryPolicy retryPolicyInstance = this.ResetSessionTokenRetryPolicy.GetRequestPolicy();
            return TaskHelper.InlineIfPossible(
                () => this.ExecuteStoredProcedurePrivateAsync<TValue>(
                    storedProcedureLink, 
                    options, 
                    retryPolicyInstance,
                    default(CancellationToken), 
                    procedureParams),
                retryPolicyInstance);
        }

        /// <summary>
        /// Executes a stored procedure against a partitioned collection in the Azure Cosmos DB service as an asynchronous operation, specifiying a target partition.
        /// </summary>
        /// <typeparam name="TValue">The type of the stored procedure's return value.</typeparam>
        /// <param name="storedProcedureLink">The link to the stored procedure to execute.</param>
        /// <param name="options">(Optional) The request options for the request.</param>
        /// <param name="cancellationToken">(Optional) A <see cref="CancellationToken"/> that can be used by other objects or threads to receive notice of cancellation.</param>
        /// <param name="procedureParams">(Optional) An array of dynamic objects representing the parameters for the stored procedure.</param>
        /// <exception cref="ArgumentNullException">If <paramref name="storedProcedureLink"/> is not set.</exception>
        /// <returns>The task object representing the service response for the asynchronous operation which would contain any response set in the stored procedure.</returns>
        /// <example>
        /// <code language="c#">
        /// <![CDATA[
        /// //Execute a StoredProcedure with ResourceId of "sproc_rid" that takes two "Player" documents, does some stuff, and returns a bool
        /// StoredProcedureResponse<bool> sprocResponse = await client.ExecuteStoredProcedureAsync<bool>(
        ///                                                         "/dbs/db_rid/colls/col_rid/sprocs/sproc_rid/",
        ///                                                         new RequestOptions { PartitionKey = new PartitionKey(1) },
        ///                                                         new Player { id="1", name="joe" } ,
        ///                                                         new Player { id="2", name="john" }
        ///                                                     );
        ///
        /// if (sprocResponse.Response) Console.WriteLine("Congrats, the stored procedure did some stuff");
        /// ]]>
        /// </code>
        /// </example>
        /// <seealso cref="Microsoft.Azure.Documents.StoredProcedure"/>
        /// <seealso cref="Microsoft.Azure.Documents.Client.RequestOptions"/>
        /// <seealso cref="Microsoft.Azure.Cosmos.StoredProcedureResponse{TValue}"/>
        /// <seealso cref="System.Threading.Tasks.Task"/>
        public Task<StoredProcedureResponse<TValue>> ExecuteStoredProcedureAsync<TValue>(string storedProcedureLink, Documents.Client.RequestOptions options, CancellationToken cancellationToken, params dynamic[] procedureParams)
        {
            IDocumentClientRetryPolicy retryPolicyInstance = this.ResetSessionTokenRetryPolicy.GetRequestPolicy();
            return TaskHelper.InlineIfPossible(
                () => this.ExecuteStoredProcedurePrivateAsync<TValue>(
                    storedProcedureLink, 
                    options, 
                    retryPolicyInstance, 
                    cancellationToken, 
                    procedureParams),
                retryPolicyInstance, 
                cancellationToken);
        }

        private async Task<StoredProcedureResponse<TValue>> ExecuteStoredProcedurePrivateAsync<TValue>(
            string storedProcedureLink,
            Documents.Client.RequestOptions options,
            IDocumentClientRetryPolicy retryPolicyInstance, 
            CancellationToken cancellationToken, 
            params dynamic[] procedureParams)
        {
            await this.EnsureValidClientAsync();

            if (string.IsNullOrEmpty(storedProcedureLink))
            {
                throw new ArgumentNullException("storedProcedureLink");
            }

            JsonSerializerSettings serializerSettings = this.GetSerializerSettingsForRequest(options);
            string storedProcedureInput = serializerSettings == null ?
                JsonConvert.SerializeObject(procedureParams) :
                JsonConvert.SerializeObject(procedureParams, serializerSettings);
            using (MemoryStream storedProcedureInputStream = new MemoryStream())
            {
                using (StreamWriter writer = new StreamWriter(storedProcedureInputStream))
                {
                    await writer.WriteAsync(storedProcedureInput);
                    await writer.FlushAsync();
                    storedProcedureInputStream.Position = 0;

                    INameValueCollection headers = this.GetRequestHeaders(options);
                    using (DocumentServiceRequest request = DocumentServiceRequest.Create(
                        OperationType.ExecuteJavaScript,
                        ResourceType.StoredProcedure,
                        storedProcedureLink,
                        storedProcedureInputStream,
                        AuthorizationTokenType.PrimaryMasterKey,
                        headers))
                    {
                        request.Headers[HttpConstants.HttpHeaders.XDate] = DateTime.UtcNow.ToString("r");
                        if (options == null || options.PartitionKeyRangeId == null)
                        {
                            await this.AddPartitionKeyInformationAsync(
                                request,
                                options);
                        }

                        if (retryPolicyInstance != null)
                        {
                            retryPolicyInstance.OnBeforeSendRequest(request);
                        }

                        request.SerializerSettings = this.GetSerializerSettingsForRequest(options);
                        return new StoredProcedureResponse<TValue>(await this.ExecuteProcedureAsync(
                            request, 
                            retryPolicyInstance, 
                            cancellationToken), 
                            this.GetSerializerSettingsForRequest(options));
                    }
                }
            }
        }

        #endregion

        #region Upsert Impl
        /// <summary>
        /// Upserts a database resource as an asychronous operation in the Azure Cosmos DB service.
        /// </summary>
        /// <param name="database">The specification for the <see cref="Database"/> to upsert.</param>
        /// <param name="options">(Optional) The <see cref="Documents.Client.RequestOptions"/> for the request.</param>
        /// <returns>The <see cref="Database"/> that was upserted within a task object representing the service response for the asynchronous operation.</returns>
        /// <exception cref="ArgumentNullException">If <paramref name="database"/> is not set</exception>
        /// <exception cref="System.AggregateException">Represents a consolidation of failures that occured during async processing. Look within InnerExceptions to find the actual exception(s)</exception>
        /// <exception cref="DocumentClientException">This exception can encapsulate many different types of errors. To determine the specific error always look at the StatusCode property. Some common codes you may get when creating a Database are:
        /// <list type="table">
        ///     <listheader>
        ///         <term>StatusCode</term><description>Reason for exception</description>
        ///     </listheader>
        ///     <item>
        ///         <term>400</term><description>BadRequest - This means something was wrong with the database object supplied. It is likely that an id was not supplied for the new Database.</description>
        ///     </item>
        ///     <item>
        ///         <term>409</term><description>Conflict - This means a <see cref="Database"/> with an id matching the id field of <paramref name="database"/> already existed</description>
        ///     </item>
        /// </list>
        /// </exception>
        /// <example>
        /// The example below upserts a new <see cref="Database"/> with an Id property of 'MyDatabase'
        /// This code snippet is intended to be used from within an Asynchronous method as it uses the await keyword
        /// <code language="c#">
        /// <![CDATA[
        /// using (IDocumentClient client = new DocumentClient(new Uri("service endpoint"), "auth key"))
        /// {
        ///     Database db = await client.UpsertDatabaseAsync(new Database { Id = "MyDatabase" });
        /// }
        /// ]]>
        /// </code>
        ///
        /// </example>
        /// <seealso cref="Microsoft.Azure.Documents.Database"/>
        /// <seealso cref="Microsoft.Azure.Documents.Client.RequestOptions"/>
        /// <seealso cref="Microsoft.Azure.Documents.Client.ResourceResponse{T}"/>
        /// <seealso cref="System.Threading.Tasks.Task"/>
        internal Task<ResourceResponse<Documents.Database>> UpsertDatabaseAsync(Documents.Database database, Documents.Client.RequestOptions options = null)
        {
            IDocumentClientRetryPolicy retryPolicyInstance = this.ResetSessionTokenRetryPolicy.GetRequestPolicy();
            return TaskHelper.InlineIfPossible(() => this.UpsertDatabasePrivateAsync(database, options, retryPolicyInstance), retryPolicyInstance);
        }

        private async Task<ResourceResponse<Documents.Database>> UpsertDatabasePrivateAsync(Documents.Database database, Documents.Client.RequestOptions options, IDocumentClientRetryPolicy retryPolicyInstance)
        {
            await this.EnsureValidClientAsync();

            if (database == null)
            {
                throw new ArgumentNullException("database");
            }

            this.ValidateResource(database);

            INameValueCollection headers = this.GetRequestHeaders(options);

            using (DocumentServiceRequest request = DocumentServiceRequest.Create(
                OperationType.Upsert,
                Paths.Databases_Root,
                database,
                ResourceType.Database,
                AuthorizationTokenType.PrimaryMasterKey,
                headers,
                SerializationFormattingPolicy.None))
            {
                return new ResourceResponse<Documents.Database>(await this.UpsertAsync(request, retryPolicyInstance));
            }
        }

        /// <summary>
        /// Upserts a Document as an asychronous operation in the Azure Cosmos DB service.
        /// </summary>
        /// <param name="documentsFeedOrDatabaseLink">The link of the <see cref="DocumentCollection"/> to upsert the document in. E.g. dbs/db_rid/colls/coll_rid/ </param>
        /// <param name="document">The document object to upsert.</param>
        /// <param name="options">(Optional) Any request options you wish to set. E.g. Specifying a Trigger to execute when creating the document. <see cref="Documents.Client.RequestOptions"/></param>
        /// <param name="disableAutomaticIdGeneration">(Optional) Disables the automatic id generation, If this is True the system will throw an exception if the id property is missing from the Document.</param>
        /// <param name="cancellationToken">(Optional) A <see cref="CancellationToken"/> that can be used by other objects or threads to receive notice of cancellation.</param>
        /// <returns>The <see cref="Document"/> that was upserted contained within a <see cref="System.Threading.Tasks.Task"/> object representing the service response for the asynchronous operation.</returns>
        /// <exception cref="ArgumentNullException">If either <paramref name="documentsFeedOrDatabaseLink"/> or <paramref name="document"/> is not set.</exception>
        /// <exception cref="System.AggregateException">Represents a consolidation of failures that occured during async processing. Look within InnerExceptions to find the actual exception(s)</exception>
        /// <exception cref="DocumentClientException">This exception can encapsulate many different types of errors. To determine the specific error always look at the StatusCode property. Some common codes you may get when creating a Document are:
        /// <list type="table">
        ///     <listheader>
        ///         <term>StatusCode</term><description>Reason for exception</description>
        ///     </listheader>
        ///     <item>
        ///         <term>400</term><description>BadRequest - This means something was wrong with the document supplied. It is likely that <paramref name="disableAutomaticIdGeneration"/> was true and an id was not supplied</description>
        ///     </item>
        ///     <item>
        ///         <term>403</term><description>Forbidden - This likely means the collection in to which you were trying to upsert the document is full.</description>
        ///     </item>
        ///     <item>
        ///         <term>409</term><description>Conflict - This means a <see cref="Document"/> with an id matching the id field of <paramref name="document"/> already existed</description>
        ///     </item>
        ///     <item>
        ///         <term>413</term><description>RequestEntityTooLarge - This means the <see cref="Document"/> exceeds the current max entity size. Consult documentation for limits and quotas.</description>
        ///     </item>
        ///     <item>
        ///         <term>429</term><description>TooManyRequests - This means you have exceeded the number of request units per second. Consult the DocumentClientException.RetryAfter value to see how long you should wait before retrying this operation.</description>
        ///     </item>
        /// </list>
        /// </exception>
        /// <example>
        /// Azure Cosmos DB supports a number of different ways to work with documents. A document can extend <see cref="Resource"/>
        /// <code language="c#">
        /// <![CDATA[
        /// public class MyObject : Resource
        /// {
        ///     public string MyProperty {get; set;}
        /// }
        ///
        /// using (IDocumentClient client = new DocumentClient(new Uri("service endpoint"), "auth key"))
        /// {
        ///     Document doc = await client.UpsertDocumentAsync("dbs/db_rid/colls/coll_rid/", new MyObject { MyProperty = "A Value" });
        /// }
        /// ]]>
        /// </code>
        /// </example>
        /// <example>
        /// A document can be any POCO object that can be serialized to JSON, even if it doesn't extend from <see cref="Resource"/>
        /// <code language="c#">
        /// <![CDATA[
        /// public class MyPOCO
        /// {
        ///     public string MyProperty {get; set;}
        /// }
        ///
        /// using (IDocumentClient client = new DocumentClient(new Uri("service endpoint"), "auth key"))
        /// {
        ///     Document doc = await client.UpsertDocumentAsync("dbs/db_rid/colls/coll_rid/", new MyPOCO { MyProperty = "A Value" });
        /// }
        /// ]]>
        /// </code>
        /// </example>
        /// <example>
        /// A Document can also be a dynamic object
        /// <code language="c#">
        /// <![CDATA[
        /// using (IDocumentClient client = new DocumentClient(new Uri("service endpoint"), "auth key"))
        /// {
        ///     Document doc = await client.UpsertDocumentAsync("dbs/db_rid/colls/coll_rid/", new { SomeProperty = "A Value" } );
        /// }
        /// ]]>
        /// </code>
        /// </example>
        /// <example>
        /// Upsert a Document and execute a Pre and Post Trigger
        /// <code language="c#">
        /// <![CDATA[
        /// using (IDocumentClient client = new DocumentClient(new Uri("service endpoint"), "auth key"))
        /// {
        ///     Document doc = await client.UpsertDocumentAsync(
        ///         "dbs/db_rid/colls/coll_rid/",
        ///         new { id = "DOC123213443" },
        ///         new RequestOptions
        ///         {
        ///             PreTriggerInclude = new List<string> { "MyPreTrigger" },
        ///             PostTriggerInclude = new List<string> { "MyPostTrigger" }
        ///         });
        /// }
        /// ]]>
        /// </code>
        /// </example>
        /// <seealso cref="Microsoft.Azure.Documents.Document"/>
        /// <seealso cref="Microsoft.Azure.Documents.Client.RequestOptions"/>
        /// <seealso cref="Microsoft.Azure.Documents.Client.ResourceResponse{T}"/>
        /// <seealso cref="System.Threading.Tasks.Task"/>
        public Task<ResourceResponse<Document>> UpsertDocumentAsync(string documentsFeedOrDatabaseLink, object document, Documents.Client.RequestOptions options = null, bool disableAutomaticIdGeneration = false, CancellationToken cancellationToken = default(CancellationToken))
        {
            // This call is to just run UpsertDocumentInlineAsync in a SynchronizationContext aware environment
            return TaskHelper.InlineIfPossible(() => UpsertDocumentInlineAsync(documentsFeedOrDatabaseLink, document, options, disableAutomaticIdGeneration, cancellationToken), null, cancellationToken);
        }

        private async Task<ResourceResponse<Document>> UpsertDocumentInlineAsync(string documentsFeedOrDatabaseLink, object document, Documents.Client.RequestOptions options, bool disableAutomaticIdGeneration, CancellationToken cancellationToken)
        {
            IDocumentClientRetryPolicy requestRetryPolicy = this.ResetSessionTokenRetryPolicy.GetRequestPolicy();
            if (options == null || options.PartitionKey == null)
            {
                requestRetryPolicy = new PartitionKeyMismatchRetryPolicy(await this.GetCollectionCacheAsync(), requestRetryPolicy);
            }

            return await TaskHelper.InlineIfPossible(() => this.UpsertDocumentPrivateAsync(
                documentsFeedOrDatabaseLink,
                document,
                options,
                disableAutomaticIdGeneration,
                requestRetryPolicy,
                cancellationToken), requestRetryPolicy, cancellationToken);
        }

        private async Task<ResourceResponse<Document>> UpsertDocumentPrivateAsync(
            string documentCollectionLink,
            object document,
            Documents.Client.RequestOptions options,
            bool disableAutomaticIdGeneration,
            IDocumentClientRetryPolicy retryPolicyInstance,
            CancellationToken cancellationToken)
        {
            await this.EnsureValidClientAsync();

            if (string.IsNullOrEmpty(documentCollectionLink))
            {
                throw new ArgumentNullException("documentCollectionLink");
            }

            if (document == null)
            {
                throw new ArgumentNullException("document");
            }

            INameValueCollection headers = this.GetRequestHeaders(options);
            Document typedDocument = Document.FromObject(document, this.GetSerializerSettingsForRequest(options));
            this.ValidateResource(typedDocument);

            if (string.IsNullOrEmpty(typedDocument.Id) && !disableAutomaticIdGeneration)
            {
                typedDocument.Id = Guid.NewGuid().ToString();
            }

            using (DocumentServiceRequest request = DocumentServiceRequest.Create(
                OperationType.Upsert,
                documentCollectionLink,
                typedDocument,
                ResourceType.Document,
                AuthorizationTokenType.PrimaryMasterKey,
                headers,
                SerializationFormattingPolicy.None))
            {
                await this.AddPartitionKeyInformationAsync(request, typedDocument, options);
                request.SerializerSettings = this.GetSerializerSettingsForRequest(options);

                return new ResourceResponse<Document>(await this.UpsertAsync(request, retryPolicyInstance, cancellationToken));
            }
        }

        /// <summary>
        /// Upserts a collection as an asychronous operation in the Azure Cosmos DB service.
        /// </summary>
        /// <param name="databaseLink">The link of the database to upsert the collection in. E.g. dbs/db_rid/</param>
        /// <param name="documentCollection">The <see cref="Microsoft.Azure.Documents.DocumentCollection"/> object.</param>
        /// <param name="options">(Optional) Any <see cref="Microsoft.Azure.Documents.Client.RequestOptions"/> you wish to provide when creating a Collection. E.g. RequestOptions.OfferThroughput = 400. </param>
        /// <returns>The <see cref="Microsoft.Azure.Documents.DocumentCollection"/> that was upserted contained within a <see cref="System.Threading.Tasks.Task"/> object representing the service response for the asynchronous operation.</returns>
        /// <exception cref="ArgumentNullException">If either <paramref name="databaseLink"/> or <paramref name="documentCollection"/> is not set.</exception>
        /// <exception cref="System.AggregateException">Represents a consolidation of failures that occured during async processing. Look within InnerExceptions to find the actual exception(s)</exception>
        /// <exception cref="DocumentClientException">This exception can encapsulate many different types of errors. To determine the specific error always look at the StatusCode property. Some common codes you may get when creating a Document are:
        /// <list type="table">
        ///     <listheader>
        ///         <term>StatusCode</term><description>Reason for exception</description>
        ///     </listheader>
        ///     <item>
        ///         <term>400</term><description>BadRequest - This means something was wrong with the request supplied. It is likely that an id was not supplied for the new collection.</description>
        ///     </item>
        ///     <item>
        ///         <term>403</term><description>Forbidden - This means you attempted to exceed your quota for collections. Contact support to have this quota increased.</description>
        ///     </item>
        ///     <item>
        ///         <term>409</term><description>Conflict - This means a <see cref="Microsoft.Azure.Documents.DocumentCollection"/> with an id matching the id you supplied already existed.</description>
        ///     </item>
        /// </list>
        /// </exception>
        /// <example>
        ///
        /// <code language="c#">
        /// <![CDATA[
        /// using (IDocumentClient client = new DocumentClient(new Uri("service endpoint"), "auth key"))
        /// {
        ///     //Upsert a new collection with an OfferThroughput set to 10000
        ///     //Not passing in RequestOptions.OfferThroughput will result in a collection with the default OfferThroughput set.
        ///     DocumentCollection coll = await client.UpsertDocumentCollectionAsync(databaseLink,
        ///         new DocumentCollection { Id = "My Collection" },
        ///         new RequestOptions { OfferThroughput = 10000} );
        /// }
        /// ]]>
        /// </code>
        /// </example>
        /// <seealso cref="Microsoft.Azure.Documents.DocumentCollection"/>
        /// <seealso cref="Microsoft.Azure.Documents.Offer"/>
        /// <seealso cref="Microsoft.Azure.Documents.Client.RequestOptions"/>
        /// <seealso cref="Microsoft.Azure.Documents.Client.ResourceResponse{T}"/>
        /// <seealso cref="System.Threading.Tasks.Task"/>
        internal Task<ResourceResponse<DocumentCollection>> UpsertDocumentCollectionAsync(string databaseLink, DocumentCollection documentCollection, Documents.Client.RequestOptions options = null)
        {
            // To be implemented.
            throw new NotImplementedException();
        }

        /// <summary>
        /// Upserts a stored procedure as an asychronous operation in the Azure Cosmos DB service.
        /// </summary>
        /// <param name="collectionLink">The link of the collection to upsert the stored procedure in. E.g. dbs/db_rid/colls/col_rid/</param>
        /// <param name="storedProcedure">The <see cref="Microsoft.Azure.Documents.StoredProcedure"/> object to upsert.</param>
        /// <param name="options">(Optional) Any <see cref="Microsoft.Azure.Documents.Client.RequestOptions"/>for this request.</param>
        /// <returns>The <see cref="Microsoft.Azure.Documents.StoredProcedure"/> that was upserted contained within a <see cref="System.Threading.Tasks.Task"/> object representing the service response for the asynchronous operation.</returns>
        /// <exception cref="ArgumentNullException">If either <paramref name="collectionLink"/> or <paramref name="storedProcedure"/> is not set.</exception>
        /// <exception cref="System.AggregateException">Represents a consolidation of failures that occured during async processing. Look within InnerExceptions to find the actual exception(s)</exception>
        /// <exception cref="DocumentClientException">This exception can encapsulate many different types of errors. To determine the specific error always look at the StatusCode property. Some common codes you may get when creating a Document are:
        /// <list type="table">
        ///     <listheader>
        ///         <term>StatusCode</term><description>Reason for exception</description>
        ///     </listheader>
        ///     <item>
        ///         <term>400</term><description>BadRequest - This means something was wrong with the request supplied. It is likely that an Id was not supplied for the stored procedure or the Body was malformed.</description>
        ///     </item>
        ///     <item>
        ///         <term>403</term><description>Forbidden - You have reached your quota of stored procedures for the collection supplied. Contact support to have this quota increased.</description>
        ///     </item>
        ///     <item>
        ///         <term>409</term><description>Conflict - This means a <see cref="Microsoft.Azure.Documents.StoredProcedure"/> with an id matching the id you supplied already existed.</description>
        ///     </item>
        ///     <item>
        ///         <term>413</term><description>RequestEntityTooLarge - This means the body of the <see cref="Microsoft.Azure.Documents.StoredProcedure"/> you tried to upsert was too large.</description>
        ///     </item>
        /// </list>
        /// </exception>
        /// <example>
        ///
        /// <code language="c#">
        /// <![CDATA[
        /// //Upsert a new stored procedure called "HelloWorldSproc" that takes in a single param called "name".
        /// StoredProcedure sproc = await client.UpsertStoredProcedureAsync(collectionLink, new StoredProcedure
        /// {
        ///    Id = "HelloWorldSproc",
        ///    Body = @"function (name){
        ///                var response = getContext().getResponse();
        ///                response.setBody('Hello ' + name);
        ///             }"
        /// });
        /// ]]>
        /// </code>
        /// </example>
        /// <seealso cref="Microsoft.Azure.Documents.StoredProcedure"/>
        /// <seealso cref="Microsoft.Azure.Documents.Client.RequestOptions"/>
        /// <seealso cref="Microsoft.Azure.Documents.Client.ResourceResponse{T}"/>
        /// <seealso cref="System.Threading.Tasks.Task"/>
        public Task<ResourceResponse<StoredProcedure>> UpsertStoredProcedureAsync(string collectionLink, StoredProcedure storedProcedure, Documents.Client.RequestOptions options = null)
        {
            IDocumentClientRetryPolicy retryPolicyInstance = this.ResetSessionTokenRetryPolicy.GetRequestPolicy();
            return TaskHelper.InlineIfPossible(() => this.UpsertStoredProcedurePrivateAsync(collectionLink, storedProcedure, options, retryPolicyInstance), retryPolicyInstance);
        }

        private async Task<ResourceResponse<StoredProcedure>> UpsertStoredProcedurePrivateAsync(
            string collectionLink,
            StoredProcedure storedProcedure,
            Documents.Client.RequestOptions options,
            IDocumentClientRetryPolicy retryPolicyInstance)
        {
            await this.EnsureValidClientAsync();

            if (string.IsNullOrEmpty(collectionLink))
            {
                throw new ArgumentNullException("collectionLink");
            }

            if (storedProcedure == null)
            {
                throw new ArgumentNullException("storedProcedure");
            }

            this.ValidateResource(storedProcedure);

            INameValueCollection headers = this.GetRequestHeaders(options);
            using (DocumentServiceRequest request = DocumentServiceRequest.Create(
                OperationType.Upsert,
                collectionLink,
                storedProcedure,
                ResourceType.StoredProcedure,
                AuthorizationTokenType.PrimaryMasterKey,
                headers,
                SerializationFormattingPolicy.None))
            {
                return new ResourceResponse<StoredProcedure>(await this.UpsertAsync(request, retryPolicyInstance));
            }
        }

        /// <summary>
        /// Upserts a trigger as an asychronous operation in the Azure Cosmos DB service.
        /// </summary>
        /// <param name="collectionLink">The link of the <see cref="Microsoft.Azure.Documents.DocumentCollection"/> to upsert the trigger in. E.g. dbs/db_rid/colls/col_rid/ </param>
        /// <param name="trigger">The <see cref="Microsoft.Azure.Documents.Trigger"/> object to upsert.</param>
        /// <param name="options">(Optional) Any <see cref="Microsoft.Azure.Documents.Client.RequestOptions"/>for this request.</param>
        /// <returns>A task object representing the service response for the asynchronous operation.</returns>
        /// <exception cref="ArgumentNullException">If either <paramref name="collectionLink"/> or <paramref name="trigger"/> is not set.</exception>
        /// <exception cref="System.AggregateException">Represents a consolidation of failures that occured during async processing. Look within InnerExceptions to find the actual exception(s)</exception>
        /// <exception cref="DocumentClientException">This exception can encapsulate many different types of errors. To determine the specific error always look at the StatusCode property. Some common codes you may get when creating a Document are:
        /// <list type="table">
        ///     <listheader>
        ///         <term>StatusCode</term><description>Reason for exception</description>
        ///     </listheader>
        ///     <item>
        ///         <term>400</term><description>BadRequest - This means something was wrong with the request supplied. It is likely that an Id was not supplied for the new trigger or that the Body was malformed.</description>
        ///     </item>
        ///     <item>
        ///         <term>403</term><description>Forbidden - You have reached your quota of triggers for the collection supplied. Contact support to have this quota increased.</description>
        ///     </item>
        ///     <item>
        ///         <term>409</term><description>Conflict - This means a <see cref="Microsoft.Azure.Documents.Trigger"/> with an id matching the id you supplied already existed.</description>
        ///     </item>
        ///     <item>
        ///         <term>413</term><description>RequestEntityTooLarge - This means the body of the <see cref="Microsoft.Azure.Documents.Trigger"/> you tried to upsert was too large.</description>
        ///     </item>
        /// </list>
        /// </exception>
        /// <example>
        ///
        /// <code language="c#">
        /// <![CDATA[
        /// //Upsert a trigger that validates the contents of a document as it is created and adds a 'timestamp' property if one was not found.
        /// Trigger trig = await client.UpsertTriggerAsync(collectionLink, new Trigger
        /// {
        ///     Id = "ValidateDocuments",
        ///     Body = @"function validate() {
        ///                         var context = getContext();
        ///                         var request = context.getRequest();                                                             
        ///                         var documentToCreate = request.getBody();
        ///                         
        ///                         // validate properties
        ///                         if (!('timestamp' in documentToCreate)) {
        ///                             var ts = new Date();
        ///                             documentToCreate['timestamp'] = ts.getTime();
        ///                         }
        ///                         
        ///                         // update the document that will be created
        ///                         request.setBody(documentToCreate);
        ///                       }",
        ///     TriggerType = TriggerType.Pre,
        ///     TriggerOperation = TriggerOperation.Create
        /// });
        /// ]]>
        /// </code>
        /// </example>
        /// <seealso cref="Microsoft.Azure.Documents.Trigger"/>
        /// <seealso cref="Microsoft.Azure.Documents.Client.RequestOptions"/>
        /// <seealso cref="Microsoft.Azure.Documents.Client.ResourceResponse{T}"/>
        /// <seealso cref="System.Threading.Tasks.Task"/>
        public Task<ResourceResponse<Trigger>> UpsertTriggerAsync(string collectionLink, Trigger trigger, Documents.Client.RequestOptions options = null)
        {
            IDocumentClientRetryPolicy retryPolicyInstance = this.ResetSessionTokenRetryPolicy.GetRequestPolicy();
            return TaskHelper.InlineIfPossible(() => this.UpsertTriggerPrivateAsync(collectionLink, trigger, options, retryPolicyInstance), retryPolicyInstance);
        }

        private async Task<ResourceResponse<Trigger>> UpsertTriggerPrivateAsync(string collectionLink, Trigger trigger, Documents.Client.RequestOptions options, IDocumentClientRetryPolicy retryPolicyInstance)
        {
            await this.EnsureValidClientAsync();

            if (string.IsNullOrEmpty(collectionLink))
            {
                throw new ArgumentNullException("collectionLink");
            }

            if (trigger == null)
            {
                throw new ArgumentNullException("trigger");
            }

            this.ValidateResource(trigger);
            INameValueCollection headers = this.GetRequestHeaders(options);
            using (DocumentServiceRequest request = DocumentServiceRequest.Create(
                OperationType.Upsert,
                collectionLink,
                trigger,
                ResourceType.Trigger,
                AuthorizationTokenType.PrimaryMasterKey,
                headers,
                SerializationFormattingPolicy.None))
            {
                return new ResourceResponse<Trigger>(await this.UpsertAsync(request, retryPolicyInstance));
            }
        }

        /// <summary>
        /// Upserts a user defined function as an asychronous operation in the Azure Cosmos DB service.
        /// </summary>
        /// <param name="collectionLink">The link of the <see cref="Microsoft.Azure.Documents.DocumentCollection"/> to upsert the user defined function in. E.g. dbs/db_rid/colls/col_rid/ </param>
        /// <param name="function">The <see cref="Microsoft.Azure.Documents.UserDefinedFunction"/> object to upsert.</param>
        /// <param name="options">(Optional) Any <see cref="Microsoft.Azure.Documents.Client.RequestOptions"/>for this request.</param>
        /// <returns>A task object representing the service response for the asynchronous operation.</returns>
        /// <exception cref="ArgumentNullException">If either <paramref name="collectionLink"/> or <paramref name="function"/> is not set.</exception>
        /// <exception cref="System.AggregateException">Represents a consolidation of failures that occured during async processing. Look within InnerExceptions to find the actual exception(s)</exception>
        /// <exception cref="DocumentClientException">This exception can encapsulate many different types of errors. To determine the specific error always look at the StatusCode property. Some common codes you may get when creating a Document are:
        /// <list type="table">
        ///     <listheader>
        ///         <term>StatusCode</term><description>Reason for exception</description>
        ///     </listheader>
        ///     <item>
        ///         <term>400</term><description>BadRequest - This means something was wrong with the request supplied. It is likely that an Id was not supplied for the new user defined function or that the Body was malformed.</description>
        ///     </item>
        ///     <item>
        ///         <term>403</term><description>Forbidden - You have reached your quota of user defined functions for the collection supplied. Contact support to have this quota increased.</description>
        ///     </item>
        ///     <item>
        ///         <term>409</term><description>Conflict - This means a <see cref="Microsoft.Azure.Documents.UserDefinedFunction"/> with an id matching the id you supplied already existed.</description>
        ///     </item>
        ///     <item>
        ///         <term>413</term><description>RequestEntityTooLarge - This means the body of the <see cref="Microsoft.Azure.Documents.UserDefinedFunction"/> you tried to upsert was too large.</description>
        ///     </item>
        /// </list>
        /// </exception>
        /// <example>
        ///
        /// <code language="c#">
        /// <![CDATA[
        /// //Upsert a user defined function that converts a string to upper case
        /// UserDefinedFunction udf = client.UpsertUserDefinedFunctionAsync(collectionLink, new UserDefinedFunction
        /// {
        ///    Id = "ToUpper",
        ///    Body = @"function toUpper(input) {
        ///                        return input.toUpperCase();
        ///                     }",
        /// });
        /// ]]>
        /// </code>
        /// </example>
        /// <seealso cref="Microsoft.Azure.Documents.UserDefinedFunction"/>
        /// <seealso cref="Microsoft.Azure.Documents.Client.RequestOptions"/>
        /// <seealso cref="Microsoft.Azure.Documents.Client.ResourceResponse{T}"/>
        /// <seealso cref="System.Threading.Tasks.Task"/>
        public Task<ResourceResponse<UserDefinedFunction>> UpsertUserDefinedFunctionAsync(string collectionLink, UserDefinedFunction function, Documents.Client.RequestOptions options = null)
        {
            IDocumentClientRetryPolicy retryPolicyInstance = this.ResetSessionTokenRetryPolicy.GetRequestPolicy();
            return TaskHelper.InlineIfPossible(() => this.UpsertUserDefinedFunctionPrivateAsync(collectionLink, function, options, retryPolicyInstance), retryPolicyInstance);
        }

        private async Task<ResourceResponse<UserDefinedFunction>> UpsertUserDefinedFunctionPrivateAsync(
            string collectionLink,
            UserDefinedFunction function,
            Documents.Client.RequestOptions options,
            IDocumentClientRetryPolicy retryPolicyInstance)
        {
            await this.EnsureValidClientAsync();

            if (string.IsNullOrEmpty(collectionLink))
            {
                throw new ArgumentNullException("collectionLink");
            }

            if (function == null)
            {
                throw new ArgumentNullException("function");
            }

            this.ValidateResource(function);
            INameValueCollection headers = this.GetRequestHeaders(options);
            using (DocumentServiceRequest request = DocumentServiceRequest.Create(
                OperationType.Upsert,
                collectionLink,
                function,
                ResourceType.UserDefinedFunction,
                AuthorizationTokenType.PrimaryMasterKey,
                headers,
                SerializationFormattingPolicy.None))
            {
                return new ResourceResponse<UserDefinedFunction>(await this.UpsertAsync(request, retryPolicyInstance));
            }
        }

        /// <summary>
        /// Upserts a user defined type object in the Azure Cosmos DB service as an asychronous operation.
        /// </summary>
        /// <param name="databaseLink">The link of the database to upsert the user defined type in. E.g. dbs/db_rid/ </param>
        /// <param name="userDefinedType">The <see cref="Microsoft.Azure.Documents.UserDefinedType"/> object to upsert.</param>
        /// <param name="options">(Optional) The request options for the request.</param>
        /// <returns>A task object representing the service response for the asynchronous operation which contains the upserted <see cref="Microsoft.Azure.Documents.UserDefinedType"/> object.</returns>
        /// <exception cref="ArgumentNullException">If either <paramref name="databaseLink"/> or <paramref name="userDefinedType"/> is not set.</exception>
        /// <exception cref="System.AggregateException">Represents a consolidation of failures that occured during async processing. Look within InnerExceptions to find the actual exception(s)</exception>
        /// <exception cref="DocumentClientException">This exception can encapsulate many different types of errors. To determine the specific error always look at the StatusCode property. Some common codes you may get when creating a Document are:
        /// <list type="table">
        ///     <listheader>
        ///         <term>StatusCode</term><description>Reason for exception</description>
        ///     </listheader>
        ///     <item>
        ///         <term>400</term><description>BadRequest - This means something was wrong with the request supplied.</description>
        ///     </item>
        ///     <item>
        ///         <term>403</term><description>Forbidden - You have reached your quota of user defined type objects for this database. Contact support to have this quota increased.</description>
        ///     </item>
        ///     <item>
        ///         <term>409</term><description>Conflict - This means a <see cref="Microsoft.Azure.Documents.UserDefinedType"/> with an id matching the id you supplied already existed.</description>
        ///     </item>
        /// </list>
        /// </exception>
        /// <example>
        ///
        /// <code language="c#">
        /// <![CDATA[
        /// //Upsert a new user defined type in the specified database
        /// UserDefinedType userDefinedType = await client.UpsertUserDefinedTypeAsync(databaseLink, new UserDefinedType { Id = "userDefinedTypeId5" });
        /// ]]>
        /// </code>
        /// </example>
        /// <seealso cref="Microsoft.Azure.Documents.UserDefinedType"/>
        /// <seealso cref="Microsoft.Azure.Documents.Client.RequestOptions"/>
        /// <seealso cref="Microsoft.Azure.Documents.Client.ResourceResponse{T}"/>
        /// <seealso cref="System.Threading.Tasks.Task"/>
        internal Task<ResourceResponse<UserDefinedType>> UpsertUserDefinedTypeAsync(string databaseLink, UserDefinedType userDefinedType, Documents.Client.RequestOptions options = null)
        {
            IDocumentClientRetryPolicy retryPolicyInstance = this.ResetSessionTokenRetryPolicy.GetRequestPolicy();
            return TaskHelper.InlineIfPossible(() => this.UpsertUserDefinedTypePrivateAsync(databaseLink, userDefinedType, options, retryPolicyInstance), retryPolicyInstance);
        }

        private async Task<ResourceResponse<UserDefinedType>> UpsertUserDefinedTypePrivateAsync(string databaseLink, UserDefinedType userDefinedType, Documents.Client.RequestOptions options, IDocumentClientRetryPolicy retryPolicyInstance)
        {
            await this.EnsureValidClientAsync();

            if (string.IsNullOrEmpty(databaseLink))
            {
                throw new ArgumentNullException("databaseLink");
            }

            if (userDefinedType == null)
            {
                throw new ArgumentNullException("userDefinedType");
            }

            this.ValidateResource(userDefinedType);
            INameValueCollection headers = this.GetRequestHeaders(options);
            using (DocumentServiceRequest request = DocumentServiceRequest.Create(
                OperationType.Upsert,
                databaseLink,
                userDefinedType,
                ResourceType.UserDefinedType,
                AuthorizationTokenType.PrimaryMasterKey,
                headers,
                SerializationFormattingPolicy.None))
            {
                return new ResourceResponse<UserDefinedType>(await this.UpsertAsync(request, retryPolicyInstance));
            }
        }
        #endregion

        #region IAuthorizationTokenProvider

        private bool TryGetResourceToken(string resourceAddress, PartitionKeyInternal partitionKey, out string resourceToken)
        {
            resourceToken = null;
            List<PartitionKeyAndResourceTokenPair> partitionKeyTokenPairs;
            bool isPartitionKeyAndTokenPairListAvailable = this.resourceTokens.TryGetValue(resourceAddress, out partitionKeyTokenPairs);
            if (isPartitionKeyAndTokenPairListAvailable)
            {
                PartitionKeyAndResourceTokenPair partitionKeyTokenPair = partitionKeyTokenPairs.FirstOrDefault(pair => pair.PartitionKey.Contains(partitionKey));
                if (partitionKeyTokenPair != null)
                {
                    resourceToken = partitionKeyTokenPair.ResourceToken;
                    return true;
                }
            }

            return false;
        }

        string IAuthorizationTokenProvider.GetUserAuthorizationToken(
            string resourceAddress,
            string resourceType,
            string requestVerb,
            INameValueCollection headers,
            AuthorizationTokenType tokenType) // unused, use token based upon what is passed in constructor 
        {
            if (this.hasAuthKeyResourceToken && this.resourceTokens == null)
            {
                // If the input auth token is a resource token, then use it as a bearer-token.
                return HttpUtility.UrlEncode(this.authKeyResourceToken);
            }

            if (this.authKeyHashFunction != null)
            {
                // this is masterkey authZ
                headers[HttpConstants.HttpHeaders.XDate] = DateTime.UtcNow.ToString("r", CultureInfo.InvariantCulture);

                return AuthorizationHelper.GenerateKeyAuthorizationSignature(
                        requestVerb, resourceAddress, resourceType, headers, this.authKeyHashFunction);
            }
            else
            {
                PartitionKeyInternal partitionKey = PartitionKeyInternal.Empty;
                string partitionKeyString = headers[HttpConstants.HttpHeaders.PartitionKey];
                if (partitionKeyString != null)
                {
                    partitionKey = PartitionKeyInternal.FromJsonString(partitionKeyString);
                }

                if (PathsHelper.IsNameBased(resourceAddress))
                {
                    string resourceToken = null;
                    bool isTokenAvailable = false;

                    for (int index = 2; index < ResourceId.MaxPathFragment; index = index + 2)
                    {
                        string resourceParent = PathsHelper.GetParentByIndex(resourceAddress, index);
                        if (resourceParent == null)
                            break;

                        isTokenAvailable = this.TryGetResourceToken(resourceParent, partitionKey, out resourceToken);
                        if (isTokenAvailable)
                            break;
                    }

                    // Get or Head for collection can be done with any child token
                    if (!isTokenAvailable && PathsHelper.GetCollectionPath(resourceAddress) == resourceAddress
                        && (requestVerb == HttpConstants.HttpMethods.Get
                            || requestVerb == HttpConstants.HttpMethods.Head))
                    {
                        string resourceAddressWithSlash = resourceAddress.EndsWith("/", StringComparison.Ordinal)
                                                              ? resourceAddress
                                                              : resourceAddress + "/";
                        foreach (KeyValuePair<string, List<PartitionKeyAndResourceTokenPair>> pair in this.resourceTokens)
                        {
                            if (pair.Key.StartsWith(resourceAddressWithSlash, StringComparison.Ordinal))
                            {
                                resourceToken = pair.Value[0].ResourceToken;
                                isTokenAvailable = true;
                                break;
                            }
                        }
                    }

                    if (!isTokenAvailable)
                    {
                        throw new UnauthorizedException(string.Format(
                           CultureInfo.InvariantCulture, ClientResources.AuthTokenNotFound, resourceAddress));
                    }

                    return HttpUtility.UrlEncode(resourceToken);
                }
                else
                {
                    string resourceToken = null;

                    // In case there is no directly matching token, look for parent's token.
                    ResourceId resourceId = ResourceId.Parse(resourceAddress);

                    bool isTokenAvailable = false;
                    if (resourceId.Attachment != 0 || resourceId.Permission != 0 || resourceId.StoredProcedure != 0
                        || resourceId.Trigger != 0 || resourceId.UserDefinedFunction != 0)
                    {
                        // Use the leaf ID - attachment/permission/sproc/trigger/udf
                        isTokenAvailable = this.TryGetResourceToken(resourceAddress, partitionKey, out resourceToken);
                    }

                    if (!isTokenAvailable &&
                        (resourceId.Attachment != 0 || resourceId.Document != 0))
                    {
                        // Use DocumentID for attachment/document
                        isTokenAvailable = this.TryGetResourceToken(resourceId.DocumentId.ToString(), partitionKey, out resourceToken);
                    }

                    if (!isTokenAvailable &&
                        (resourceId.Attachment != 0 || resourceId.Document != 0 || resourceId.StoredProcedure != 0 || resourceId.Trigger != 0
                        || resourceId.UserDefinedFunction != 0 || resourceId.DocumentCollection != 0))
                    {
                        // Use CollectionID for attachment/document/sproc/trigger/udf/collection
                        isTokenAvailable = this.TryGetResourceToken(resourceId.DocumentCollectionId.ToString(), partitionKey, out resourceToken);
                    }

                    if (!isTokenAvailable &&
                        (resourceId.Permission != 0 || resourceId.User != 0))
                    {
                        // Use UserID for permission/user
                        isTokenAvailable = this.TryGetResourceToken(resourceId.UserId.ToString(), partitionKey, out resourceToken);
                    }

                    if (!isTokenAvailable)
                    {
                        // Use DatabaseId if all else fail
                        isTokenAvailable = this.TryGetResourceToken(resourceId.DatabaseId.ToString(), partitionKey, out resourceToken);
                    }

                    // Get or Head for collection can be done with any child token
                    if (!isTokenAvailable && resourceId.DocumentCollection != 0
                        && (requestVerb == HttpConstants.HttpMethods.Get
                            || requestVerb == HttpConstants.HttpMethods.Head))
                    {
                        foreach (KeyValuePair<string, List<PartitionKeyAndResourceTokenPair>> pair in this.resourceTokens)
                        {
                            ResourceId tokenRid;
                            if (!PathsHelper.IsNameBased(pair.Key) &&
                                ResourceId.TryParse(pair.Key, out tokenRid) &&
                                tokenRid.DocumentCollectionId.Equals(resourceId))
                            {
                                resourceToken = pair.Value[0].ResourceToken;
                                isTokenAvailable = true;
                                break;
                            }
                        }
                    }

                    if (!isTokenAvailable)
                    {
                        throw new UnauthorizedException(string.Format(
                            CultureInfo.InvariantCulture, ClientResources.AuthTokenNotFound, resourceAddress));
                    }

                    return HttpUtility.UrlEncode(resourceToken);
                }
            }
        }

        Task IAuthorizationTokenProvider.AddSystemAuthorizationHeaderAsync(
            DocumentServiceRequest request,
            string federationId,
            string verb,
            string resourceId)
        {
            request.Headers[HttpConstants.HttpHeaders.XDate] = DateTime.UtcNow.ToString("r", CultureInfo.InvariantCulture);

            request.Headers[HttpConstants.HttpHeaders.Authorization] = ((IAuthorizationTokenProvider)this).GetUserAuthorizationToken(
                resourceId ?? request.ResourceAddress,
                PathsHelper.GetResourcePath(request.ResourceType),
                verb,
                request.Headers,
                request.RequestAuthorizationTokenType);

            return Task.FromResult(0);
        }

        #endregion

        #region Core Implementation
        internal Task<DocumentServiceResponse> CreateAsync(
            DocumentServiceRequest request, 
            IDocumentClientRetryPolicy retryPolicy, 
            CancellationToken cancellationToken = default(CancellationToken))
        {
            if (request == null)
            {
                throw new ArgumentNullException("request");
            }

            string authorization = ((IAuthorizationTokenProvider)this).GetUserAuthorizationToken(request.ResourceAddress,
                PathsHelper.GetResourcePath(request.ResourceType),
                HttpConstants.HttpMethods.Post, request.Headers, AuthorizationTokenType.PrimaryMasterKey);
            request.Headers[HttpConstants.HttpHeaders.Authorization] = authorization;

            return this.ProcessRequestAsync(request, retryPolicy, cancellationToken);
        }

        internal Task<DocumentServiceResponse> UpdateAsync(
            DocumentServiceRequest request,
            IDocumentClientRetryPolicy retryPolicy,
            CancellationToken cancellationToken = default(CancellationToken))
        {
            if (request == null)
            {
                throw new ArgumentNullException("request");
            }

            string authorization = ((IAuthorizationTokenProvider)this).GetUserAuthorizationToken(request.ResourceAddress,
                PathsHelper.GetResourcePath(request.ResourceType),
                HttpConstants.HttpMethods.Put,
                request.Headers,
                AuthorizationTokenType.PrimaryMasterKey);

            request.Headers[HttpConstants.HttpHeaders.Authorization] = authorization;

            return this.ProcessRequestAsync(request, retryPolicy, cancellationToken);
        }

        internal Task<DocumentServiceResponse> ReadAsync(
            DocumentServiceRequest request,
            IDocumentClientRetryPolicy retryPolicy,
            CancellationToken cancellationToken = default(CancellationToken))
        {
            if (request == null)
            {
                throw new ArgumentNullException("request");
            }

            string authorizationToken = ((IAuthorizationTokenProvider)this).GetUserAuthorizationToken(request.ResourceAddress,
                PathsHelper.GetResourcePath(request.ResourceType),
                HttpConstants.HttpMethods.Get, request.Headers,
                AuthorizationTokenType.PrimaryMasterKey);

            request.Headers[HttpConstants.HttpHeaders.Authorization] = authorizationToken;

            return this.ProcessRequestAsync(request, retryPolicy, cancellationToken);
        }

        internal Task<DocumentServiceResponse> ReadFeedAsync(
            DocumentServiceRequest request,
            IDocumentClientRetryPolicy retryPolicy,
            CancellationToken cancellationToken = default(CancellationToken))
        {
            if (request == null)
            {
                throw new ArgumentNullException("request");
            }

            string authorizationToken = ((IAuthorizationTokenProvider)this).GetUserAuthorizationToken(request.ResourceAddress,
                PathsHelper.GetResourcePath(request.ResourceType),
                HttpConstants.HttpMethods.Get, request.Headers, AuthorizationTokenType.PrimaryMasterKey);
            request.Headers[HttpConstants.HttpHeaders.Authorization] = authorizationToken;

            return this.ProcessRequestAsync(request, retryPolicy, cancellationToken);
        }

        internal Task<DocumentServiceResponse> DeleteAsync(
            DocumentServiceRequest request,
            IDocumentClientRetryPolicy retryPolicy,
            CancellationToken cancellationToken = default(CancellationToken))
        {
            if (request == null)
            {
                throw new ArgumentNullException("request");
            }

            string authorizationToken = ((IAuthorizationTokenProvider)this).GetUserAuthorizationToken(request.ResourceAddress,
                    PathsHelper.GetResourcePath(request.ResourceType),
                    HttpConstants.HttpMethods.Delete,
                    request.Headers,
                    AuthorizationTokenType.PrimaryMasterKey);

            request.Headers[HttpConstants.HttpHeaders.Authorization] = authorizationToken;

            return this.ProcessRequestAsync(request, retryPolicy, cancellationToken);
        }

        internal Task<DocumentServiceResponse> ExecuteProcedureAsync(
            DocumentServiceRequest request,
            IDocumentClientRetryPolicy retryPolicy,
            CancellationToken cancellationToken = default(CancellationToken))
        {
            if (request == null)
            {
                throw new ArgumentNullException("request");
            }

            request.Headers[HttpConstants.HttpHeaders.ContentType] = RuntimeConstants.MediaTypes.Json;
            request.Headers[HttpConstants.HttpHeaders.Authorization] =
                            ((IAuthorizationTokenProvider)this).GetUserAuthorizationToken(request.ResourceAddress,
                            PathsHelper.GetResourcePath(request.ResourceType), HttpConstants.HttpMethods.Post, request.Headers, AuthorizationTokenType.PrimaryMasterKey);

            return this.ProcessRequestAsync(request, retryPolicy, cancellationToken);
        }

        internal Task<DocumentServiceResponse> ExecuteQueryAsync(
            DocumentServiceRequest request,
            IDocumentClientRetryPolicy retryPolicy,
            CancellationToken cancellationToken = default(CancellationToken))
        {
            if (request == null)
            {
                throw new ArgumentNullException("request");
            }

            string authorizationToken = ((IAuthorizationTokenProvider)this).GetUserAuthorizationToken(
                request.ResourceAddress,
                PathsHelper.GetResourcePath(request.ResourceType),
                HttpConstants.HttpMethods.Post, request.Headers, AuthorizationTokenType.PrimaryMasterKey);
            request.Headers[HttpConstants.HttpHeaders.Authorization] = authorizationToken;

            return this.ProcessRequestAsync(request, retryPolicy, cancellationToken);
        }

        internal Task<DocumentServiceResponse> UpsertAsync(
            DocumentServiceRequest request,
            IDocumentClientRetryPolicy retryPolicy,
            CancellationToken cancellationToken = default(CancellationToken))
        {
            if (request == null)
            {
                throw new ArgumentNullException("request");
            }

            string authorization = ((IAuthorizationTokenProvider)this).GetUserAuthorizationToken(request.ResourceAddress,
                PathsHelper.GetResourcePath(request.ResourceType),
                HttpConstants.HttpMethods.Post, request.Headers, AuthorizationTokenType.PrimaryMasterKey);
            request.Headers[HttpConstants.HttpHeaders.Authorization] = authorization;

            request.Headers[HttpConstants.HttpHeaders.IsUpsert] = bool.TrueString;

            return this.ProcessRequestAsync(request, retryPolicy, cancellationToken);
        }
        #endregion

        /// <summary>
        /// Read the <see cref="AccountProperties"/> from the Azure Cosmos DB service as an asynchronous operation.
        /// </summary>
        /// <returns>
        /// A <see cref="AccountProperties"/> wrapped in a <see cref="System.Threading.Tasks.Task"/> object.
        /// </returns>
        public Task<AccountProperties> GetDatabaseAccountAsync()
        {
            return TaskHelper.InlineIfPossible(() => this.GetDatabaseAccountPrivateAsync(this.ReadEndpoint), this.ResetSessionTokenRetryPolicy.GetRequestPolicy());
        }

        /// <summary>
        /// Read the <see cref="AccountProperties"/> as an asynchronous operation
        /// given a specific reginal endpoint url.
        /// </summary>
        /// <param name="serviceEndpoint">The reginal url of the serice endpoint.</param>
        /// <param name="cancellationToken">The CancellationToken</param>
        /// <returns>
        /// A <see cref="AccountProperties"/> wrapped in a <see cref="System.Threading.Tasks.Task"/> object.
        /// </returns>
        Task<AccountProperties> IDocumentClientInternal.GetDatabaseAccountInternalAsync(Uri serviceEndpoint, CancellationToken cancellationToken)
        {
            return this.GetDatabaseAccountPrivateAsync(serviceEndpoint, cancellationToken);
        }

        private async Task<AccountProperties> GetDatabaseAccountPrivateAsync(Uri serviceEndpoint, CancellationToken cancellationToken = default(CancellationToken))
        {
            await this.EnsureValidClientAsync();
            GatewayStoreModel gatewayModel = this.gatewayStoreModel as GatewayStoreModel;
            if (gatewayModel != null)
            {
                using (HttpRequestMessage request = new HttpRequestMessage())
                {
                    INameValueCollection headersCollection = new DictionaryNameValueCollection();
                    string xDate = DateTime.UtcNow.ToString("r");
                    headersCollection.Add(HttpConstants.HttpHeaders.XDate, xDate);
                    request.Headers.Add(HttpConstants.HttpHeaders.XDate, xDate);

                    // Retrieve the CosmosAccountSettings from the gateway.
                    string authorizationToken;

                    if (this.hasAuthKeyResourceToken)
                    {
                        authorizationToken = HttpUtility.UrlEncode(this.authKeyResourceToken);
                    }
                    else
                    {
                        authorizationToken = AuthorizationHelper.GenerateKeyAuthorizationSignature(
                            HttpConstants.HttpMethods.Get,
                            serviceEndpoint,
                            headersCollection,
                            this.authKeyHashFunction);
                    }

                    request.Headers.Add(HttpConstants.HttpHeaders.Authorization, authorizationToken);

                    request.Method = HttpMethod.Get;
                    request.RequestUri = serviceEndpoint;

                    AccountProperties databaseAccount = await gatewayModel.GetDatabaseAccountAsync(request);

                    this.useMultipleWriteLocations = this.connectionPolicy.UseMultipleWriteLocations && databaseAccount.EnableMultipleWriteLocations;

                    return databaseAccount;
                }
            }

            return null;
        }

        #region Private Impl

        /// <summary>
        /// Certain requests must be routed through gateway even when the client connectivity mode is direct.
        /// For e.g., DocumentCollection creation. This method returns the <see cref="IStoreModel"/> based
        /// on the input <paramref name="request"/>.
        /// </summary>
        /// <returns>Returns <see cref="IStoreModel"/> to which the request must be sent</returns>
        internal IStoreModel GetStoreProxy(DocumentServiceRequest request)
        {
            // If a request is configured to always use Gateway mode(in some cases when targeting .NET Core)
            // we return the Gateway store model
            if (request.UseGatewayMode)
            {
                return this.gatewayStoreModel;
            }

            ResourceType resourceType = request.ResourceType;
            OperationType operationType = request.OperationType;

            if (resourceType == ResourceType.Offer ||
                resourceType.IsScript() && operationType != OperationType.ExecuteJavaScript ||
                resourceType == ResourceType.PartitionKeyRange)
            {
                return this.gatewayStoreModel;
            }

            if (operationType == OperationType.Create
                || operationType == OperationType.Upsert)
            {
                if (resourceType == ResourceType.Database ||
                    resourceType == ResourceType.User ||
                    resourceType == ResourceType.Collection ||
                    resourceType == ResourceType.Permission)
                {
                    return this.gatewayStoreModel;
                }
                else
                {
                    return this.storeModel;
                }
            }
            else if (operationType == OperationType.Delete)
            {
                if (resourceType == ResourceType.Database ||
                    resourceType == ResourceType.User ||
                    resourceType == ResourceType.Collection)
                {
                    return this.gatewayStoreModel;
                }
                else
                {
                    return this.storeModel;
                }
            }
            else if (operationType == OperationType.Replace)
            {
                if (resourceType == ResourceType.Collection)
                {
                    return this.gatewayStoreModel;
                }
                else
                {
                    return this.storeModel;
                }
            }
            else if (operationType == OperationType.Read)
            {
                if (resourceType == ResourceType.Collection)
                {
                    return this.gatewayStoreModel;
                }
                else
                {
                    return this.storeModel;
                }
            }
            else
            {
                return this.storeModel;
            }
        }
        
        /// <summary>
        /// The preferred link used in replace operation in SDK.
        /// </summary>
        private string GetLinkForRouting(Resource resource)
        {
            // we currently prefer the selflink
            return resource.SelfLink ?? resource.AltLink;
        }

        internal void EnsureValidOverwrite(Documents.ConsistencyLevel desiredConsistencyLevel)
        {
            Documents.ConsistencyLevel defaultConsistencyLevel = this.accountServiceConfiguration.DefaultConsistencyLevel;
            if (!this.IsValidConsistency(defaultConsistencyLevel, desiredConsistencyLevel))
            {
                throw new ArgumentException(string.Format(
                    CultureInfo.CurrentUICulture,
                    RMResources.InvalidConsistencyLevel,
                    desiredConsistencyLevel.ToString(),
                    defaultConsistencyLevel.ToString()));
            }
        }

        private bool IsValidConsistency(Documents.ConsistencyLevel backendConsistency, Documents.ConsistencyLevel desiredConsistency)
        {
            if (this.allowOverrideStrongerConsistency)
            {
                return true;
            }

            return ValidationHelpers.IsValidConsistencyLevelOverwrite(backendConsistency, desiredConsistency);
        }

        private void InitializeDirectConnectivity(IStoreClientFactory storeClientFactory)
        {
            // Check if we have a store client factory in input and if we do, do not initialize another store client
            // The purpose is to reuse store client factory across all document clients inside compute gateway
            if (storeClientFactory != null)
            {
                this.storeClientFactory = storeClientFactory;
                this.isStoreClientFactoryCreatedInternally = false;
            }
            else
            {
                StoreClientFactory newClientFactory = new StoreClientFactory(
                    this.connectionPolicy.ConnectionProtocol,
                    (int)this.connectionPolicy.RequestTimeout.TotalSeconds,
                    this.maxConcurrentConnectionOpenRequests,
                    this.connectionPolicy.UserAgentContainer,
                    this.eventSource,
                    null,
                    this.openConnectionTimeoutInSeconds,
                    this.idleConnectionTimeoutInSeconds,
                    this.timerPoolGranularityInSeconds,
                    this.maxRntbdChannels,
                    this.rntbdPartitionCount,
                    this.maxRequestsPerRntbdChannel,
                    receiveHangDetectionTimeSeconds: this.rntbdReceiveHangDetectionTimeSeconds,
                    sendHangDetectionTimeSeconds: this.rntbdSendHangDetectionTimeSeconds,
                    enableCpuMonitor: this.enableCpuMonitor,
                    retryWithConfiguration: this.connectionPolicy.RetryOptions?.GetRetryWithConfiguration());

                if (this.transportClientHandlerFactory != null)
                {
                    newClientFactory.WithTransportInterceptor(this.transportClientHandlerFactory);
                }

                this.storeClientFactory = newClientFactory;
                this.isStoreClientFactoryCreatedInternally = true;
            }

            this.AddressResolver = new GlobalAddressResolver(
                this.globalEndpointManager,
                this.connectionPolicy.ConnectionProtocol,
                this,
                this.collectionCache,
                this.partitionKeyRangeCache,
                this.connectionPolicy.UserAgentContainer,
                this.accountServiceConfiguration,
                this.httpMessageHandler,
                this.connectionPolicy,
                this.ApiType);

            this.CreateStoreModel(subscribeRntbdStatus: true);
        }

        private void CreateStoreModel(bool subscribeRntbdStatus)
        {
            //EnableReadRequestsFallback, if not explicity set on the connection policy,
            //is false if the account's consistency is bounded staleness,
            //and true otherwise.
            StoreClient storeClient = this.storeClientFactory.CreateStoreClient(
                this.AddressResolver,
                this.sessionContainer,
                this.accountServiceConfiguration,
                this,
                true,
                this.connectionPolicy.EnableReadRequestsFallback ?? (this.accountServiceConfiguration.DefaultConsistencyLevel != Documents.ConsistencyLevel.BoundedStaleness),
                !this.enableRntbdChannel,
                this.useMultipleWriteLocations && (this.accountServiceConfiguration.DefaultConsistencyLevel != Documents.ConsistencyLevel.Strong),
                true);

            if (subscribeRntbdStatus)
            {
                storeClient.AddDisableRntbdChannelCallback(new Action(this.DisableRntbdChannel));
            }

            storeClient.SerializerSettings = this.serializerSettings;

            this.storeModel = new ServerStoreModel(storeClient, this.sendingRequest, this.receivedResponse);
        }

        private void DisableRntbdChannel()
        {
            Debug.Assert(this.enableRntbdChannel);
            this.enableRntbdChannel = false;
            this.CreateStoreModel(subscribeRntbdStatus: false);
        }

        private async Task InitializeGatewayConfigurationReaderAsync()
        {
            GatewayAccountReader accountReader = new GatewayAccountReader(
                    this.ServiceEndpoint,
                    this.authKeyHashFunction,
                    this.hasAuthKeyResourceToken,
                    this.authKeyResourceToken,
                    this.connectionPolicy,
                    this.ApiType,
                    this.httpMessageHandler);

            this.accountServiceConfiguration = new CosmosAccountServiceConfiguration(accountReader.InitializeReaderAsync);

            await this.accountServiceConfiguration.InitializeAsync();
            AccountProperties accountProperties = this.accountServiceConfiguration.AccountProperties;
            this.useMultipleWriteLocations = this.connectionPolicy.UseMultipleWriteLocations && accountProperties.EnableMultipleWriteLocations;

            await this.globalEndpointManager.RefreshLocationAsync(accountProperties);
        }

        internal void CaptureSessionToken(DocumentServiceRequest request, DocumentServiceResponse response)
        {
            this.sessionContainer.SetSessionToken(request, response.Headers);
        }

        internal DocumentServiceRequest CreateDocumentServiceRequest(
            OperationType operationType,
            string resourceLink,
            ResourceType resourceType,
            INameValueCollection headers)
        {
            if (resourceType == ResourceType.Database || resourceType == ResourceType.Offer)
            {
                return DocumentServiceRequest.Create(
                    operationType,
                    null,
                    resourceType,
                    AuthorizationTokenType.PrimaryMasterKey,
                    headers);
            }
            else
            {
                return DocumentServiceRequest.Create(
                    operationType,
                    resourceType,
                    resourceLink,
                    AuthorizationTokenType.PrimaryMasterKey,
                    headers);
            }
        }

        internal void ValidateResource(Resource resource)
        {
            this.ValidateResource(resource.Id);
        }

        internal void ValidateResource(string resourceId)
        {
                if (!string.IsNullOrEmpty(resourceId))
            {
                int match = resourceId.IndexOfAny(new char[] { '/', '\\', '?', '#' });
                if (match != -1)
                {
                    throw new ArgumentException(string.Format(
                                CultureInfo.CurrentUICulture,
                                RMResources.InvalidCharacterInResourceName,
                                resourceId[match]));
                }

                if (resourceId[resourceId.Length - 1] == ' ')
                {
                    throw new ArgumentException(RMResources.InvalidSpaceEndingInResourceName);
                }
            }
        }

        private async Task AddPartitionKeyInformationAsync(DocumentServiceRequest request, Document document, Documents.Client.RequestOptions options)
        {
            CollectionCache collectionCache = await this.GetCollectionCacheAsync();
            ContainerProperties collection = await collectionCache.ResolveCollectionAsync(request, CancellationToken.None);
            PartitionKeyDefinition partitionKeyDefinition = collection.PartitionKey;

            PartitionKeyInternal partitionKey;
            if (options != null && options.PartitionKey != null && options.PartitionKey.Equals(Documents.PartitionKey.None))
            {
                partitionKey = collection.GetNoneValue();
            }
            else if (options != null && options.PartitionKey != null)
            {
                partitionKey = options.PartitionKey.InternalKey;
            }
            else
            {
                partitionKey = DocumentAnalyzer.ExtractPartitionKeyValue(document, partitionKeyDefinition);
            }

            request.Headers.Set(HttpConstants.HttpHeaders.PartitionKey, partitionKey.ToJsonString());
        }

        internal async Task AddPartitionKeyInformationAsync(DocumentServiceRequest request, Documents.Client.RequestOptions options)
        {
            CollectionCache collectionCache = await this.GetCollectionCacheAsync();
            ContainerProperties collection = await collectionCache.ResolveCollectionAsync(request, CancellationToken.None);
            PartitionKeyDefinition partitionKeyDefinition = collection.PartitionKey;

            // For backward compatibility, if collection doesn't have partition key defined, we assume all documents
            // have empty value for it and user doesn't need to specify it explicitly.
            PartitionKeyInternal partitionKey;
            if (options == null || options.PartitionKey == null)
            {
                if (partitionKeyDefinition == null || partitionKeyDefinition.Paths.Count == 0)
                {
                    partitionKey = PartitionKeyInternal.Empty;
                }
                else
                {
                    throw new InvalidOperationException(RMResources.MissingPartitionKeyValue);
                }
            }
            else if (options.PartitionKey.Equals(Documents.PartitionKey.None))
            {
                partitionKey = collection.GetNoneValue();
            }
            else
            {
                partitionKey = options.PartitionKey.InternalKey;
            }

            request.Headers.Set(HttpConstants.HttpHeaders.PartitionKey, partitionKey.ToJsonString());
        }

        private JsonSerializerSettings GetSerializerSettingsForRequest(Documents.Client.RequestOptions requestOptions)
        {
            return requestOptions?.JsonSerializerSettings ?? this.serializerSettings;
        }

        private INameValueCollection GetRequestHeaders(Documents.Client.RequestOptions options)
        {
            Debug.Assert(
                this.initializeTask.IsCompleted,
                "GetRequestHeaders should be called after initialization task has been awaited to avoid blocking while accessing ConsistencyLevel property");

            INameValueCollection headers = new DictionaryNameValueCollection();

            if (this.useMultipleWriteLocations)
            {
                headers.Set(HttpConstants.HttpHeaders.AllowTentativeWrites, bool.TrueString);
            }

            if (this.desiredConsistencyLevel.HasValue)
            {
                // check anyways since default consistency level might have been refreshed.
                if (!this.IsValidConsistency(this.accountServiceConfiguration.DefaultConsistencyLevel, this.desiredConsistencyLevel.Value))
                {
                    throw new ArgumentException(string.Format(
                            CultureInfo.CurrentUICulture,
                            RMResources.InvalidConsistencyLevel,
                            options.ConsistencyLevel.Value.ToString(),
                            this.accountServiceConfiguration.DefaultConsistencyLevel));
                }

                headers.Set(HttpConstants.HttpHeaders.ConsistencyLevel, this.desiredConsistencyLevel.Value.ToString());
            }

            if (options == null)
            {
                return headers;
            }

            if (options.AccessCondition != null)
            {
                if (options.AccessCondition.Type == Documents.Client.AccessConditionType.IfMatch)
                {
                    headers.Set(HttpConstants.HttpHeaders.IfMatch, options.AccessCondition.Condition);
                }
                else
                {
                    headers.Set(HttpConstants.HttpHeaders.IfNoneMatch, options.AccessCondition.Condition);
                }
            }

            if (options.ConsistencyLevel.HasValue)
            {
                if (!this.IsValidConsistency(this.accountServiceConfiguration.DefaultConsistencyLevel, options.ConsistencyLevel.Value))
                {
                    throw new ArgumentException(string.Format(
                            CultureInfo.CurrentUICulture,
                            RMResources.InvalidConsistencyLevel,
                            options.ConsistencyLevel.Value.ToString(),
                            this.accountServiceConfiguration.DefaultConsistencyLevel));
                }

                headers.Set(HttpConstants.HttpHeaders.ConsistencyLevel, options.ConsistencyLevel.ToString());
            }

            if (options.IndexingDirective.HasValue)
            {
                headers.Set(HttpConstants.HttpHeaders.IndexingDirective, options.IndexingDirective.ToString());
            }

            if (options.PostTriggerInclude != null && options.PostTriggerInclude.Count > 0)
            {
                string postTriggerInclude = string.Join(",", options.PostTriggerInclude.AsEnumerable());
                headers.Set(HttpConstants.HttpHeaders.PostTriggerInclude, postTriggerInclude);
            }

            if (options.PreTriggerInclude != null && options.PreTriggerInclude.Count > 0)
            {
                string preTriggerInclude = string.Join(",", options.PreTriggerInclude.AsEnumerable());
                headers.Set(HttpConstants.HttpHeaders.PreTriggerInclude, preTriggerInclude);
            }

            if (!string.IsNullOrEmpty(options.SessionToken))
            {
                headers[HttpConstants.HttpHeaders.SessionToken] = options.SessionToken;
            }

            if (options.ResourceTokenExpirySeconds.HasValue)
            {
                headers.Set(HttpConstants.HttpHeaders.ResourceTokenExpiry, options.ResourceTokenExpirySeconds.Value.ToString(CultureInfo.InvariantCulture));
            }

            if (options.OfferType != null)
            {
                headers.Set(HttpConstants.HttpHeaders.OfferType, options.OfferType);
            }

            if (options.OfferThroughput.HasValue)
            {
                headers.Set(HttpConstants.HttpHeaders.OfferThroughput, options.OfferThroughput.Value.ToString(CultureInfo.InvariantCulture));
            }

            if (options.InsertSystemPartitionKey)
            {
                headers.Set(HttpConstants.HttpHeaders.InsertSystemPartitionKey, bool.TrueString);
            }

            if (options.EnableScriptLogging)
            {
                headers.Set(HttpConstants.HttpHeaders.EnableLogging, bool.TrueString);
            }

            if (options.PopulateQuotaInfo)
            {
                headers.Set(HttpConstants.HttpHeaders.PopulateQuotaInfo, bool.TrueString);
            }

            if (options.PopulateRestoreStatus)
            {
                headers.Set(HttpConstants.HttpHeaders.PopulateRestoreStatus, bool.TrueString);
            }

            if (options.PopulatePartitionKeyRangeStatistics)
            {
                headers.Set(HttpConstants.HttpHeaders.PopulatePartitionStatistics, bool.TrueString);
            }

            if (options.RemoteStorageType.HasValue)
            {
                headers.Set(WFConstants.BackendHeaders.RemoteStorageType, options.RemoteStorageType.ToString());
            }

            if (options.PartitionKeyRangeId != null)
            {
                headers.Set(WFConstants.BackendHeaders.PartitionKeyRangeId, options.PartitionKeyRangeId);
            }

            if (options.SourceDatabaseId != null)
            {
                headers.Set(HttpConstants.HttpHeaders.SourceDatabaseId, options.SourceDatabaseId);
            }

            if (options.SourceCollectionId != null)
            {
                headers.Set(HttpConstants.HttpHeaders.SourceCollectionId, options.SourceCollectionId);
            }

            if (options.RestorePointInTime.HasValue)
            {
                headers.Set(HttpConstants.HttpHeaders.RestorePointInTime, options.RestorePointInTime.Value.ToString(CultureInfo.InvariantCulture));
            }

            if (options.IsReadOnlyScript)
            {
                headers.Set(HttpConstants.HttpHeaders.IsReadOnlyScript, bool.TrueString);
            }

            if (options.ExcludeSystemProperties.HasValue)
            {
                headers.Set(WFConstants.BackendHeaders.ExcludeSystemProperties, options.ExcludeSystemProperties.Value.ToString());
            }

            if (options.MergeStaticId != null)
            {
                headers.Set(HttpConstants.HttpHeaders.MergeStaticId, options.MergeStaticId);
            }

            return headers;
        }

        private string GetAttachmentId(string mediaId)
        {
            string attachmentId = null;
            byte storageIndex = 0;
            if (!MediaIdHelper.TryParseMediaId(mediaId, out attachmentId, out storageIndex))
            {
                throw new ArgumentException(ClientResources.MediaLinkInvalid);
            }

            return attachmentId;
        }

        private class ResetSessionTokenRetryPolicyFactory : IRetryPolicyFactory
        {
            private readonly IRetryPolicyFactory retryPolicy;
            private readonly ISessionContainer sessionContainer;
            private readonly ClientCollectionCache collectionCache;

            public ResetSessionTokenRetryPolicyFactory(ISessionContainer sessionContainer, ClientCollectionCache collectionCache, IRetryPolicyFactory retryPolicy)
            {
                this.retryPolicy = retryPolicy;
                this.sessionContainer = sessionContainer;
                this.collectionCache = collectionCache;
            }

            public IDocumentClientRetryPolicy GetRequestPolicy()
            {
                return new RenameCollectionAwareClientRetryPolicy(this.sessionContainer, this.collectionCache, retryPolicy.GetRequestPolicy());
            }
        }

        private class HttpRequestMessageHandler : DelegatingHandler
        {
            private readonly EventHandler<SendingRequestEventArgs> sendingRequest;
            private readonly EventHandler<ReceivedResponseEventArgs> receivedResponse;

            public HttpRequestMessageHandler(EventHandler<SendingRequestEventArgs> sendingRequest, EventHandler<ReceivedResponseEventArgs> receivedResponse, HttpMessageHandler innerHandler)
            {
                this.sendingRequest = sendingRequest;
                this.receivedResponse = receivedResponse;

                InnerHandler = innerHandler ?? new HttpClientHandler();
            }

            protected override async Task<HttpResponseMessage> SendAsync(HttpRequestMessage request, CancellationToken cancellationToken)
            {
                this.sendingRequest?.Invoke(this, new SendingRequestEventArgs(request));
                HttpResponseMessage response = await base.SendAsync(request, cancellationToken);
                this.receivedResponse?.Invoke(this, new ReceivedResponseEventArgs(request, response));
                return response;
            }
        }

        #endregion
    }
}
<|MERGE_RESOLUTION|>--- conflicted
+++ resolved
@@ -1,4 +1,3 @@
-<<<<<<< HEAD
 ﻿//------------------------------------------------------------
 // Copyright (c) Microsoft Corporation.  All rights reserved.
 //------------------------------------------------------------
@@ -535,7 +534,7 @@
         /// <seealso cref="ConsistencyLevel"/>
         public DocumentClient(
             Uri serviceEndpoint,
-            IList<Permission> permissionFeed,
+            IList<Documents.Permission> permissionFeed,
             ConnectionPolicy connectionPolicy = null,
             Documents.ConsistencyLevel? desiredConsistencyLevel = null)
             : this(serviceEndpoint,
@@ -545,7 +544,7 @@
         {
         }
 
-        private static List<ResourceToken> GetResourceTokens(IList<Permission> permissionFeed)
+        private static List<ResourceToken> GetResourceTokens(IList<Documents.Permission> permissionFeed)
         {
             if (permissionFeed == null)
             {
@@ -806,955 +805,147 @@
                 throw new ArgumentNullException("serviceEndpoint");
             }
 
-=======
-﻿//------------------------------------------------------------
-// Copyright (c) Microsoft Corporation.  All rights reserved.
-//------------------------------------------------------------
-
-namespace Microsoft.Azure.Cosmos
-{
-    using System;
-    using System.Collections.Generic;
-    using System.Diagnostics;
-    using System.Globalization;
-    using System.IO;
-    using System.Linq;
-    using System.Net;
-    using System.Net.Http;
-    using System.Net.Http.Headers;
-    using System.Security;
-    using System.Threading;
-    using System.Threading.Tasks;
-    using Microsoft.Azure.Cosmos.Common;
-    using Microsoft.Azure.Cosmos.Core.Trace;
-    using Microsoft.Azure.Cosmos.Query;
-    using Microsoft.Azure.Cosmos.Routing;
-    using Microsoft.Azure.Documents;
-    using Microsoft.Azure.Documents.Client;
-    using Microsoft.Azure.Documents.Collections;
-    using Microsoft.Azure.Documents.Routing;
-    using Newtonsoft.Json;
-
-    /// <summary>
-    /// Provides a client-side logical representation for the Azure Cosmos DB service.
-    /// This client is used to configure and execute requests against the service.
-    /// </summary>
-    /// <threadSafety>
-    /// This type is thread safe.
-    /// </threadSafety>
-    /// <remarks>
-    /// The service client that encapsulates the endpoint and credentials and connection policy used to access the Azure Cosmos DB service.
-    /// It is recommended to cache and reuse this instance within your application rather than creating a new instance for every operation.
-    ///
-    /// <para>
-    /// When your app uses DocumentClient, you should call its IDisposable.Dispose implementation when you are finished using it.
-    /// Depending on your programming technique, you can do this in one of two ways:
-    /// </para>
-    ///
-    /// <para>
-    /// 1. By using a language construct such as the using statement in C#.
-    /// The using statement is actually a syntactic convenience.
-    /// At compile time, the language compiler implements the intermediate language (IL) for a try/catch block.
-    /// <code language="c#">
-    /// <![CDATA[
-    /// using (IDocumentClient client = new DocumentClient(new Uri("endpoint"), "authKey"))
-    /// {
-    ///     ...
-    /// }
-    /// ]]>
-    /// </code>
-    /// </para>
-    ///
-    /// <para>
-    /// 2. By wrapping the call to the IDisposable.Dispose implementation in a try/catch block.
-    /// The following example replaces the using block in the previous example with a try/catch/finally block.
-    /// <code language="c#">
-    /// <![CDATA[
-    /// IDocumentClient client = new DocumentClient(new Uri("endpoint"), "authKey"))
-    /// try{
-    ///     ...
-    /// }
-    /// finally{
-    ///     if (client != null) client.Dispose();
-    /// }
-    /// ]]>
-    /// </code>
-    /// </para>
-    ///
-    /// </remarks>
-    internal partial class DocumentClient : IDisposable, IAuthorizationTokenProvider, IDocumentClient, IDocumentClientInternal
-    {
-        private const string AllowOverrideStrongerConsistency = "AllowOverrideStrongerConsistency";
-        private const string MaxConcurrentConnectionOpenConfig = "MaxConcurrentConnectionOpenRequests";
-        private const string IdleConnectionTimeoutInSecondsConfig = "IdleConnectionTimeoutInSecondsConfig";
-        private const string OpenConnectionTimeoutInSecondsConfig = "OpenConnectionTimeoutInSecondsConfig";
-        private const string TransportTimerPoolGranularityInSecondsConfig = "TransportTimerPoolGranularityInSecondsConfig";
-        private const string EnableTcpChannelConfig = "CosmosDbEnableTcpChannel";
-        private const string MaxRequestsPerChannelConfig = "CosmosDbMaxRequestsPerTcpChannel";
-        private const string TcpPartitionCount = "CosmosDbTcpPartitionCount";
-        private const string MaxChannelsPerHostConfig = "CosmosDbMaxTcpChannelsPerHost";
-        private const string RntbdReceiveHangDetectionTimeConfig = "CosmosDbTcpReceiveHangDetectionTimeSeconds";
-        private const string RntbdSendHangDetectionTimeConfig = "CosmosDbTcpSendHangDetectionTimeSeconds";
-        private const string EnableCpuMonitorConfig = "CosmosDbEnableCpuMonitor";
-        private const int MaxConcurrentConnectionOpenRequestsPerProcessor = 25;
-        private const int DefaultMaxRequestsPerRntbdChannel = 30;
-        private const int DefaultRntbdPartitionCount = 1;
-        private const int DefaultMaxRntbdChannelsPerHost = ushort.MaxValue;
-        private const int DefaultRntbdReceiveHangDetectionTimeSeconds = 65;
-        private const int DefaultRntbdSendHangDetectionTimeSeconds = 10;
-        private const bool DefaultEnableCpuMonitor = true;
-
-        private readonly IDictionary<string, List<PartitionKeyAndResourceTokenPair>> resourceTokens;
-        private ConnectionPolicy connectionPolicy;
-        private RetryPolicy retryPolicy;
-        private bool allowOverrideStrongerConsistency = false;
-        private int maxConcurrentConnectionOpenRequests = Environment.ProcessorCount * MaxConcurrentConnectionOpenRequestsPerProcessor;
-        private int openConnectionTimeoutInSeconds = 5;
-        private int idleConnectionTimeoutInSeconds = -1;
-        private int timerPoolGranularityInSeconds = 1;
-        private bool enableRntbdChannel = true;
-        private int maxRequestsPerRntbdChannel = DefaultMaxRequestsPerRntbdChannel;
-        private int rntbdPartitionCount = DefaultRntbdPartitionCount;
-        private int maxRntbdChannels = DefaultMaxRntbdChannelsPerHost;
-        private int rntbdReceiveHangDetectionTimeSeconds = DefaultRntbdReceiveHangDetectionTimeSeconds;
-        private int rntbdSendHangDetectionTimeSeconds = DefaultRntbdSendHangDetectionTimeSeconds;
-        private bool enableCpuMonitor = DefaultEnableCpuMonitor;
-
-        //Auth
-        private IComputeHash authKeyHashFunction;
-
-        //Consistency
-        private Documents.ConsistencyLevel? desiredConsistencyLevel;
-
-        private CosmosAccountServiceConfiguration accountServiceConfiguration;
-
-        private ClientCollectionCache collectionCache;
-
-        private PartitionKeyRangeCache partitionKeyRangeCache;
-
-        internal HttpMessageHandler httpMessageHandler;
-
-        //Private state.
-        private bool isSuccessfullyInitialized;
-        private bool isDisposed;
-        private object initializationSyncLock;  // guards initializeTask
-
-        // creator of TransportClient is responsible for disposing it.
-        private IStoreClientFactory storeClientFactory;
-        private HttpClient mediaClient;
-
-        // Flag that indicates whether store client factory must be disposed whenever client is disposed.
-        // Setting this flag to false will result in store client factory not being disposed when client is disposed.
-        // This flag is used to allow shared store client factory survive disposition of a document client while other clients continue using it.
-        private bool isStoreClientFactoryCreatedInternally;
-
-        //Based on connectivity mode we will either have ServerStoreModel / GatewayStoreModel here.
-        private IStoreModel storeModel;
-        //We will always have GatewayStoreModel for certain Master operations(viz: Collection CRUD)
-        private IStoreModel gatewayStoreModel;
-
-        //Id counter.
-        private static int idCounter;
-        //Trace Id.
-        private int traceId;
-
-        //SessionContainer.
-        internal ISessionContainer sessionContainer;
-
-        private readonly bool hasAuthKeyResourceToken;
-        private readonly string authKeyResourceToken = string.Empty;
-
-        private DocumentClientEventSource eventSource;
-        private GlobalEndpointManager globalEndpointManager;
-        private bool useMultipleWriteLocations;
-
-        internal Task initializeTask;
-
-        private JsonSerializerSettings serializerSettings;
-        private event EventHandler<SendingRequestEventArgs> sendingRequest;
-        private event EventHandler<ReceivedResponseEventArgs> receivedResponse;
-        private Func<TransportClient, TransportClient> transportClientHandlerFactory;
-
-        //Callback for on execution of scalar LINQ queries event.
-        //This callback is meant for tests only.
-        private Action<IQueryable> onExecuteScalarQueryCallback;
-
-        /// <summary>
-        /// Initializes a new instance of the <see cref="DocumentClient"/> class using the
-        /// specified Azure Cosmos DB service endpoint, key, and connection policy for the Azure Cosmos DB service.
-        /// </summary>
-        /// <param name="serviceEndpoint">
-        /// The service endpoint to use to create the client.
-        /// </param>
-        /// <param name="authKey">
-        /// The list of Permission objects to use to create the client.
-        /// </param>
-        /// <param name="connectionPolicy">
-        /// (Optional) The connection policy for the client. If none is passed, the default is used <see cref="ConnectionPolicy"/>
-        /// </param>
-        /// <param name="desiredConsistencyLevel">
-        /// (Optional) This can be used to weaken the database account consistency level for read operations.
-        /// If this is not set the database account consistency level will be used for all requests.
-        /// </param>
-        /// <remarks>
-        /// The service endpoint and the authorization key can be obtained from the Azure Management Portal.
-        /// The authKey used here is encrypted for privacy when being used, and deleted from computer memory when no longer needed
-        /// <para>
-        /// Using Direct connectivity, wherever possible, is recommended
-        /// </para>
-        /// </remarks>
-        /// <seealso cref="Uri"/>
-        /// <seealso cref="SecureString"/>
-        /// <seealso cref="ConnectionPolicy"/>
-        /// <seealso cref="ConsistencyLevel"/>
-        public DocumentClient(Uri serviceEndpoint,
-                              SecureString authKey,
-                              ConnectionPolicy connectionPolicy = null,
-                              Documents.ConsistencyLevel? desiredConsistencyLevel = null)
-        {
-            if (authKey == null)
-            {
-                throw new ArgumentNullException("authKey");
-            }
-
-            if (authKey != null)
-            {
-                this.authKeyHashFunction = new SecureStringHMACSHA256Helper(authKey);
-            }
-
-            this.Initialize(serviceEndpoint, connectionPolicy, desiredConsistencyLevel);
-        }
-
-        /// <summary>
-        /// Initializes a new instance of the <see cref="DocumentClient"/> class using the
-        /// specified Azure Cosmos DB service endpoint, key, connection policy and a custom JsonSerializerSettings
-        /// for the Azure Cosmos DB service.
-        /// </summary>
-        /// <param name="serviceEndpoint">
-        /// The service endpoint to use to create the client.
-        /// </param>
-        /// <param name="authKey">
-        /// The list of Permission objects to use to create the client.
-        /// </param>
-        /// <param name="connectionPolicy">
-        /// The connection policy for the client.
-        /// </param>
-        /// <param name="desiredConsistencyLevel">
-        /// This can be used to weaken the database account consistency level for read operations.
-        /// If this is not set the database account consistency level will be used for all requests.
-        /// </param>
-        /// <param name="serializerSettings">
-        /// The custom JsonSerializer settings to be used for serialization/derialization.
-        /// </param>
-        /// <remarks>
-        /// The service endpoint and the authorization key can be obtained from the Azure Management Portal.
-        /// The authKey used here is encrypted for privacy when being used, and deleted from computer memory when no longer needed
-        /// <para>
-        /// Using Direct connectivity, wherever possible, is recommended
-        /// </para>
-        /// </remarks>
-        /// <seealso cref="Uri"/>
-        /// <seealso cref="SecureString"/>
-        /// <seealso cref="ConnectionPolicy"/>
-        /// <seealso cref="ConsistencyLevel"/>
-        /// <seealso cref="JsonSerializerSettings"/>
-        [Obsolete("Please use the constructor that takes JsonSerializerSettings as the third parameter.")]
-        public DocumentClient(Uri serviceEndpoint,
-                              SecureString authKey,
-                              ConnectionPolicy connectionPolicy,
-                              Documents.ConsistencyLevel? desiredConsistencyLevel,
-                              JsonSerializerSettings serializerSettings)
-            : this(serviceEndpoint, authKey, connectionPolicy, desiredConsistencyLevel)
-        {
-            this.serializerSettings = serializerSettings;
-        }
-
-        /// <summary>
-        /// Initializes a new instance of the <see cref="DocumentClient"/> class using the
-        /// specified Azure Cosmos DB service endpoint, key, connection policy and a custom JsonSerializerSettings
-        /// for the Azure Cosmos DB service.
-        /// </summary>
-        /// <param name="serviceEndpoint">
-        /// The service endpoint to use to create the client.
-        /// </param>
-        /// <param name="authKey">
-        /// The list of Permission objects to use to create the client.
-        /// </param>
-        /// <param name="serializerSettings">
-        /// The custom JsonSerializer settings to be used for serialization/derialization.
-        /// </param>
-        /// <param name="connectionPolicy">
-        /// (Optional) The connection policy for the client. If none is passed, the default is used <see cref="ConnectionPolicy"/>
-        /// </param>
-        /// <param name="desiredConsistencyLevel">
-        /// (Optional) This can be used to weaken the database account consistency level for read operations.
-        /// If this is not set the database account consistency level will be used for all requests.
-        /// </param>
-        /// <remarks>
-        /// The service endpoint and the authorization key can be obtained from the Azure Management Portal.
-        /// The authKey used here is encrypted for privacy when being used, and deleted from computer memory when no longer needed
-        /// <para>
-        /// Using Direct connectivity, wherever possible, is recommended
-        /// </para>
-        /// </remarks>
-        /// <seealso cref="Uri"/>
-        /// <seealso cref="SecureString"/>
-        /// <seealso cref="JsonSerializerSettings"/>
-        /// <seealso cref="ConnectionPolicy"/>
-        /// <seealso cref="ConsistencyLevel"/>
-        public DocumentClient(Uri serviceEndpoint,
-                              SecureString authKey,
-                              JsonSerializerSettings serializerSettings,
-                              ConnectionPolicy connectionPolicy = null,
-                              Documents.ConsistencyLevel? desiredConsistencyLevel = null)
-            : this(serviceEndpoint, authKey, connectionPolicy, desiredConsistencyLevel)
-        {
-            this.serializerSettings = serializerSettings;
-        }
-
-        /// <summary>
-        /// Initializes a new instance of the <see cref="DocumentClient"/> class using the
-        /// specified service endpoint, an authorization key (or resource token) and a connection policy
-        /// for the Azure Cosmos DB service.
-        /// </summary>
-        /// <param name="serviceEndpoint">The service endpoint to use to create the client.</param>
-        /// <param name="authKeyOrResourceToken">The authorization key or resource token to use to create the client.</param>
-        /// <param name="connectionPolicy">(Optional) The connection policy for the client.</param>
-        /// <param name="desiredConsistencyLevel">(Optional) The default consistency policy for client operations.</param>
-        /// <remarks>
-        /// The service endpoint can be obtained from the Azure Management Portal.
-        /// If you are connecting using one of the Master Keys, these can be obtained along with the endpoint from the Azure Management Portal
-        /// If however you are connecting as a specific Azure Cosmos DB User, the value passed to <paramref name="authKeyOrResourceToken"/> is the ResourceToken obtained from the permission feed for the user.
-        /// <para>
-        /// Using Direct connectivity, wherever possible, is recommended.
-        /// </para>
-        /// </remarks>
-        /// <seealso cref="Uri"/>
-        /// <seealso cref="ConnectionPolicy"/>
-        /// <seealso cref="ConsistencyLevel"/>
-        public DocumentClient(Uri serviceEndpoint,
-                              string authKeyOrResourceToken,
-                              ConnectionPolicy connectionPolicy = null,
-                              Documents.ConsistencyLevel? desiredConsistencyLevel = null)
-            : this(serviceEndpoint, authKeyOrResourceToken, sendingRequestEventArgs: null, connectionPolicy: connectionPolicy, desiredConsistencyLevel: desiredConsistencyLevel)
-        {
-        }
-
-        /// <summary>
-        /// Initializes a new instance of the <see cref="DocumentClient"/> class using the
-        /// specified service endpoint, an authorization key (or resource token) and a connection policy
-        /// for the Azure Cosmos DB service.
-        /// </summary>
-        /// <param name="serviceEndpoint">The service endpoint to use to create the client.</param>
-        /// <param name="authKeyOrResourceToken">The authorization key or resource token to use to create the client.</param>
-        /// <param name="handler">The HTTP handler stack to use for sending requests (e.g., HttpClientHandler).</param>
-        /// <param name="connectionPolicy">(Optional) The connection policy for the client.</param>
-        /// <param name="desiredConsistencyLevel">(Optional) The default consistency policy for client operations.</param>
-        /// <remarks>
-        /// The service endpoint can be obtained from the Azure Management Portal.
-        /// If you are connecting using one of the Master Keys, these can be obtained along with the endpoint from the Azure Management Portal
-        /// If however you are connecting as a specific Azure Cosmos DB User, the value passed to <paramref name="authKeyOrResourceToken"/> is the ResourceToken obtained from the permission feed for the user.
-        /// <para>
-        /// Using Direct connectivity, wherever possible, is recommended.
-        /// </para>
-        /// </remarks>
-        /// <seealso cref="Uri"/>
-        /// <seealso cref="ConnectionPolicy"/>
-        /// <seealso cref="ConsistencyLevel"/>
-        public DocumentClient(Uri serviceEndpoint,
-                              string authKeyOrResourceToken,
-                              HttpMessageHandler handler,
-                              ConnectionPolicy connectionPolicy = null,
-                              Documents.ConsistencyLevel? desiredConsistencyLevel = null)
-            : this(serviceEndpoint, authKeyOrResourceToken, sendingRequestEventArgs: null, connectionPolicy: connectionPolicy, desiredConsistencyLevel: desiredConsistencyLevel, handler: handler)
-        {
-        }
-
-        /// <summary>
-        /// Initializes a new instance of the <see cref="DocumentClient"/> class using the
-        /// specified service endpoint, an authorization key (or resource token) and a connection policy
-        /// for the Azure Cosmos DB service.
-        /// </summary>
-        /// <param name="serviceEndpoint">The service endpoint to use to create the client.</param>
-        /// <param name="authKeyOrResourceToken">The authorization key or resource token to use to create the client.</param>
-        /// <param name="sendingRequestEventArgs"> The event handler to be invoked before the request is sent.</param>
-        /// <param name="receivedResponseEventArgs"> The event handler to be invoked after a response has been received.</param>
-        /// <param name="connectionPolicy">(Optional) The connection policy for the client.</param>
-        /// <param name="desiredConsistencyLevel">(Optional) The default consistency policy for client operations.</param>
-        /// <param name="serializerSettings">The custom JsonSerializer settings to be used for serialization/derialization.</param>
-        /// <param name="apitype">Api type for the account</param>
-        /// <param name="handler">The HTTP handler stack to use for sending requests (e.g., HttpClientHandler).</param>
-        /// <param name="sessionContainer">The default session container with which DocumentClient is created.</param>
-        /// <param name="enableCpuMonitor">Flag that indicates whether client-side CPU monitoring is enabled for improved troubleshooting.</param>
-        /// <param name="transportClientHandlerFactory">Transport client handler factory.</param>
-        /// <param name="storeClientFactory">Factory that creates store clients sharing the same transport client to optimize network resource reuse across multiple document clients in the same process.</param>
-        /// <remarks>
-        /// The service endpoint can be obtained from the Azure Management Portal.
-        /// If you are connecting using one of the Master Keys, these can be obtained along with the endpoint from the Azure Management Portal
-        /// If however you are connecting as a specific Azure Cosmos DB User, the value passed to <paramref name="authKeyOrResourceToken"/> is the ResourceToken obtained from the permission feed for the user.
-        /// <para>
-        /// Using Direct connectivity, wherever possible, is recommended.
-        /// </para>
-        /// </remarks>
-        /// <seealso cref="Uri"/>
-        /// <seealso cref="ConnectionPolicy"/>
-        /// <seealso cref="ConsistencyLevel"/>
-        internal DocumentClient(Uri serviceEndpoint,
-                              string authKeyOrResourceToken,
-                              EventHandler<SendingRequestEventArgs> sendingRequestEventArgs,
-                              ConnectionPolicy connectionPolicy = null,
-                              Documents.ConsistencyLevel? desiredConsistencyLevel = null,
-                              JsonSerializerSettings serializerSettings = null,
-                              ApiType apitype = ApiType.None,
-                              EventHandler<ReceivedResponseEventArgs> receivedResponseEventArgs = null,
-                              HttpMessageHandler handler = null,
-                              ISessionContainer sessionContainer = null,
-                              bool? enableCpuMonitor = null,
-                              Func<TransportClient, TransportClient> transportClientHandlerFactory = null,
-                              IStoreClientFactory storeClientFactory = null)
-        {
-            if (authKeyOrResourceToken == null)
-            {
-                throw new ArgumentNullException("authKeyOrResourceToken");
-            }
-
-            if (sendingRequestEventArgs != null)
-            {
-                this.sendingRequest += sendingRequestEventArgs;
-            }
-
-            if (serializerSettings != null)
-            {
-                this.serializerSettings = serializerSettings;
-            }
-
-            this.ApiType = apitype;
-
-            if (receivedResponseEventArgs != null)
-            {
-                this.receivedResponse += receivedResponseEventArgs;
-            }
-
-            if (AuthorizationHelper.IsResourceToken(authKeyOrResourceToken))
-            {
-                this.hasAuthKeyResourceToken = true;
-                this.authKeyResourceToken = authKeyOrResourceToken;
-            }
-            else
-            {
-                this.authKeyHashFunction = new StringHMACSHA256Hash(authKeyOrResourceToken);
-            }
-
-            this.transportClientHandlerFactory = transportClientHandlerFactory;
-
-            this.Initialize(
-                serviceEndpoint: serviceEndpoint,
-                connectionPolicy: connectionPolicy,
-                desiredConsistencyLevel: desiredConsistencyLevel,
-                handler: handler, 
-                sessionContainer: sessionContainer, 
-                enableCpuMonitor: enableCpuMonitor,
-                storeClientFactory: storeClientFactory);
-        }
-
-        /// <summary>
-        /// Initializes a new instance of the <see cref="DocumentClient"/> class using the
-        /// specified service endpoint, an authorization key (or resource token), a connection policy
-        /// and a custom JsonSerializerSettings for the Azure Cosmos DB service.
-        /// </summary>
-        /// <param name="serviceEndpoint">The service endpoint to use to create the client.</param>
-        /// <param name="authKeyOrResourceToken">The authorization key or resource token to use to create the client.</param>
-        /// <param name="connectionPolicy">The connection policy for the client.</param>
-        /// <param name="desiredConsistencyLevel">The default consistency policy for client operations.</param>
-        /// <param name="serializerSettings">The custom JsonSerializer settings to be used for serialization/derialization.</param>
-        /// <remarks>
-        /// The service endpoint can be obtained from the Azure Management Portal.
-        /// If you are connecting using one of the Master Keys, these can be obtained along with the endpoint from the Azure Management Portal
-        /// If however you are connecting as a specific Azure Cosmos DB User, the value passed to <paramref name="authKeyOrResourceToken"/> is the ResourceToken obtained from the permission feed for the user.
-        /// <para>
-        /// Using Direct connectivity, wherever possible, is recommended.
-        /// </para>
-        /// </remarks>
-        /// <seealso cref="Uri"/>
-        /// <seealso cref="ConnectionPolicy"/>
-        /// <seealso cref="ConsistencyLevel"/>
-        /// <seealso cref="JsonSerializerSettings"/>
-        [Obsolete("Please use the constructor that takes JsonSerializerSettings as the third parameter.")]
-        public DocumentClient(Uri serviceEndpoint,
-                              string authKeyOrResourceToken,
-                              ConnectionPolicy connectionPolicy,
-                              Documents.ConsistencyLevel? desiredConsistencyLevel,
-                              JsonSerializerSettings serializerSettings)
-            : this(serviceEndpoint, authKeyOrResourceToken, (HttpMessageHandler)null, connectionPolicy, desiredConsistencyLevel)
-        {
-            this.serializerSettings = serializerSettings;
-        }
-
-        /// <summary>
-        /// Initializes a new instance of the <see cref="DocumentClient"/> class using the
-        /// specified service endpoint, an authorization key (or resource token), a connection policy
-        /// and a custom JsonSerializerSettings for the Azure Cosmos DB service.
-        /// </summary>
-        /// <param name="serviceEndpoint">The service endpoint to use to create the client.</param>
-        /// <param name="authKeyOrResourceToken">The authorization key or resource token to use to create the client.</param>
-        /// <param name="serializerSettings">The custom JsonSerializer settings to be used for serialization/derialization.</param>
-        /// <param name="connectionPolicy">(Optional) The connection policy for the client.</param>
-        /// <param name="desiredConsistencyLevel">(Optional) The default consistency policy for client operations.</param>
-        /// <remarks>
-        /// The service endpoint can be obtained from the Azure Management Portal.
-        /// If you are connecting using one of the Master Keys, these can be obtained along with the endpoint from the Azure Management Portal
-        /// If however you are connecting as a specific Azure Cosmos DB User, the value passed to <paramref name="authKeyOrResourceToken"/> is the ResourceToken obtained from the permission feed for the user.
-        /// <para>
-        /// Using Direct connectivity, wherever possible, is recommended.
-        /// </para>
-        /// </remarks>
-        /// <seealso cref="Uri"/>
-        /// <seealso cref="JsonSerializerSettings"/>
-        /// <seealso cref="ConnectionPolicy"/>
-        /// <seealso cref="ConsistencyLevel"/>
-        public DocumentClient(Uri serviceEndpoint,
-                              string authKeyOrResourceToken,
-                              JsonSerializerSettings serializerSettings,
-                              ConnectionPolicy connectionPolicy = null,
-                              Documents.ConsistencyLevel? desiredConsistencyLevel = null)
-            : this(serviceEndpoint, authKeyOrResourceToken, (HttpMessageHandler)null, connectionPolicy, desiredConsistencyLevel)
-        {
-            this.serializerSettings = serializerSettings;
-        }
-
-        /// <summary>
-        /// Initializes a new instance of the <see cref="DocumentClient"/> class using the
-        /// specified Azure Cosmos DB service endpoint for the Azure Cosmos DB service, a list of permission objects and a connection policy.
-        /// </summary>
-        /// <param name="serviceEndpoint">The service endpoint to use to create the client.</param>
-        /// <param name="permissionFeed">A list of Permission objects to use to create the client.</param>
-        /// <param name="connectionPolicy">(Optional) The <see cref="Microsoft.Azure.Cosmos.ConnectionPolicy"/> to use for this connection.</param>
-        /// <param name="desiredConsistencyLevel">(Optional) The default consistency policy for client operations.</param>
-        /// <exception cref="System.ArgumentNullException">If <paramref name="permissionFeed"/> is not supplied.</exception>
-        /// <exception cref="System.ArgumentException">If <paramref name="permissionFeed"/> is not a valid permission link.</exception>
-        /// <remarks>
-        /// If no <paramref name="connectionPolicy"/> is provided, then the default <see cref="Microsoft.Azure.Cosmos.ConnectionPolicy"/> will be used.
-        /// Using Direct connectivity, wherever possible, is recommended.
-        /// </remarks>
-        /// <seealso cref="Uri"/>
-        /// <seealso cref="Permission"/>
-        /// <seealso cref="ConnectionPolicy"/>
-        /// <seealso cref="ConsistencyLevel"/>
-        public DocumentClient(
-            Uri serviceEndpoint,
-            IList<Documents.Permission> permissionFeed,
-            ConnectionPolicy connectionPolicy = null,
-            Documents.ConsistencyLevel? desiredConsistencyLevel = null)
-            : this(serviceEndpoint,
-                    GetResourceTokens(permissionFeed),
-                    connectionPolicy,
-                    desiredConsistencyLevel)
-        {
-        }
-
-        private static List<ResourceToken> GetResourceTokens(IList<Documents.Permission> permissionFeed)
-        {
-            if (permissionFeed == null)
-            {
-                throw new ArgumentNullException("permissionFeed");
-            }
-
-            return permissionFeed.Select(
-                permission => new ResourceToken
-                {
-                    ResourceLink = permission.ResourceLink,
-                    ResourcePartitionKey = permission.ResourcePartitionKey != null ? permission.ResourcePartitionKey.InternalKey.ToObjectArray() : null,
-                    Token = permission.Token
-                }).ToList();
-        }
-
-        /// <summary>
-        /// Initializes a new instance of the <see cref="DocumentClient"/> class using the
-        /// specified Azure Cosmos DB service endpoint, a list of <see cref="ResourceToken"/> objects and a connection policy.
-        /// </summary>
-        /// <param name="serviceEndpoint">The service endpoint to use to create the client.</param>
-        /// <param name="resourceTokens">A list of <see cref="ResourceToken"/> objects to use to create the client.</param>
-        /// <param name="connectionPolicy">(Optional) The <see cref="Microsoft.Azure.Cosmos.ConnectionPolicy"/> to use for this connection.</param>
-        /// <param name="desiredConsistencyLevel">(Optional) The default consistency policy for client operations.</param>
-        /// <exception cref="System.ArgumentNullException">If <paramref name="resourceTokens"/> is not supplied.</exception>
-        /// <exception cref="System.ArgumentException">If <paramref name="resourceTokens"/> is not a valid permission link.</exception>
-        /// <remarks>
-        /// If no <paramref name="connectionPolicy"/> is provided, then the default <see cref="Microsoft.Azure.Cosmos.ConnectionPolicy"/> will be used.
-        /// Using Direct connectivity, wherever possible, is recommended.
-        /// </remarks>
-        /// <seealso cref="Uri"/>
-        /// <seealso cref="Permission"/>
-        /// <seealso cref="ConnectionPolicy"/>
-        /// <seealso cref="ConsistencyLevel"/>
-        internal DocumentClient(Uri serviceEndpoint,
-                              IList<ResourceToken> resourceTokens,
-                              ConnectionPolicy connectionPolicy = null,
-                              Documents.ConsistencyLevel? desiredConsistencyLevel = null)
-        {
-            if (resourceTokens == null)
-            {
-                throw new ArgumentNullException("resourceTokens");
-            }
-
-            this.resourceTokens = new Dictionary<string, List<PartitionKeyAndResourceTokenPair>>();
-
-            foreach (ResourceToken resourceToken in resourceTokens)
-            {
-                bool isNameBasedRequest = false;
-                bool isFeedRequest = false;
-                string resourceTypeString;
-                string resourceIdOrFullName;
-                if (!PathsHelper.TryParsePathSegments(resourceToken.ResourceLink, out isFeedRequest, out resourceTypeString, out resourceIdOrFullName, out isNameBasedRequest))
-                {
-                    throw new ArgumentException(RMResources.BadUrl, "resourceToken.ResourceLink");
-                }
-
-                List<PartitionKeyAndResourceTokenPair> tokenList;
-                if (!this.resourceTokens.TryGetValue(resourceIdOrFullName, out tokenList))
-                {
-                    tokenList = new List<PartitionKeyAndResourceTokenPair>();
-                    this.resourceTokens.Add(resourceIdOrFullName, tokenList);
-                }
-
-                tokenList.Add(new PartitionKeyAndResourceTokenPair(
-                    resourceToken.ResourcePartitionKey != null ? PartitionKeyInternal.FromObjectArray(resourceToken.ResourcePartitionKey, true) : PartitionKeyInternal.Empty,
-                    resourceToken.Token));
-            }
-
-            if (!this.resourceTokens.Any())
-            {
-                throw new ArgumentException("permissionFeed");
-            }
-
-            string firstToken = resourceTokens.First().Token;
-
-            if (AuthorizationHelper.IsResourceToken(firstToken))
-            {
-                this.hasAuthKeyResourceToken = true;
-                this.authKeyResourceToken = firstToken;
-                this.Initialize(serviceEndpoint, connectionPolicy, desiredConsistencyLevel);
-            }
-            else
-            {
-                this.authKeyHashFunction = new StringHMACSHA256Hash(firstToken);
-                this.Initialize(serviceEndpoint, connectionPolicy, desiredConsistencyLevel);
-            }
-        }
-
-        /// <summary>
-        /// Initializes a new instance of the Microsoft.Azure.Cosmos.DocumentClient class using the
-        /// specified Azure Cosmos DB service endpoint, a dictionary of resource tokens and a connection policy.
-        /// </summary>
-        /// <param name="serviceEndpoint">The service endpoint to use to create the client.</param>
-        /// <param name="resourceTokens">A dictionary of resource ids and resource tokens.</param>
-        /// <param name="connectionPolicy">(Optional) The connection policy for the client.</param>
-        /// <param name="desiredConsistencyLevel">(Optional) The default consistency policy for client operations.</param>
-        /// <remarks>Using Direct connectivity, wherever possible, is recommended</remarks>
-        /// <seealso cref="Uri"/>
-        /// <seealso cref="ConnectionPolicy"/>
-        /// <seealso cref="ConsistencyLevel"/>
-        [Obsolete("Please use the constructor that takes a permission list or a resource token list.")]
-        public DocumentClient(Uri serviceEndpoint,
-            IDictionary<string, string> resourceTokens,
-            ConnectionPolicy connectionPolicy = null,
-            Documents.ConsistencyLevel? desiredConsistencyLevel = null)
-        {
-            if (resourceTokens == null)
-            {
-                throw new ArgumentNullException("resourceTokens");
-            }
-
-            if (resourceTokens.Count() == 0)
-            {
-                throw new DocumentClientException(RMResources.InsufficientResourceTokens, null, null);
-            }
-
-            this.resourceTokens = resourceTokens.ToDictionary(
-                pair => pair.Key,
-                pair => new List<PartitionKeyAndResourceTokenPair> { new PartitionKeyAndResourceTokenPair(PartitionKeyInternal.Empty, pair.Value) });
-
-            string firstToken = resourceTokens.ElementAt(0).Value;
-            if (string.IsNullOrEmpty(firstToken))
-            {
-                throw new DocumentClientException(RMResources.InsufficientResourceTokens, null, null);
-            }
-
-            if (AuthorizationHelper.IsResourceToken(firstToken))
-            {
-                this.hasAuthKeyResourceToken = true;
-                this.authKeyResourceToken = firstToken;
-                this.Initialize(serviceEndpoint, connectionPolicy, desiredConsistencyLevel);
-            }
-            else
-            {
-                this.authKeyHashFunction = new StringHMACSHA256Hash(firstToken);
-                this.Initialize(serviceEndpoint, connectionPolicy, desiredConsistencyLevel);
-            }
-        }
-
-        /// <summary>
-        /// Internal constructor purely for unit-testing
-        /// </summary>
-        internal DocumentClient(Uri serviceEndpoint,
-                      string authKey)
-        {
-            // do nothing 
-            this.ServiceEndpoint = serviceEndpoint;
-        }
-
-        internal virtual async Task<ClientCollectionCache> GetCollectionCacheAsync()
-        {
-            await this.EnsureValidClientAsync();
-            return this.collectionCache;
-        }
-
-        internal virtual async Task<PartitionKeyRangeCache> GetPartitionKeyRangeCacheAsync()
-        {
-            await this.EnsureValidClientAsync();
-            return this.partitionKeyRangeCache;
-        }
-
-        internal GlobalAddressResolver AddressResolver { get; private set; }
-
-        internal event EventHandler<SendingRequestEventArgs> SendingRequest
-        {
-            add
-            {
-                this.sendingRequest += value;
-            }
-            remove
-            {
-                this.sendingRequest -= value;
-            }
-        }
-
-        internal GlobalEndpointManager GlobalEndpointManager
-        {
-            get { return this.globalEndpointManager; }
-        }
-
-        /// <summary>
-        /// Open the connection to validate that the client initialization is successful in the Azure Cosmos DB service.
-        /// </summary>
-        /// <returns>
-        /// A <see cref="System.Threading.Tasks.Task"/> object.
-        /// </returns>
-        /// <remarks>
-        /// This method is recommended to be called, after the constructor, but before calling any other methods on the DocumentClient instance.
-        /// If there are any initialization exceptions, this method will throw them (set on the task).
-        /// Alternately, calling any API will throw initialization exception at the first call.
-        /// </remarks>
-        /// <example>
-        /// <code language="c#">
-        /// <![CDATA[
-        /// using (IDocumentClient client = new DocumentClient(new Uri("service endpoint"), "auth key"))
-        /// {
-        ///     await client.OpenAsync();
-        /// }
-        /// ]]>
-        /// </code>
-        /// </example>
-        public Task OpenAsync(CancellationToken cancellationToken = default(CancellationToken))
-        {
-            return TaskHelper.InlineIfPossibleAsync(() => OpenPrivateInlineAsync(cancellationToken), null, cancellationToken);
-        }
-
-        private async Task OpenPrivateInlineAsync(CancellationToken cancellationToken)
-        {
-            await this.EnsureValidClientAsync();
-            await TaskHelper.InlineIfPossibleAsync(() => this.OpenPrivateAsync(cancellationToken), this.ResetSessionTokenRetryPolicy.GetRequestPolicy(), cancellationToken);
-        }
-
-        private async Task OpenPrivateAsync(CancellationToken cancellationToken)
-        {
-            // Initialize caches for all databases and collections
-            ResourceFeedReader<Documents.Database> databaseFeedReader = this.CreateDatabaseFeedReader(
-                new FeedOptions { MaxItemCount = -1 });
-
-            try
-            {
-                while (databaseFeedReader.HasMoreResults)
-                {
-                    foreach (Documents.Database database in await databaseFeedReader.ExecuteNextAsync(cancellationToken))
-                    {
-                        ResourceFeedReader<DocumentCollection> collectionFeedReader = this.CreateDocumentCollectionFeedReader(
-                            database.SelfLink,
-                            new FeedOptions { MaxItemCount = -1 });
-                        List<Task> tasks = new List<Task>();
-                        while (collectionFeedReader.HasMoreResults)
-                        {
-                            tasks.AddRange((await collectionFeedReader.ExecuteNextAsync(cancellationToken)).Select(collection => this.InitializeCachesAsync(database.Id, collection, cancellationToken)));
-                        }
-
-                        await Task.WhenAll(tasks);
-                    }
-                }
-            }
-            catch (DocumentClientException ex)
-            {
-                // Clear the caches to ensure that we don't have partial results
-                this.collectionCache = new ClientCollectionCache(this.sessionContainer, this.gatewayStoreModel, this, this.retryPolicy);
-                this.partitionKeyRangeCache = new PartitionKeyRangeCache(this, this.gatewayStoreModel, this.collectionCache);
-
-                DefaultTrace.TraceWarning("{0} occurred while OpenAsync. Exception Message: {1}", ex.ToString(), ex.Message);
-            }
-        }
-
-        internal virtual void Initialize(Uri serviceEndpoint,
-            ConnectionPolicy connectionPolicy = null,
-            Documents.ConsistencyLevel? desiredConsistencyLevel = null,
-            HttpMessageHandler handler = null,
-            ISessionContainer sessionContainer = null,
-            bool? enableCpuMonitor = null,
-            IStoreClientFactory storeClientFactory = null)
-        {
-            if (serviceEndpoint == null)
-            {
-                throw new ArgumentNullException("serviceEndpoint");
-            }
-
->>>>>>> 1591e4c3
-            DefaultTrace.InitEventListener();
-
+            DefaultTrace.InitEventListener();
+
 #if !(NETSTANDARD15 || NETSTANDARD16) 
 #if NETSTANDARD20
-            // GetEntryAssembly returns null when loaded from native netstandard2.0
-            if (System.Reflection.Assembly.GetEntryAssembly() != null)
-            {
-#endif
-                // For tests we want to allow stronger consistency during construction or per call
-                string allowOverrideStrongerConsistencyConfig = System.Configuration.ConfigurationManager.AppSettings[DocumentClient.AllowOverrideStrongerConsistency];
-                if (!string.IsNullOrEmpty(allowOverrideStrongerConsistencyConfig))
-                {
-                    if (!bool.TryParse(allowOverrideStrongerConsistencyConfig, out this.allowOverrideStrongerConsistency))
-                    {
-                        this.allowOverrideStrongerConsistency = false;
-                    }
-                }
-
-                // We might want to override the defaults sometime
-                string maxConcurrentConnectionOpenRequestsOverrideString = System.Configuration.ConfigurationManager.AppSettings[DocumentClient.MaxConcurrentConnectionOpenConfig];
-                if (!string.IsNullOrEmpty(maxConcurrentConnectionOpenRequestsOverrideString))
-                {
-                    int maxConcurrentConnectionOpenRequestOverrideInt = 0;
-                    if (Int32.TryParse(maxConcurrentConnectionOpenRequestsOverrideString, out maxConcurrentConnectionOpenRequestOverrideInt))
-                    {
-                        this.maxConcurrentConnectionOpenRequests = maxConcurrentConnectionOpenRequestOverrideInt;
-                    }
-                }
-
-                string openConnectionTimeoutInSecondsOverrideString = System.Configuration.ConfigurationManager.AppSettings[DocumentClient.OpenConnectionTimeoutInSecondsConfig];
-                if (!string.IsNullOrEmpty(openConnectionTimeoutInSecondsOverrideString))
-                {
-                    int openConnectionTimeoutInSecondsOverrideInt = 0;
-                    if (Int32.TryParse(openConnectionTimeoutInSecondsOverrideString, out openConnectionTimeoutInSecondsOverrideInt))
-                    {
-                        this.openConnectionTimeoutInSeconds = openConnectionTimeoutInSecondsOverrideInt;
-                    }
-                }
-
-                string idleConnectionTimeoutInSecondsOverrideString = System.Configuration.ConfigurationManager.AppSettings[DocumentClient.IdleConnectionTimeoutInSecondsConfig];
-                if (!string.IsNullOrEmpty(idleConnectionTimeoutInSecondsOverrideString))
-                {
-                    int idleConnectionTimeoutInSecondsOverrideInt = 0;
-                    if (Int32.TryParse(idleConnectionTimeoutInSecondsOverrideString, out idleConnectionTimeoutInSecondsOverrideInt))
-                    {
-                        this.idleConnectionTimeoutInSeconds = idleConnectionTimeoutInSecondsOverrideInt;
-                    }
-                }
-
-                string transportTimerPoolGranularityInSecondsOverrideString = System.Configuration.ConfigurationManager.AppSettings[DocumentClient.TransportTimerPoolGranularityInSecondsConfig];
-                if (!string.IsNullOrEmpty(transportTimerPoolGranularityInSecondsOverrideString))
-                {
-                    int timerPoolGranularityInSecondsOverrideInt = 0;
-                    if (Int32.TryParse(transportTimerPoolGranularityInSecondsOverrideString, out timerPoolGranularityInSecondsOverrideInt))
-                    {
-                        // timeoutgranularity specified should be greater than min(5 seconds)
-                        if (timerPoolGranularityInSecondsOverrideInt > this.timerPoolGranularityInSeconds)
-                        {
-                            this.timerPoolGranularityInSeconds = timerPoolGranularityInSecondsOverrideInt;
-                        }
-                    }
-                }
-
-                string enableRntbdChannelOverrideString = System.Configuration.ConfigurationManager.AppSettings[DocumentClient.EnableTcpChannelConfig];
-                if (!string.IsNullOrEmpty(enableRntbdChannelOverrideString))
-                {
-                    bool enableRntbdChannel = false;
-                    if (bool.TryParse(enableRntbdChannelOverrideString, out enableRntbdChannel))
-                    {
-                        this.enableRntbdChannel = enableRntbdChannel;
-                    }
-                }
-
-                string maxRequestsPerRntbdChannelOverrideString = System.Configuration.ConfigurationManager.AppSettings[DocumentClient.MaxRequestsPerChannelConfig];
-                if (!string.IsNullOrEmpty(maxRequestsPerRntbdChannelOverrideString))
-                {
-                    int maxRequestsPerChannel = DocumentClient.DefaultMaxRequestsPerRntbdChannel;
-                    if (int.TryParse(maxRequestsPerRntbdChannelOverrideString, out maxRequestsPerChannel))
-                    {
-                        this.maxRequestsPerRntbdChannel = maxRequestsPerChannel;
-                    }
-                }
-
-                string rntbdPartitionCountOverrideString = System.Configuration.ConfigurationManager.AppSettings[DocumentClient.TcpPartitionCount];
-                if (!string.IsNullOrEmpty(rntbdPartitionCountOverrideString))
-                {
-                    int rntbdPartitionCount = DocumentClient.DefaultRntbdPartitionCount;
-                    if (int.TryParse(rntbdPartitionCountOverrideString, out rntbdPartitionCount))
-                    {
-                        this.rntbdPartitionCount = rntbdPartitionCount;
-                    }
-                }
-
-                string maxRntbdChannelsOverrideString = System.Configuration.ConfigurationManager.AppSettings[DocumentClient.MaxChannelsPerHostConfig];
-                if (!string.IsNullOrEmpty(maxRntbdChannelsOverrideString))
-                {
-                    int maxRntbdChannels = DefaultMaxRntbdChannelsPerHost;
-                    if (int.TryParse(maxRntbdChannelsOverrideString, out maxRntbdChannels))
-                    {
-                        this.maxRntbdChannels = maxRntbdChannels;
-                    }
-                }
-
-                string rntbdReceiveHangDetectionTimeSecondsString = System.Configuration.ConfigurationManager.AppSettings[DocumentClient.RntbdReceiveHangDetectionTimeConfig];
-                if (!string.IsNullOrEmpty(rntbdReceiveHangDetectionTimeSecondsString))
-                {
-                    int rntbdReceiveHangDetectionTimeSeconds = DefaultRntbdReceiveHangDetectionTimeSeconds;
-                    if (int.TryParse(rntbdReceiveHangDetectionTimeSecondsString, out rntbdReceiveHangDetectionTimeSeconds))
-                    {
-                        this.rntbdReceiveHangDetectionTimeSeconds = rntbdReceiveHangDetectionTimeSeconds;
-                    }
-                }
-
-                string rntbdSendHangDetectionTimeSecondsString = System.Configuration.ConfigurationManager.AppSettings[DocumentClient.RntbdSendHangDetectionTimeConfig];
-                if (!string.IsNullOrEmpty(rntbdSendHangDetectionTimeSecondsString))
-                {
-                    int rntbdSendHangDetectionTimeSeconds = DefaultRntbdSendHangDetectionTimeSeconds;
-                    if (int.TryParse(rntbdSendHangDetectionTimeSecondsString, out rntbdSendHangDetectionTimeSeconds))
-                    {
-                        this.rntbdSendHangDetectionTimeSeconds = rntbdSendHangDetectionTimeSeconds;
-                    }
-                }
-
-                if (enableCpuMonitor.HasValue)
-                {
-                    this.enableCpuMonitor = enableCpuMonitor.Value;
-                }
-                else
-                {
-                    string enableCpuMonitorString = System.Configuration.ConfigurationManager.AppSettings[DocumentClient.EnableCpuMonitorConfig];
-                    if (!string.IsNullOrEmpty(enableCpuMonitorString))
-                    {
-                        bool enableCpuMonitorFlag = DefaultEnableCpuMonitor;
-                        if (bool.TryParse(enableCpuMonitorString, out enableCpuMonitorFlag))
-                        {
-                            this.enableCpuMonitor = enableCpuMonitorFlag;
-                        }
-                    }
-                }
-#if NETSTANDARD20
-            }
+            // GetEntryAssembly returns null when loaded from native netstandard2.0
+            if (System.Reflection.Assembly.GetEntryAssembly() != null)
+            {
+#endif
+                // For tests we want to allow stronger consistency during construction or per call
+                string allowOverrideStrongerConsistencyConfig = System.Configuration.ConfigurationManager.AppSettings[DocumentClient.AllowOverrideStrongerConsistency];
+                if (!string.IsNullOrEmpty(allowOverrideStrongerConsistencyConfig))
+                {
+                    if (!bool.TryParse(allowOverrideStrongerConsistencyConfig, out this.allowOverrideStrongerConsistency))
+                    {
+                        this.allowOverrideStrongerConsistency = false;
+                    }
+                }
+
+                // We might want to override the defaults sometime
+                string maxConcurrentConnectionOpenRequestsOverrideString = System.Configuration.ConfigurationManager.AppSettings[DocumentClient.MaxConcurrentConnectionOpenConfig];
+                if (!string.IsNullOrEmpty(maxConcurrentConnectionOpenRequestsOverrideString))
+                {
+                    int maxConcurrentConnectionOpenRequestOverrideInt = 0;
+                    if (Int32.TryParse(maxConcurrentConnectionOpenRequestsOverrideString, out maxConcurrentConnectionOpenRequestOverrideInt))
+                    {
+                        this.maxConcurrentConnectionOpenRequests = maxConcurrentConnectionOpenRequestOverrideInt;
+                    }
+                }
+
+                string openConnectionTimeoutInSecondsOverrideString = System.Configuration.ConfigurationManager.AppSettings[DocumentClient.OpenConnectionTimeoutInSecondsConfig];
+                if (!string.IsNullOrEmpty(openConnectionTimeoutInSecondsOverrideString))
+                {
+                    int openConnectionTimeoutInSecondsOverrideInt = 0;
+                    if (Int32.TryParse(openConnectionTimeoutInSecondsOverrideString, out openConnectionTimeoutInSecondsOverrideInt))
+                    {
+                        this.openConnectionTimeoutInSeconds = openConnectionTimeoutInSecondsOverrideInt;
+                    }
+                }
+
+                string idleConnectionTimeoutInSecondsOverrideString = System.Configuration.ConfigurationManager.AppSettings[DocumentClient.IdleConnectionTimeoutInSecondsConfig];
+                if (!string.IsNullOrEmpty(idleConnectionTimeoutInSecondsOverrideString))
+                {
+                    int idleConnectionTimeoutInSecondsOverrideInt = 0;
+                    if (Int32.TryParse(idleConnectionTimeoutInSecondsOverrideString, out idleConnectionTimeoutInSecondsOverrideInt))
+                    {
+                        this.idleConnectionTimeoutInSeconds = idleConnectionTimeoutInSecondsOverrideInt;
+                    }
+                }
+
+                string transportTimerPoolGranularityInSecondsOverrideString = System.Configuration.ConfigurationManager.AppSettings[DocumentClient.TransportTimerPoolGranularityInSecondsConfig];
+                if (!string.IsNullOrEmpty(transportTimerPoolGranularityInSecondsOverrideString))
+                {
+                    int timerPoolGranularityInSecondsOverrideInt = 0;
+                    if (Int32.TryParse(transportTimerPoolGranularityInSecondsOverrideString, out timerPoolGranularityInSecondsOverrideInt))
+                    {
+                        // timeoutgranularity specified should be greater than min(5 seconds)
+                        if (timerPoolGranularityInSecondsOverrideInt > this.timerPoolGranularityInSeconds)
+                        {
+                            this.timerPoolGranularityInSeconds = timerPoolGranularityInSecondsOverrideInt;
+                        }
+                    }
+                }
+
+                string enableRntbdChannelOverrideString = System.Configuration.ConfigurationManager.AppSettings[DocumentClient.EnableTcpChannelConfig];
+                if (!string.IsNullOrEmpty(enableRntbdChannelOverrideString))
+                {
+                    bool enableRntbdChannel = false;
+                    if (bool.TryParse(enableRntbdChannelOverrideString, out enableRntbdChannel))
+                    {
+                        this.enableRntbdChannel = enableRntbdChannel;
+                    }
+                }
+
+                string maxRequestsPerRntbdChannelOverrideString = System.Configuration.ConfigurationManager.AppSettings[DocumentClient.MaxRequestsPerChannelConfig];
+                if (!string.IsNullOrEmpty(maxRequestsPerRntbdChannelOverrideString))
+                {
+                    int maxRequestsPerChannel = DocumentClient.DefaultMaxRequestsPerRntbdChannel;
+                    if (int.TryParse(maxRequestsPerRntbdChannelOverrideString, out maxRequestsPerChannel))
+                    {
+                        this.maxRequestsPerRntbdChannel = maxRequestsPerChannel;
+                    }
+                }
+
+                string rntbdPartitionCountOverrideString = System.Configuration.ConfigurationManager.AppSettings[DocumentClient.TcpPartitionCount];
+                if (!string.IsNullOrEmpty(rntbdPartitionCountOverrideString))
+                {
+                    int rntbdPartitionCount = DocumentClient.DefaultRntbdPartitionCount;
+                    if (int.TryParse(rntbdPartitionCountOverrideString, out rntbdPartitionCount))
+                    {
+                        this.rntbdPartitionCount = rntbdPartitionCount;
+                    }
+                }
+
+                string maxRntbdChannelsOverrideString = System.Configuration.ConfigurationManager.AppSettings[DocumentClient.MaxChannelsPerHostConfig];
+                if (!string.IsNullOrEmpty(maxRntbdChannelsOverrideString))
+                {
+                    int maxRntbdChannels = DefaultMaxRntbdChannelsPerHost;
+                    if (int.TryParse(maxRntbdChannelsOverrideString, out maxRntbdChannels))
+                    {
+                        this.maxRntbdChannels = maxRntbdChannels;
+                    }
+                }
+
+                string rntbdReceiveHangDetectionTimeSecondsString = System.Configuration.ConfigurationManager.AppSettings[DocumentClient.RntbdReceiveHangDetectionTimeConfig];
+                if (!string.IsNullOrEmpty(rntbdReceiveHangDetectionTimeSecondsString))
+                {
+                    int rntbdReceiveHangDetectionTimeSeconds = DefaultRntbdReceiveHangDetectionTimeSeconds;
+                    if (int.TryParse(rntbdReceiveHangDetectionTimeSecondsString, out rntbdReceiveHangDetectionTimeSeconds))
+                    {
+                        this.rntbdReceiveHangDetectionTimeSeconds = rntbdReceiveHangDetectionTimeSeconds;
+                    }
+                }
+
+                string rntbdSendHangDetectionTimeSecondsString = System.Configuration.ConfigurationManager.AppSettings[DocumentClient.RntbdSendHangDetectionTimeConfig];
+                if (!string.IsNullOrEmpty(rntbdSendHangDetectionTimeSecondsString))
+                {
+                    int rntbdSendHangDetectionTimeSeconds = DefaultRntbdSendHangDetectionTimeSeconds;
+                    if (int.TryParse(rntbdSendHangDetectionTimeSecondsString, out rntbdSendHangDetectionTimeSeconds))
+                    {
+                        this.rntbdSendHangDetectionTimeSeconds = rntbdSendHangDetectionTimeSeconds;
+                    }
+                }
+
+                if (enableCpuMonitor.HasValue)
+                {
+                    this.enableCpuMonitor = enableCpuMonitor.Value;
+                }
+                else
+                {
+                    string enableCpuMonitorString = System.Configuration.ConfigurationManager.AppSettings[DocumentClient.EnableCpuMonitorConfig];
+                    if (!string.IsNullOrEmpty(enableCpuMonitorString))
+                    {
+                        bool enableCpuMonitorFlag = DefaultEnableCpuMonitor;
+                        if (bool.TryParse(enableCpuMonitorString, out enableCpuMonitorFlag))
+                        {
+                            this.enableCpuMonitor = enableCpuMonitorFlag;
+                        }
+                    }
+                }
+#if NETSTANDARD20
+            }
 #endif            
 #endif
 
@@ -1829,9 +1020,9 @@
 
             this.mediaClient.Timeout = this.connectionPolicy.MediaRequestTimeout;
 
-            this.CosmosQueryClient = new Lazy<CosmosQueryClient>(() =>
-            {
-                return new DocumentQueryClientCore(this);
+            this.CosmosQueryClient = new Lazy<CosmosQueryClient>(() =>
+            {
+                return new DocumentQueryClientCore(this);
             });
 
             this.desiredConsistencyLevel = desiredConsistencyLevel;
@@ -2023,10 +1214,10 @@
 
         internal bool UseMultipleWriteLocations => this.useMultipleWriteLocations;
 
-        internal Lazy<CosmosQueryClient> CosmosQueryClient
-        {
-            get;
-            private set;
+        internal Lazy<CosmosQueryClient> CosmosQueryClient
+        {
+            get;
+            private set;
         }
 
         /// <summary>
@@ -6897,24 +6088,24 @@
                     return HttpUtility.UrlEncode(resourceToken);
                 }
             }
-        }
-
-        Task IAuthorizationTokenProvider.AddSystemAuthorizationHeaderAsync(
-            DocumentServiceRequest request,
-            string federationId,
-            string verb,
-            string resourceId)
-        {
-            request.Headers[HttpConstants.HttpHeaders.XDate] = DateTime.UtcNow.ToString("r", CultureInfo.InvariantCulture);
-
-            request.Headers[HttpConstants.HttpHeaders.Authorization] = ((IAuthorizationTokenProvider)this).GetUserAuthorizationToken(
-                resourceId ?? request.ResourceAddress,
-                PathsHelper.GetResourcePath(request.ResourceType),
-                verb,
-                request.Headers,
-                request.RequestAuthorizationTokenType);
-
-            return Task.FromResult(0);
+        }
+
+        Task IAuthorizationTokenProvider.AddSystemAuthorizationHeaderAsync(
+            DocumentServiceRequest request,
+            string federationId,
+            string verb,
+            string resourceId)
+        {
+            request.Headers[HttpConstants.HttpHeaders.XDate] = DateTime.UtcNow.ToString("r", CultureInfo.InvariantCulture);
+
+            request.Headers[HttpConstants.HttpHeaders.Authorization] = ((IAuthorizationTokenProvider)this).GetUserAuthorizationToken(
+                resourceId ?? request.ResourceAddress,
+                PathsHelper.GetResourcePath(request.ResourceType),
+                verb,
+                request.Headers,
+                request.RequestAuthorizationTokenType);
+
+            return Task.FromResult(0);
         }
 
         #endregion
@@ -7702,4 +6893,4 @@
 
         #endregion
     }
-}
+}