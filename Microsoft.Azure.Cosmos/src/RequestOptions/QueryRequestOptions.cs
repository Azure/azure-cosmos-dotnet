--- conflicted
+++ resolved
@@ -85,14 +85,10 @@
         /// <summary>
         /// Gets or sets the <see cref="Cosmos.PartitionKey"/> for the current request in the Azure Cosmos DB service.
         /// </summary>
-<<<<<<< HEAD
+        /// <remarks>
+        /// Only applicable to Item operations
+        /// </remarks>
         public PartitionKey? PartitionKey { get; set; }
-=======
-        /// <remarks>
-        /// Only applicable to Item operations
-        /// </remarks>
-        public PartitionKey PartitionKey { get; set; }
->>>>>>> dcc56a8a
 
         /// <summary>
         /// Gets or sets the token for use with session consistency in the Azure Cosmos DB service.
@@ -159,7 +155,7 @@
             }
 
             // Cross partition is only applicable to item operations.
-            if (this.PartitionKey == null && request.ResourceType == ResourceType.Document)
+            if (this.PartitionKey == null && this.EffectivePartitionKeyString == null && request.ResourceType == ResourceType.Document)
             {
                 request.Headers.Add(HttpConstants.HttpHeaders.EnableCrossPartitionQuery, bool.TrueString);
             }
@@ -218,7 +214,8 @@
                 PartitionKey = this.PartitionKey,
                 CosmosSerializationOptions = this.CosmosSerializationOptions,
                 EnableCrossPartitionSkipTake = this.EnableCrossPartitionSkipTake,
-                Properties = this.Properties
+                Properties = this.Properties,
+                EffectivePartitionKeyString = this.EffectivePartitionKeyString
             };
 
             return queryRequestOptions;
