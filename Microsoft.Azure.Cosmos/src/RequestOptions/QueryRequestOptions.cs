--- conflicted
+++ resolved
@@ -54,8 +54,6 @@
         /// This is only suggestive and cannot be abided by in certain cases.
         /// </remarks>
         public int? MaxBufferedItemCount { get; set; }
-<<<<<<< HEAD
-=======
 
         /// <summary>
         /// Gets or sets the maximum number of items to be returned in the enumeration operation in the Azure Cosmos DB service.
@@ -87,7 +85,6 @@
         /// Gets or sets the <see cref="Cosmos.PartitionKey"/> for the current request in the Azure Cosmos DB service.
         /// </summary>
         public PartitionKey PartitionKey { get; set; }
->>>>>>> 87f26c3c
 
         /// <summary>
         /// Gets or sets the token for use with session consistency in the Azure Cosmos DB service.
@@ -118,11 +115,7 @@
         ///
         /// </para>
         /// </remarks>
-<<<<<<< HEAD
-        public string SessionToken { get; set; }
-=======
         internal string SessionToken { get; set; }
->>>>>>> 87f26c3c
 
         /// <summary>
         /// Gets or sets the consistency level required for the request in the Azure Cosmos DB service.
@@ -137,8 +130,7 @@
         /// for each individual request.
         /// </para>
         /// </remarks>
-<<<<<<< HEAD
-        public ConsistencyLevel? ConsistencyLevel { get; set; }
+        internal ConsistencyLevel? ConsistencyLevel { get; set; }
 
         /// <summary>
         /// Gets or sets the maximum number of items to be returned in the enumeration operation in the Azure Cosmos DB service.
@@ -178,11 +170,8 @@
         /// Gets or sets the <see cref="Cosmos.PartitionKey"/> for the current request in the Azure Cosmos DB service.
         /// </summary>
         internal PartitionKey PartitionKey { get; set; }
-=======
-        internal ConsistencyLevel? ConsistencyLevel { get; set; }
->>>>>>> 87f26c3c
-
-        internal bool EnableCrossPartitionQuery => this.PartitionKey == null;
+
+        internal bool EnableCrossPartitionQuery { get; set; }
 
         internal CosmosSerializationOptions CosmosSerializationOptions { get; set; }
 
