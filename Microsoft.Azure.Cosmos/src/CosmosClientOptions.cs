﻿//------------------------------------------------------------
// Copyright (c) Microsoft Corporation.  All rights reserved.
//------------------------------------------------------------

namespace Microsoft.Azure.Cosmos
{
    using System;
    using System.Collections.ObjectModel;
    using System.Data.Common;
    using System.Linq;
    using Microsoft.Azure.Cosmos.Fluent;
    using Microsoft.Azure.Documents;
    using Microsoft.Azure.Documents.Client;
    using Newtonsoft.Json;

    /// <summary>
    /// Defines all the configurable options that the CosmosClient requires.
    /// </summary>
    public class CosmosClientOptions
    {
        /// <summary>
        /// Default connection mode
        /// </summary>
        private const ConnectionMode DefaultConnectionMode = ConnectionMode.Direct;

        /// <summary>
        /// Default Protocol mode
        /// </summary>
        private const Protocol DefaultProtocol = Protocol.Tcp;

        private const string ConnectionStringAccountEndpoint = "AccountEndpoint";
        private const string ConnectionStringAccountKey = "AccountKey";

        private const ApiType DefaultApiType = ApiType.None;

        /// <summary>
        /// Default request timeout
        /// </summary>
        private static readonly CosmosSerializer propertiesSerializer = new CosmosJsonSerializerWrapper(new CosmosJsonDotNetSerializer());
<<<<<<< HEAD
        private int gatewayModeMaxConnectionLimit;
        private CosmosSerializerOptions? serializerOptions;
        private CosmosSerializer serializer;
=======

        private readonly Collection<RequestHandler> customHandlers;
        private readonly string currentEnvironmentInformation;

        private int gatewayModeMaxConnectionLimit;
        private string applicationName;
>>>>>>> 90056395

        /// <summary>
        /// Creates a new CosmosClientOptions
        /// </summary>
        public CosmosClientOptions()
        {
            this.UserAgentContainer = new UserAgentContainer();
            EnvironmentInformation environmentInformation = new EnvironmentInformation();
            this.currentEnvironmentInformation = environmentInformation.ToString();
            this.UserAgentContainer.Suffix = this.currentEnvironmentInformation;
            this.GatewayModeMaxConnectionLimit = ConnectionPolicy.Default.MaxConnectionLimit;
            this.RequestTimeout = ConnectionPolicy.Default.RequestTimeout;
            this.ConnectionMode = CosmosClientOptions.DefaultConnectionMode;
            this.ConnectionProtocol = CosmosClientOptions.DefaultProtocol;
            this.ApiType = CosmosClientOptions.DefaultApiType;
            this.CustomHandlers = new Collection<RequestHandler>();
        }

        /// <summary>
        /// Get or set user-agent suffix to include with every Azure Cosmos DB service interaction.
        /// </summary>
        /// <remarks>
        /// Setting this property after sending any request won't have any effect.
        /// </remarks>
        public string ApplicationName
        {
            get => this.applicationName;
            set
            {
                this.UserAgentContainer.Suffix = this.currentEnvironmentInformation + EnvironmentInformation.Delimiter + value;
                this.applicationName = value;
            }
        }

        /// <summary>
        /// Get or set the preferred geo-replicated region to be used for Azure Cosmos DB service interaction.
        /// </summary>
        /// <remarks>
        /// When this property is specified, the SDK prefers the region to perform operations. Also SDK auto-selects 
        /// fallback geo-replicated regions for high availability. 
        /// When this property is not specified, the SDK uses the write region as the preferred region for all operations.
        /// 
        /// <seealso cref="CosmosClientBuilder.WithApplicationRegion(string)"/>
        /// <seealso href="https://docs.microsoft.com/azure/cosmos-db/how-to-multi-master"/>
        /// </remarks>
        public string ApplicationRegion { get; set; }

        /// <summary>
        /// Get or set the maximum number of concurrent connections allowed for the target
        /// service endpoint in the Azure Cosmos DB service.
        /// </summary>
        /// <remarks>
        /// This setting is only applicable in Gateway mode.
        /// </remarks>
        /// <value>Default value is 50.</value>
        /// <seealso cref="CosmosClientBuilder.WithConnectionModeGateway(int?)"/>
        public int GatewayModeMaxConnectionLimit
        {
            get => this.gatewayModeMaxConnectionLimit;
            set
            {
                if (value <= 0)
                {
                    throw new ArgumentOutOfRangeException(nameof(value));
                }

                if (this.ConnectionMode != ConnectionMode.Gateway)
                {
                    throw new ArgumentException("Max connection limit is only valid for ConnectionMode.Gateway.");
                }

                this.gatewayModeMaxConnectionLimit = value;
            }
        }

        /// <summary>
        /// Gets the request timeout in seconds when connecting to the Azure Cosmos DB service.
        /// The number specifies the time to wait for response to come back from network peer.
        /// </summary>
        /// <value>Default value is 1 minute.</value>
        /// <seealso cref="CosmosClientBuilder.WithRequestTimeout(TimeSpan)"/>
        public TimeSpan RequestTimeout { get; set; }

        /// <summary>
        /// Gets the handlers run before the process
        /// </summary>
        /// <seealso cref="CosmosClientBuilder.AddCustomHandlers(RequestHandler[])"/>
        [JsonConverter(typeof(ClientOptionJsonConverter))]
        public Collection<RequestHandler> CustomHandlers { get; }

        /// <summary>
        /// Get or set the connection mode used by the client when connecting to the Azure Cosmos DB service.
        /// </summary>
        /// <value>
        /// Default value is <see cref="Cosmos.ConnectionMode.Direct"/>
        /// </value>
        /// <remarks>
        /// For more information, see <see href="https://docs.microsoft.com/azure/documentdb/documentdb-performance-tips#direct-connection">Connection policy: Use direct connection mode</see>.
        /// </remarks>
        /// <seealso cref="CosmosClientBuilder.WithConnectionModeDirect"/>
        /// <seealso cref="CosmosClientBuilder.WithConnectionModeGateway(int?)"/>
        public ConnectionMode ConnectionMode { get; set; }

        /// <summary>
        /// This can be used to weaken the database account consistency level for read operations.
        /// If this is not set the database account consistency level will be used for all requests.
        /// </summary>
        public ConsistencyLevel? ConsistencyLevel { get; set; }

        /// <summary>
        /// Get or set the number of times client should retry on rate throttled requests.
        /// </summary>
        /// <seealso cref="CosmosClientBuilder.WithThrottlingRetryOptions(TimeSpan, int)"/>
        public int? MaxRetryAttemptsOnRateLimitedRequests { get; set; }

        /// <summary>
        /// Get or set the max time to client is allowed to retry on rate throttled requests. 
        /// </summary>
        /// <remarks>
        /// The minimum interval is seconds. Any interval that is smaller will be ignored.
        /// </remarks>
        /// <seealso cref="CosmosClientBuilder.WithThrottlingRetryOptions(TimeSpan, int)"/>
        public TimeSpan? MaxRetryWaitTimeOnRateLimitedRequests { get; set; }

        /// <summary>
        /// Get to set an optional serializer options. 
        /// </summary>
        public CosmosSerializerOptions? SerializerOptions
        {
            get
            {
                return this.serializerOptions;
            }
            set
            {
                if (this.Serializer != null)
                {
                    throw new ArgumentException(
                        $"{nameof(this.SerializerOptions)} is not compatible with {nameof(this.Serializer)}. Only one can be set.  ");
                }

                this.serializerOptions = value;
            }
        }

        /// <summary>
        /// Get to set an optional JSON serializer. The client will use it to serialize or de-serialize user's cosmos request/responses.
        /// SDK owned types such as DatabaseProperties and ContainerProperties will always use the SDK default serializer.
        /// </summary>
        /// <remarks>
        /// To set a JSON.net serializer setting use <see cref="CosmosJsonDotNetSerializer"/>. 
        /// The constructor supports passing in the JsonSerializerSettings.
        /// </remarks>
        /// <example>
        /// // An example on how to configure the serializer to ignore null values
        /// CosmosSerializer ignoreNullSerializer = new CosmosJsonDotNetSerializer(
        ///             NullValueHandling = NullValueHandling.Ignore);
        ///         
        /// CosmosClientOptions clientOptions = new CosmosClientOptions()
        /// {
        ///     Serializer = ignoreNullSerializer
        /// };
        /// 
        /// CosmosClient client = new CosmosClient("endpoint", "key", clientOptions);
        /// </example>
        [JsonConverter(typeof(ClientOptionJsonConverter))]
        public CosmosSerializer Serializer
        {
            get
            {
                return this.serializer;
            }
            set
            {
                if (this.SerializerOptions != null)
                {
                    throw new ArgumentException(
                        $"{nameof(this.Serializer)} is not compatible with {nameof(this.SerializerOptions)}. Only one can be set.  ");
                }

                this.serializer = value;
            }
        }

        /// <summary>
        /// A JSON serializer used by the CosmosClient to serialize or de-serialize cosmos request/responses.
        /// The default serializer is always used for all system owned types like DatabaseProperties.
        /// The default serializer is used for user types if no UserJsonSerializer is specified
        /// </summary>
        [JsonConverter(typeof(ClientOptionJsonConverter))]
        internal CosmosSerializer PropertiesSerializer => CosmosClientOptions.propertiesSerializer;

        /// <summary>
        /// Gets or sets the connection protocol when connecting to the Azure Cosmos service.
        /// </summary>
        /// <value>
        /// Default value is <see cref="Protocol.Tcp"/>.
        /// </value>
        /// <remarks>
        /// This setting is not used when <see cref="ConnectionMode"/> is set to <see cref="Cosmos.ConnectionMode.Gateway"/>.
        /// Gateway mode only supports HTTPS.
        /// For more information, see <see href="https://docs.microsoft.com/azure/documentdb/documentdb-performance-tips#use-tcp">Connection policy: Use the TCP protocol</see>.
        /// </remarks>
        internal Protocol ConnectionProtocol { get; set; }

        internal UserAgentContainer UserAgentContainer { get; private set; }

        /// <summary>
        /// The event handler to be invoked before the request is sent.
        /// </summary>
        internal EventHandler<SendingRequestEventArgs> SendingRequestEventArgs { get; set; }

        /// <summary>
        /// (Optional) transport interceptor factory
        /// </summary>
        internal Func<TransportClient, TransportClient> TransportClientHandlerFactory { get; set; }

        /// <summary>
        /// API type for the account
        /// </summary>
        internal ApiType ApiType { get; set; }

        /// <summary>
        /// Optional store client factory instance to use for all transport requests.
        /// </summary>
        internal IStoreClientFactory StoreClientFactory { get; set; }

        /// <summary>
        /// Gets or sets the initial delay retry time in milliseconds for the Azure Cosmos DB service
        /// for requests that hit RetryWithExceptions. This covers errors that occur due to concurrency errors in the store.
        /// </summary>
        /// <value>
        /// The default value is 1 second. For an example on how to set this value, please refer to <see cref="ConnectionPolicy.RetryOptions"/>.
        /// </value>
        /// <remarks>
        /// <para>
        /// When a request fails due to a RetryWith error, the client delays and retries the request. This configures the client
        /// to delay the time specified before retrying the request.
        /// </para>
        /// </remarks>
        internal int? InitialRetryForRetryWithMilliseconds { get; set; }

        /// <summary>
        /// Gets or sets the maximum delay retry time in milliseconds for the Azure Cosmos DB service
        /// for requests that hit RetryWithExceptions. This covers errors that occur due to concurrency errors in the store.
        /// </summary>
        /// <value>
        /// The default value is 30 seconds. For an example on how to set this value, please refer to <see cref="ConnectionPolicy.RetryOptions"/>.
        /// </value>
        /// <remarks>
        /// <para>
        /// When a request fails due to a RetryWith error, the client delays and retries the request. This configures the maximum time
        /// the client should delay before failing the request.
        /// </para>
        /// </remarks>
        internal int? MaximumRetryForRetryWithMilliseconds { get; set; }

        /// <summary>
        /// Gets or sets the interval to salt retry with value. This will spread the retry values from 1..n from the exponential back-off
        /// subscribed.
        /// </summary>
        /// <value>
        /// The default value is to not salt.
        /// </value>
        /// <remarks>
        /// <para>
        /// When a request fails due to a RetryWith error, the client delays and retries the request. This configures the jitter on the retry attempted.
        /// </para>
        /// </remarks>
        internal int? RandomSaltForRetryWithMilliseconds { get; set; }

        /// <summary>
        /// Gets or sets the total time to wait before failing the request for retry with failures.
        /// subscribed.
        /// </summary>
        /// <value>
        /// The default value 30 seconds.
        /// </value>
        /// <remarks>
        /// <para>
        /// When a request fails due to a RetryWith error, the client delays and retries the request. This configures total time spent waiting on the request.
        /// </para>
        /// </remarks>
        internal int? TotalWaitTimeForRetryWithMilliseconds { get; set; }

        /// <summary>
        /// Flag that controls whether CPU monitoring thread is created to enrich timeout exceptions with additional diagnostic. Default value is true.
        /// </summary>
        internal bool? EnableCpuMonitor { get; set; }

        /// <summary>
        /// Gets the user json serializer with the CosmosJsonSerializerWrapper or the default
        /// </summary>
        internal CosmosSerializer GetCosmosSerializerWithWrapperOrDefault()
        {
            if (this.SerializerOptions != null)
            {
                CosmosJsonDotNetSerializer cosmosJsonDotNetSerializer = new CosmosJsonDotNetSerializer(this.SerializerOptions.Value);
                return new CosmosJsonSerializerWrapper(cosmosJsonDotNetSerializer);
            }
            else
            {
                return this.Serializer == null ? this.PropertiesSerializer : new CosmosJsonSerializerWrapper(this.Serializer);
            }
        }

        internal CosmosClientOptions Clone()
        {
            CosmosClientOptions cloneConfiguration = (CosmosClientOptions)this.MemberwiseClone();
            return cloneConfiguration;
        }

        internal ConnectionPolicy GetConnectionPolicy()
        {
            ConnectionPolicy connectionPolicy = new ConnectionPolicy()
            {
                MaxConnectionLimit = this.GatewayModeMaxConnectionLimit,
                RequestTimeout = this.RequestTimeout,
                ConnectionMode = this.ConnectionMode,
                ConnectionProtocol = this.ConnectionProtocol,
                UserAgentContainer = this.UserAgentContainer,
                UseMultipleWriteLocations = true,
            };

            if (this.ApplicationRegion != null)
            {
                connectionPolicy.SetCurrentLocation(this.ApplicationRegion);
            }

            if (this.MaxRetryAttemptsOnRateLimitedRequests != null)
            {
                connectionPolicy.RetryOptions.MaxRetryAttemptsOnThrottledRequests = this.MaxRetryAttemptsOnRateLimitedRequests.Value;
            }

            if (this.MaxRetryWaitTimeOnRateLimitedRequests != null)
            {
                connectionPolicy.RetryOptions.MaxRetryWaitTimeInSeconds = (int)this.MaxRetryWaitTimeOnRateLimitedRequests.Value.TotalSeconds;
            }

            if (this.InitialRetryForRetryWithMilliseconds != null)
            {
                connectionPolicy.RetryOptions.InitialRetryForRetryWithMilliseconds =
                    this.InitialRetryForRetryWithMilliseconds;
            }

            if (this.MaximumRetryForRetryWithMilliseconds != null)
            {
                connectionPolicy.RetryOptions.MaximumRetryForRetryWithMilliseconds =
                    this.MaximumRetryForRetryWithMilliseconds;
            }

            if (this.RandomSaltForRetryWithMilliseconds != null)
            {
                connectionPolicy.RetryOptions.RandomSaltForRetryWithMilliseconds
                    = this.RandomSaltForRetryWithMilliseconds;
            }

            if (this.TotalWaitTimeForRetryWithMilliseconds != null)
            {
                connectionPolicy.RetryOptions.TotalWaitTimeForRetryWithMilliseconds
                    = this.TotalWaitTimeForRetryWithMilliseconds;
            }

            return connectionPolicy;
        }

        internal Documents.ConsistencyLevel? GetDocumentsConsistencyLevel()
        {
            if (!this.ConsistencyLevel.HasValue)
            {
                return null;
            }

            switch (this.ConsistencyLevel.Value)
            {
                case Cosmos.ConsistencyLevel.BoundedStaleness:
                    return Documents.ConsistencyLevel.BoundedStaleness;
                case Cosmos.ConsistencyLevel.ConsistentPrefix:
                    return Documents.ConsistencyLevel.BoundedStaleness;
                case Cosmos.ConsistencyLevel.Eventual:
                    return Documents.ConsistencyLevel.Eventual;
                case Cosmos.ConsistencyLevel.Session:
                    return Documents.ConsistencyLevel.Session;
                case Cosmos.ConsistencyLevel.Strong:
                    return Documents.ConsistencyLevel.Strong;
                default:
                    throw new ArgumentException($"Unsupported ConsistencyLevel {this.ConsistencyLevel.Value}");
            }
        }

        internal static string GetAccountEndpoint(string connectionString)
        {
            return CosmosClientOptions.GetValueFromConnectionString(connectionString, CosmosClientOptions.ConnectionStringAccountEndpoint);
        }

        internal static string GetAccountKey(string connectionString)
        {
            return CosmosClientOptions.GetValueFromConnectionString(connectionString, CosmosClientOptions.ConnectionStringAccountKey);
        }

        private static string GetValueFromConnectionString(string connectionString, string keyName)
        {
            if (connectionString == null)
            {
                throw new ArgumentNullException(nameof(connectionString));
            }

            DbConnectionStringBuilder builder = new DbConnectionStringBuilder { ConnectionString = connectionString };
            if (builder.TryGetValue(keyName, out object value))
            {
                string keyNameValue = value as string;
                if (!string.IsNullOrEmpty(keyNameValue))
                {
                    return keyNameValue;
                }
            }

            throw new ArgumentException("The connection string is missing a required property: " + keyName);
        }

        /// <summary>
        /// Serialize the current configuration into a JSON string
        /// </summary>
        /// <returns>Returns a JSON string of the current configuration.</returns>
        internal string GetSerializedConfiguration()
        {
            return JsonConvert.SerializeObject(this);
        }

        /// <summary>
        /// The complex object passed in by the user can contain objects that can not be serialized. Instead just log the types.
        /// </summary>
        private class ClientOptionJsonConverter : JsonConverter
        {
            public override void WriteJson(JsonWriter writer, object value, JsonSerializer serializer)
            {
                Collection<RequestHandler> handlers = value as Collection<RequestHandler>;
                if (handlers != null)
                {
                    writer.WriteValue(string.Join(":", handlers.Select(x => x.GetType())));
                    return;
                }

                CosmosJsonSerializerWrapper cosmosJsonSerializerWrapper = value as CosmosJsonSerializerWrapper;
                if (value is CosmosJsonSerializerWrapper)
                {
                    writer.WriteValue(cosmosJsonSerializerWrapper.InternalJsonSerializer.GetType().ToString());
                }
            }

            public override object ReadJson(JsonReader reader, Type objectType, object existingValue, JsonSerializer serializer)
            {
                throw new NotImplementedException("Unnecessary because CanRead is false. The type will skip the converter.");
            }

            public override bool CanRead => false;

            public override bool CanConvert(Type objectType)
            {
                return objectType == typeof(DateTime);
            }
        }
    }
}<|MERGE_RESOLUTION|>--- conflicted
+++ resolved
@@ -37,18 +37,13 @@
         /// Default request timeout
         /// </summary>
         private static readonly CosmosSerializer propertiesSerializer = new CosmosJsonSerializerWrapper(new CosmosJsonDotNetSerializer());
-<<<<<<< HEAD
+
+        private readonly string currentEnvironmentInformation;
+
         private int gatewayModeMaxConnectionLimit;
+        private string applicationName;
         private CosmosSerializerOptions? serializerOptions;
         private CosmosSerializer serializer;
-=======
-
-        private readonly Collection<RequestHandler> customHandlers;
-        private readonly string currentEnvironmentInformation;
-
-        private int gatewayModeMaxConnectionLimit;
-        private string applicationName;
->>>>>>> 90056395
 
         /// <summary>
         /// Creates a new CosmosClientOptions
@@ -178,10 +173,7 @@
         /// </summary>
         public CosmosSerializerOptions? SerializerOptions
         {
-            get
-            {
-                return this.serializerOptions;
-            }
+            get => this.serializerOptions;
             set
             {
                 if (this.Serializer != null)
@@ -217,10 +209,7 @@
         [JsonConverter(typeof(ClientOptionJsonConverter))]
         public CosmosSerializer Serializer
         {
-            get
-            {
-                return this.serializer;
-            }
+            get => this.serializer;
             set
             {
                 if (this.SerializerOptions != null)
