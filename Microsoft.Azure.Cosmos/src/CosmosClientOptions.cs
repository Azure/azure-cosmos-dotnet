--- conflicted
+++ resolved
@@ -8,10 +8,7 @@
     using System.Collections.ObjectModel;
     using System.Data.Common;
     using System.Linq;
-<<<<<<< HEAD
     using Microsoft.Azure.Cosmos.Fluent;
-=======
->>>>>>> 457980eb
     using Microsoft.Azure.Documents;
     using Microsoft.Azure.Documents.Client;
     using Newtonsoft.Json;
