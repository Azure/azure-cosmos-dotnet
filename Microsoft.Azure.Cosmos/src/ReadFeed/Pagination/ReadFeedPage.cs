--- conflicted
+++ resolved
@@ -24,33 +24,15 @@
             Stream content,
             double requestCharge,
             string activityId,
-<<<<<<< HEAD
-=======
-            CosmosDiagnosticsContext diagnostics,
             IReadOnlyDictionary<string, string> additionalHeaders,
->>>>>>> 818f2e83
             ReadFeedState state)
             : base(requestCharge, activityId, additionalHeaders, state)
         {
             this.Content = content ?? throw new ArgumentNullException(nameof(content));
-<<<<<<< HEAD
-            this.RequestCharge = requestCharge < 0 ? throw new ArgumentOutOfRangeException(nameof(requestCharge)) : requestCharge;
-            this.ActivityId = activityId;
-=======
-            this.Diagnostics = diagnostics ?? throw new ArgumentNullException(nameof(diagnostics));
->>>>>>> 818f2e83
         }
 
         public Stream Content { get; }
 
-<<<<<<< HEAD
-        public double RequestCharge { get; }
-
-        public string ActivityId { get; }
-=======
-        public CosmosDiagnosticsContext Diagnostics { get; }
-
-        protected override ImmutableHashSet<string> DerivedClassBannedHeaders => ReadFeedPage.BannedHeaders;
->>>>>>> 818f2e83
+        protected override ImmutableHashSet<string> DerivedClassBannedHeaders => BannedHeaders;
     }
 }