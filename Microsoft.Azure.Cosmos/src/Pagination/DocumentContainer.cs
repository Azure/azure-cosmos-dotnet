﻿// ------------------------------------------------------------
// Copyright (c) Microsoft Corporation.  All rights reserved.
// ------------------------------------------------------------

namespace Microsoft.Azure.Cosmos.Pagination
{
    using System;
    using System.Collections.Generic;
    using System.Threading;
    using System.Threading.Tasks;
    using Microsoft.Azure.Cosmos.CosmosElements;
    using Microsoft.Azure.Cosmos.Query.Core;
    using Microsoft.Azure.Cosmos.Query.Core.Monads;
    using Microsoft.Azure.Cosmos.Query.Core.Pipeline;
    using Microsoft.Azure.Cosmos.Query.Core.Pipeline.Remote;
    using Microsoft.Azure.Documents;

    /// <summary>
    /// Composes a <see cref="IMonadicDocumentContainer"/> and creates an <see cref="IDocumentContainer"/>.
    /// </summary>
    internal sealed class DocumentContainer : IDocumentContainer
    {
        private readonly IMonadicDocumentContainer monadicDocumentContainer;

<<<<<<< HEAD
        private static readonly Task<TryCatch<Record>> ThrottleForCreateItem = Task.FromResult(
            TryCatch<Record>.FromException(
                RequestRateTooLargeException));

        private static readonly Task<TryCatch<DocumentContainerPage>> ThrottleForFeedOperation = Task.FromResult(
            TryCatch<DocumentContainerPage>.FromException(
                RequestRateTooLargeException));

        private static readonly Task<TryCatch<QueryPage>> ThrottleForQuery = Task.FromResult(
            TryCatch<QueryPage>.FromException(
                RequestRateTooLargeException));

        private static readonly PartitionKeyRange FullRange = new PartitionKeyRange()
        {
            MinInclusive = Documents.Routing.PartitionKeyInternal.MinimumInclusiveEffectivePartitionKey,
            MaxExclusive = Documents.Routing.PartitionKeyInternal.MaximumExclusiveEffectivePartitionKey,
        };

        private readonly FailureConfigs failureConfigs;
        private readonly Random random;
        private readonly ExecuteQueryBasedOnFeedRangeVisitor visitor;

        protected DocumentContainer(FailureConfigs failureConfigs = null)
        {
            this.failureConfigs = failureConfigs;
            this.random = new Random();
            this.visitor = new ExecuteQueryBasedOnFeedRangeVisitor(this);
=======
        public DocumentContainer(IMonadicDocumentContainer monadicDocumentContainer)
        {
            this.monadicDocumentContainer = monadicDocumentContainer ?? throw new ArgumentNullException(nameof(monadicDocumentContainer));
>>>>>>> 61ed0059
        }

        public Task<TryCatch<List<PartitionKeyRange>>> MonadicGetChildRangeAsync(
            PartitionKeyRange partitionKeyRange,
            CancellationToken cancellationToken) => this.monadicDocumentContainer.MonadicGetChildRangeAsync(
                partitionKeyRange,
                cancellationToken);

        public Task<List<PartitionKeyRange>> GetChildRangeAsync(
            PartitionKeyRange partitionKeyRange,
            CancellationToken cancellationToken) => TryCatch<List<PartitionKeyRange>>.UnsafeGetResultAsync(
                this.MonadicGetChildRangeAsync(
                    partitionKeyRange,
                    cancellationToken),
                cancellationToken);

        public Task<TryCatch<List<PartitionKeyRange>>> MonadicGetFeedRangesAsync(
            CancellationToken cancellationToken) => this.monadicDocumentContainer.MonadicGetFeedRangesAsync(
                cancellationToken);

        public Task<List<PartitionKeyRange>> GetFeedRangesAsync(
            CancellationToken cancellationToken) => TryCatch<List<PartitionKeyRange>>.UnsafeGetResultAsync(
                this.MonadicGetFeedRangesAsync(
                    cancellationToken),
                cancellationToken);

        public Task<TryCatch<Record>> MonadicCreateItemAsync(
            CosmosObject payload,
            CancellationToken cancellationToken) => this.monadicDocumentContainer.MonadicCreateItemAsync(
                payload,
                cancellationToken);

        public Task<Record> CreateItemAsync(
            CosmosObject payload,
            CancellationToken cancellationToken) => TryCatch<List<PartitionKeyRange>>.UnsafeGetResultAsync(
                this.MonadicCreateItemAsync(
                    payload,
                    cancellationToken),
                cancellationToken);

<<<<<<< HEAD
        protected abstract Task<TryCatch<Record>> MonadicReadItemImplementationAsync(
            CosmosElement partitionKey,
            string identifer,
            CancellationToken cancellationToken);

        public Task<TryCatch<Record>> MonadicReadItemAsync(
            CosmosElement partitionKey,
            string identifer,
            CancellationToken cancellationToken)
        {
            if (this.ShouldReturn429())
            {
                return ThrottleForCreateItem;
            }

            return this.MonadicReadItemImplementationAsync(
=======
        public Task<TryCatch<Record>> MonadicReadItemAsync(
            CosmosElement partitionKey,
            Guid identifer,
            CancellationToken cancellationToken) => this.monadicDocumentContainer.MonadicReadItemAsync(
>>>>>>> 61ed0059
                partitionKey,
                identifer,
                cancellationToken);

        public Task<Record> ReadItemAsync(
            CosmosElement partitionKey,
            string identifier,
            CancellationToken cancellationToken) => TryCatch<Record>.UnsafeGetResultAsync(
                this.MonadicReadItemAsync(
                    partitionKey,
                    identifier,
                    cancellationToken),
                cancellationToken);

        public Task<TryCatch<DocumentContainerPage>> MonadicReadFeedAsync(
            int partitionKeyRangeId,
            long resourceIdentifer,
            int pageSize,
            CancellationToken cancellationToken) => this.monadicDocumentContainer.MonadicReadFeedAsync(
                partitionKeyRangeId,
                resourceIdentifer,
                pageSize,
                cancellationToken);

        public Task<DocumentContainerPage> ReadFeedAsync(
            int partitionKeyRangeId,
            long resourceIdentifier,
            int pageSize,
            CancellationToken cancellationToken) => TryCatch<DocumentContainerPage>.UnsafeGetResultAsync(
                this.MonadicReadFeedAsync(
                    partitionKeyRangeId,
                    resourceIdentifier,
                    pageSize,
                    cancellationToken),
                cancellationToken);

<<<<<<< HEAD
        protected abstract Task<TryCatch<QueryPage>> MonadicQueryWithLogicalPartitionKeyAsync(
            SqlQuerySpec sqlQuerySpec,
            string continuationToken,
            Cosmos.PartitionKey partitionKey,
            int pageSize,
            CancellationToken cancellationToken);

        protected abstract Task<TryCatch<QueryPage>> MonadicQueryWithRangeIdAsync(
            SqlQuerySpec sqlQuerySpec,
            string continuationToken,
            int partitionKeyRangeId,
            int pageSize,
            CancellationToken cancellationToken);

        public Task<TryCatch<QueryPage>> MonadicQueryAsync(
            SqlQuerySpec sqlQuerySpec,
            string continuationToken,
            FeedRangeInternal feedRange,
            int pageSize,
            CancellationToken cancellationToken)
        {
            if (this.ShouldReturn429())
            {
                return ThrottleForQuery;
            }

            if (this.ShouldReturnEmptyPage())
            {
                return Task.FromResult(
                    TryCatch<QueryPage>.FromResult(
                        new QueryPage(
                            documents: new List<CosmosElement>(),
                            requestCharge: 42,
                            activityId: Guid.NewGuid().ToString(),
                            responseLengthInBytes: "[]".Length,
                            cosmosQueryExecutionInfo: default,
                            disallowContinuationTokenMessage: default,
                            state: new QueryState(CosmosString.Create(continuationToken)))));
            }

            return feedRange.AcceptAsync(
                this.visitor,
                new VisitorArguments(sqlQuerySpec, continuationToken, pageSize),
                cancellationToken);
        }

        public Task<QueryPage> QueryAsync(
            SqlQuerySpec sqlQuerySpec,
            string continuationToken,
            FeedRangeInternal feedRange,
            int pageSize,
            CancellationToken cancellationToken) => TryCatch<QueryPage>.UnsafeGetResultAsync(
                this.MonadicQueryAsync(
                    sqlQuerySpec,
                    continuationToken,
                    feedRange,
                    pageSize,
                    cancellationToken),
                cancellationToken);

        public abstract Task<TryCatch> MonadicSplitAsync(
=======
        public Task<TryCatch> MonadicSplitAsync(
>>>>>>> 61ed0059
            int partitionKeyRangeId,
            CancellationToken cancellationToken) => this.monadicDocumentContainer.MonadicSplitAsync(
                partitionKeyRangeId,
                cancellationToken);

        public Task SplitAsync(
            int partitionKeyRangeId,
            CancellationToken cancellationToken) => TryCatch.UnsafeWaitAsync(
                this.MonadicSplitAsync(
                    partitionKeyRangeId,
                    cancellationToken),
                cancellationToken);
<<<<<<< HEAD
        private bool ShouldReturn429() => (this.failureConfigs != null) && this.failureConfigs.Inject429s && ((this.random.Next() % 2) == 0);

        private bool ShouldReturnEmptyPage() => (this.failureConfigs != null) && this.failureConfigs.InjectEmptyPages && ((this.random.Next() % 2) == 0);

        public sealed class FailureConfigs
        {
            public FailureConfigs(bool inject429s, bool injectEmptyPages)
            {
                this.Inject429s = inject429s;
                this.InjectEmptyPages = injectEmptyPages;
            }

            public bool Inject429s { get; }

            public bool InjectEmptyPages { get; }
        }

        private readonly struct VisitorArguments
        {
            public VisitorArguments(SqlQuerySpec sqlQuerySpec, string continuationToken, int pageSize)
            {
                this.SqlQuerySpec = sqlQuerySpec;
                this.ContinuationToken = continuationToken;
                this.PageSize = pageSize;
            }

            public SqlQuerySpec SqlQuerySpec { get; }

            public string ContinuationToken { get; }

            public int PageSize { get; }
        }

        private sealed class ExecuteQueryBasedOnFeedRangeVisitor : IFeedRangeAsyncVisitor<TryCatch<QueryPage>, VisitorArguments>
        {
            private readonly DocumentContainer documentContainer;

            public ExecuteQueryBasedOnFeedRangeVisitor(DocumentContainer documentContainer)
            {
                this.documentContainer = documentContainer ?? throw new ArgumentNullException(nameof(documentContainer));
            }

            public Task<TryCatch<QueryPage>> VisitAsync(
                FeedRangePartitionKey feedRange,
                VisitorArguments argument,
                CancellationToken cancellationToken) => this.documentContainer.MonadicQueryWithLogicalPartitionKeyAsync(
                    argument.SqlQuerySpec,
                    argument.ContinuationToken,
                    feedRange.PartitionKey,
                    argument.PageSize,
                    cancellationToken);

            public Task<TryCatch<QueryPage>> VisitAsync(
                FeedRangePartitionKeyRange feedRange,
                VisitorArguments argument,
                CancellationToken cancellationToken) => this.documentContainer.MonadicQueryWithRangeIdAsync(
                    argument.SqlQuerySpec,
                    argument.ContinuationToken,
                    int.Parse(feedRange.PartitionKeyRangeId),
                    argument.PageSize,
                    cancellationToken);

            public async Task<TryCatch<QueryPage>> VisitAsync(
                FeedRangeEpk feedRange,
                VisitorArguments argument,
                CancellationToken cancellationToken)
            {
                // Check to see if it lines up exactly with one physical partition
                List<PartitionKeyRange> feedRanges = await this.documentContainer.GetChildRangeAsync(
                    new PartitionKeyRange()
                    {
                        MinInclusive = feedRange.Range.Min,
                        MaxExclusive = feedRange.Range.Max,
                    },
                    cancellationToken);

                if (feedRanges.Count != 1)
                {
                    // Simulate a split exception, since we don't have a partition key range id to route to.
                    CosmosException goneException = new CosmosException(
                        message: $"Epk Range: {feedRange.Range} is gone.",
                        statusCode: System.Net.HttpStatusCode.Gone,
                        subStatusCode: (int)SubStatusCodes.PartitionKeyRangeGone,
                        activityId: Guid.NewGuid().ToString(),
                        requestCharge: default);

                    return TryCatch<QueryPage>.FromException(goneException);
                }

                // If the epk range aligns exactly to a physical partition, then continue as if PKRangeId was given
                PartitionKeyRange singleRange = feedRanges[0];
                Documents.Routing.Range<string> range = singleRange.ToRange();
                if (!feedRange.Range.Equals(range))
                {
                    // User want's use to query on a sub partition, which is currently not possible.
                    throw new NotImplementedException("Can not query on a sub partition.");
                }

                return await this.documentContainer.MonadicQueryWithRangeIdAsync(
                    argument.SqlQuerySpec,
                    argument.ContinuationToken,
                    int.Parse(singleRange.Id),
                    argument.PageSize,
                    cancellationToken);
            }
        }
=======
>>>>>>> 61ed0059
    }
}<|MERGE_RESOLUTION|>--- conflicted
+++ resolved
@@ -12,7 +12,6 @@
     using Microsoft.Azure.Cosmos.Query.Core;
     using Microsoft.Azure.Cosmos.Query.Core.Monads;
     using Microsoft.Azure.Cosmos.Query.Core.Pipeline;
-    using Microsoft.Azure.Cosmos.Query.Core.Pipeline.Remote;
     using Microsoft.Azure.Documents;
 
     /// <summary>
@@ -22,39 +21,9 @@
     {
         private readonly IMonadicDocumentContainer monadicDocumentContainer;
 
-<<<<<<< HEAD
-        private static readonly Task<TryCatch<Record>> ThrottleForCreateItem = Task.FromResult(
-            TryCatch<Record>.FromException(
-                RequestRateTooLargeException));
-
-        private static readonly Task<TryCatch<DocumentContainerPage>> ThrottleForFeedOperation = Task.FromResult(
-            TryCatch<DocumentContainerPage>.FromException(
-                RequestRateTooLargeException));
-
-        private static readonly Task<TryCatch<QueryPage>> ThrottleForQuery = Task.FromResult(
-            TryCatch<QueryPage>.FromException(
-                RequestRateTooLargeException));
-
-        private static readonly PartitionKeyRange FullRange = new PartitionKeyRange()
-        {
-            MinInclusive = Documents.Routing.PartitionKeyInternal.MinimumInclusiveEffectivePartitionKey,
-            MaxExclusive = Documents.Routing.PartitionKeyInternal.MaximumExclusiveEffectivePartitionKey,
-        };
-
-        private readonly FailureConfigs failureConfigs;
-        private readonly Random random;
-        private readonly ExecuteQueryBasedOnFeedRangeVisitor visitor;
-
-        protected DocumentContainer(FailureConfigs failureConfigs = null)
-        {
-            this.failureConfigs = failureConfigs;
-            this.random = new Random();
-            this.visitor = new ExecuteQueryBasedOnFeedRangeVisitor(this);
-=======
         public DocumentContainer(IMonadicDocumentContainer monadicDocumentContainer)
         {
             this.monadicDocumentContainer = monadicDocumentContainer ?? throw new ArgumentNullException(nameof(monadicDocumentContainer));
->>>>>>> 61ed0059
         }
 
         public Task<TryCatch<List<PartitionKeyRange>>> MonadicGetChildRangeAsync(
@@ -95,29 +64,10 @@
                     cancellationToken),
                 cancellationToken);
 
-<<<<<<< HEAD
-        protected abstract Task<TryCatch<Record>> MonadicReadItemImplementationAsync(
-            CosmosElement partitionKey,
-            string identifer,
-            CancellationToken cancellationToken);
-
         public Task<TryCatch<Record>> MonadicReadItemAsync(
             CosmosElement partitionKey,
             string identifer,
-            CancellationToken cancellationToken)
-        {
-            if (this.ShouldReturn429())
-            {
-                return ThrottleForCreateItem;
-            }
-
-            return this.MonadicReadItemImplementationAsync(
-=======
-        public Task<TryCatch<Record>> MonadicReadItemAsync(
-            CosmosElement partitionKey,
-            Guid identifer,
             CancellationToken cancellationToken) => this.monadicDocumentContainer.MonadicReadItemAsync(
->>>>>>> 61ed0059
                 partitionKey,
                 identifer,
                 cancellationToken);
@@ -154,52 +104,69 @@
                     cancellationToken),
                 cancellationToken);
 
-<<<<<<< HEAD
-        protected abstract Task<TryCatch<QueryPage>> MonadicQueryWithLogicalPartitionKeyAsync(
+        public Task<TryCatch<QueryPage>> MonadicQueryAsync(
             SqlQuerySpec sqlQuerySpec,
             string continuationToken,
             Cosmos.PartitionKey partitionKey,
             int pageSize,
-            CancellationToken cancellationToken);
+            CancellationToken cancellationToken) => this.monadicDocumentContainer.MonadicQueryAsync(
+                sqlQuerySpec,
+                continuationToken,
+                partitionKey,
+                pageSize,
+                cancellationToken);
 
-        protected abstract Task<TryCatch<QueryPage>> MonadicQueryWithRangeIdAsync(
+        public Task<TryCatch<QueryPage>> MonadicQueryAsync(
             SqlQuerySpec sqlQuerySpec,
             string continuationToken,
             int partitionKeyRangeId,
             int pageSize,
-            CancellationToken cancellationToken);
+            CancellationToken cancellationToken) => this.monadicDocumentContainer.MonadicQueryAsync(
+                sqlQuerySpec,
+                continuationToken,
+                partitionKeyRangeId,
+                pageSize,
+                cancellationToken);
 
         public Task<TryCatch<QueryPage>> MonadicQueryAsync(
             SqlQuerySpec sqlQuerySpec,
             string continuationToken,
             FeedRangeInternal feedRange,
             int pageSize,
-            CancellationToken cancellationToken)
-        {
-            if (this.ShouldReturn429())
-            {
-                return ThrottleForQuery;
-            }
+            CancellationToken cancellationToken) => this.monadicDocumentContainer.MonadicQueryAsync(
+                sqlQuerySpec,
+                continuationToken,
+                feedRange,
+                pageSize,
+                cancellationToken);
 
-            if (this.ShouldReturnEmptyPage())
-            {
-                return Task.FromResult(
-                    TryCatch<QueryPage>.FromResult(
-                        new QueryPage(
-                            documents: new List<CosmosElement>(),
-                            requestCharge: 42,
-                            activityId: Guid.NewGuid().ToString(),
-                            responseLengthInBytes: "[]".Length,
-                            cosmosQueryExecutionInfo: default,
-                            disallowContinuationTokenMessage: default,
-                            state: new QueryState(CosmosString.Create(continuationToken)))));
-            }
+        public Task<QueryPage> QueryAsync(
+            SqlQuerySpec sqlQuerySpec,
+            string continuationToken,
+            Cosmos.PartitionKey partitionKey,
+            int pageSize,
+            CancellationToken cancellationToken) => TryCatch<QueryPage>.UnsafeGetResultAsync(
+                this.MonadicQueryAsync(
+                    sqlQuerySpec,
+                    continuationToken,
+                    partitionKey,
+                    pageSize,
+                    cancellationToken),
+                cancellationToken);
 
-            return feedRange.AcceptAsync(
-                this.visitor,
-                new VisitorArguments(sqlQuerySpec, continuationToken, pageSize),
+        public Task<QueryPage> QueryAsync(
+            SqlQuerySpec sqlQuerySpec,
+            string continuationToken,
+            int partitionKeyRangeId,
+            int pageSize,
+            CancellationToken cancellationToken) => TryCatch<QueryPage>.UnsafeGetResultAsync(
+                this.MonadicQueryAsync(
+                    sqlQuerySpec,
+                    continuationToken,
+                    partitionKeyRangeId,
+                    pageSize,
+                    cancellationToken),
                 cancellationToken);
-        }
 
         public Task<QueryPage> QueryAsync(
             SqlQuerySpec sqlQuerySpec,
@@ -215,10 +182,7 @@
                     cancellationToken),
                 cancellationToken);
 
-        public abstract Task<TryCatch> MonadicSplitAsync(
-=======
         public Task<TryCatch> MonadicSplitAsync(
->>>>>>> 61ed0059
             int partitionKeyRangeId,
             CancellationToken cancellationToken) => this.monadicDocumentContainer.MonadicSplitAsync(
                 partitionKeyRangeId,
@@ -231,114 +195,5 @@
                     partitionKeyRangeId,
                     cancellationToken),
                 cancellationToken);
-<<<<<<< HEAD
-        private bool ShouldReturn429() => (this.failureConfigs != null) && this.failureConfigs.Inject429s && ((this.random.Next() % 2) == 0);
-
-        private bool ShouldReturnEmptyPage() => (this.failureConfigs != null) && this.failureConfigs.InjectEmptyPages && ((this.random.Next() % 2) == 0);
-
-        public sealed class FailureConfigs
-        {
-            public FailureConfigs(bool inject429s, bool injectEmptyPages)
-            {
-                this.Inject429s = inject429s;
-                this.InjectEmptyPages = injectEmptyPages;
-            }
-
-            public bool Inject429s { get; }
-
-            public bool InjectEmptyPages { get; }
-        }
-
-        private readonly struct VisitorArguments
-        {
-            public VisitorArguments(SqlQuerySpec sqlQuerySpec, string continuationToken, int pageSize)
-            {
-                this.SqlQuerySpec = sqlQuerySpec;
-                this.ContinuationToken = continuationToken;
-                this.PageSize = pageSize;
-            }
-
-            public SqlQuerySpec SqlQuerySpec { get; }
-
-            public string ContinuationToken { get; }
-
-            public int PageSize { get; }
-        }
-
-        private sealed class ExecuteQueryBasedOnFeedRangeVisitor : IFeedRangeAsyncVisitor<TryCatch<QueryPage>, VisitorArguments>
-        {
-            private readonly DocumentContainer documentContainer;
-
-            public ExecuteQueryBasedOnFeedRangeVisitor(DocumentContainer documentContainer)
-            {
-                this.documentContainer = documentContainer ?? throw new ArgumentNullException(nameof(documentContainer));
-            }
-
-            public Task<TryCatch<QueryPage>> VisitAsync(
-                FeedRangePartitionKey feedRange,
-                VisitorArguments argument,
-                CancellationToken cancellationToken) => this.documentContainer.MonadicQueryWithLogicalPartitionKeyAsync(
-                    argument.SqlQuerySpec,
-                    argument.ContinuationToken,
-                    feedRange.PartitionKey,
-                    argument.PageSize,
-                    cancellationToken);
-
-            public Task<TryCatch<QueryPage>> VisitAsync(
-                FeedRangePartitionKeyRange feedRange,
-                VisitorArguments argument,
-                CancellationToken cancellationToken) => this.documentContainer.MonadicQueryWithRangeIdAsync(
-                    argument.SqlQuerySpec,
-                    argument.ContinuationToken,
-                    int.Parse(feedRange.PartitionKeyRangeId),
-                    argument.PageSize,
-                    cancellationToken);
-
-            public async Task<TryCatch<QueryPage>> VisitAsync(
-                FeedRangeEpk feedRange,
-                VisitorArguments argument,
-                CancellationToken cancellationToken)
-            {
-                // Check to see if it lines up exactly with one physical partition
-                List<PartitionKeyRange> feedRanges = await this.documentContainer.GetChildRangeAsync(
-                    new PartitionKeyRange()
-                    {
-                        MinInclusive = feedRange.Range.Min,
-                        MaxExclusive = feedRange.Range.Max,
-                    },
-                    cancellationToken);
-
-                if (feedRanges.Count != 1)
-                {
-                    // Simulate a split exception, since we don't have a partition key range id to route to.
-                    CosmosException goneException = new CosmosException(
-                        message: $"Epk Range: {feedRange.Range} is gone.",
-                        statusCode: System.Net.HttpStatusCode.Gone,
-                        subStatusCode: (int)SubStatusCodes.PartitionKeyRangeGone,
-                        activityId: Guid.NewGuid().ToString(),
-                        requestCharge: default);
-
-                    return TryCatch<QueryPage>.FromException(goneException);
-                }
-
-                // If the epk range aligns exactly to a physical partition, then continue as if PKRangeId was given
-                PartitionKeyRange singleRange = feedRanges[0];
-                Documents.Routing.Range<string> range = singleRange.ToRange();
-                if (!feedRange.Range.Equals(range))
-                {
-                    // User want's use to query on a sub partition, which is currently not possible.
-                    throw new NotImplementedException("Can not query on a sub partition.");
-                }
-
-                return await this.documentContainer.MonadicQueryWithRangeIdAsync(
-                    argument.SqlQuerySpec,
-                    argument.ContinuationToken,
-                    int.Parse(singleRange.Id),
-                    argument.PageSize,
-                    cancellationToken);
-            }
-        }
-=======
->>>>>>> 61ed0059
     }
 }