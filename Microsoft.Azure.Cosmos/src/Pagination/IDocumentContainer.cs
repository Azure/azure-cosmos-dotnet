﻿// ------------------------------------------------------------
// Copyright (c) Microsoft Corporation.  All rights reserved.
// ------------------------------------------------------------

namespace Microsoft.Azure.Cosmos.Pagination
{
    using System.Threading;
    using System.Threading.Tasks;
    using Microsoft.Azure.Cosmos.ChangeFeed.Pagination;
    using Microsoft.Azure.Cosmos.CosmosElements;
    using Microsoft.Azure.Cosmos.Query.Core.Pipeline.CrossPartition;
    using Microsoft.Azure.Cosmos.ReadFeed.Pagination;

<<<<<<< HEAD
    internal interface IDocumentContainer : IMonadicDocumentContainer, IFeedRangeProvider, IQueryDataSource, IReadFeedDataSource
=======
    internal interface IDocumentContainer : IMonadicDocumentContainer, IFeedRangeProvider, IQueryDataSource, IChangeFeedDataSource
>>>>>>> 312bb6e1
    {
        Task<Record> CreateItemAsync(
            CosmosObject payload,
            CancellationToken cancellationToken);

        Task<Record> ReadItemAsync(
            CosmosElement partitionKey,
            string identifier,
            CancellationToken cancellationToken);

        Task SplitAsync(
            FeedRangeInternal feedRange,
            CancellationToken cancellationToken);

        Task<string> GetResourceIdentifierAsync(CancellationToken cancellationToken);
    }
}<|MERGE_RESOLUTION|>--- conflicted
+++ resolved
@@ -11,11 +11,7 @@
     using Microsoft.Azure.Cosmos.Query.Core.Pipeline.CrossPartition;
     using Microsoft.Azure.Cosmos.ReadFeed.Pagination;
 
-<<<<<<< HEAD
-    internal interface IDocumentContainer : IMonadicDocumentContainer, IFeedRangeProvider, IQueryDataSource, IReadFeedDataSource
-=======
-    internal interface IDocumentContainer : IMonadicDocumentContainer, IFeedRangeProvider, IQueryDataSource, IChangeFeedDataSource
->>>>>>> 312bb6e1
+    internal interface IDocumentContainer : IMonadicDocumentContainer, IFeedRangeProvider, IQueryDataSource, IReadFeedDataSource, IChangeFeedDataSource 
     {
         Task<Record> CreateItemAsync(
             CosmosObject payload,
