--- conflicted
+++ resolved
@@ -7,10 +7,7 @@
     using System.Collections.Generic;
     using System.Threading;
     using System.Threading.Tasks;
-<<<<<<< HEAD
     using Microsoft.Azure.Cosmos.Tracing;
-=======
->>>>>>> fce70458
 
     internal interface IFeedRangeProvider : IMonadicFeedRangeProvider
     {
@@ -23,6 +20,8 @@
             ITrace trace,
             CancellationToken cancellationToken);
 
-        Task RefreshProviderAsync(CancellationToken cancellationToken);
+        Task RefreshProviderAsync(
+            ITrace trace, 
+            CancellationToken cancellationToken);
     }
 }