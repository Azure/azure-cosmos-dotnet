--- conflicted
+++ resolved
@@ -11,20 +11,10 @@
 
     internal interface IFeedRangeProvider
     {
-<<<<<<< HEAD
-        public Task<IEnumerable<FeedRangeInternal>> GetChildRangeAsync(FeedRangeInternal feedRange, CancellationToken cancellationToken);
-
-        public Task<IEnumerable<FeedRangeInternal>> GetFeedRangesAsync(CancellationToken cancellationToken);
-
-        public Task<FeedRangePartitionKeyRange> ToPhysicalPartitionKeyRangeAsync(FeedRangeInternal feedRange, CancellationToken cancellationToken);
-
-        public Task<FeedRangeEpk> ToEffectivePartitionKeyRangeAsync(FeedRangeInternal feedRange, CancellationToken cancellationToken);
-=======
         public Task<IEnumerable<PartitionKeyRange>> GetChildRangeAsync(
             PartitionKeyRange partitionKeyRange,
             CancellationToken cancellationToken);
 
         public Task<IEnumerable<PartitionKeyRange>> GetFeedRangesAsync(CancellationToken cancellationToken);
->>>>>>> 797a761b
     }
 }