--- conflicted
+++ resolved
@@ -125,35 +125,26 @@
             return item;
         }
 
-<<<<<<< HEAD
-        public static bool TryParse(string serializedCosmosElement, out CosmosElement cosmosElement)
-        {
-            cosmosElement = default(CosmosElement);
-=======
-        public static CosmosElement Parse(string json)
-        {
-            if (!CosmosElement.TryParse(json, out CosmosElement cosmosElement))
-            {
-                throw new ArgumentException($"Failed to parse json: {json}.");
-            }
-
-            return cosmosElement;
-        }
-
         public static bool TryParse(
             string serializedCosmosElement,
             out CosmosElement cosmosElement)
         {
->>>>>>> f0e0fdf9
             if (serializedCosmosElement == null)
             {
                 throw new ArgumentNullException(nameof(serializedCosmosElement));
             }
 
-<<<<<<< HEAD
-            byte[] buffer = Encoding.UTF8.GetBytes(serializedCosmosElement);
-            cosmosElement = CosmosElement.Create(buffer);
-            return true;
+            try
+            {
+                byte[] buffer = Encoding.UTF8.GetBytes(serializedCosmosElement);
+                cosmosElement = CosmosElement.CreateFromBuffer(buffer);
+            }
+            catch (JsonParseException)
+            {
+                cosmosElement = default;
+            }
+
+            return cosmosElement != default;
         }
 
         public static bool TryParse<TCosmosElement>(string serializedCosmosElement, out TCosmosElement cosmosElement)
@@ -172,39 +163,17 @@
             }
 
             cosmosElement = typedCosmosElement;
-=======
-            try
+            return true;
+        }
+
+        public static CosmosElement Parse(string json)
+        {
+            if (!CosmosElement.TryParse(json, out CosmosElement cosmosElement))
             {
-                byte[] buffer = Encoding.UTF8.GetBytes(serializedCosmosElement);
-                cosmosElement = CosmosElement.CreateFromBuffer(buffer);
-            }
-            catch (JsonParseException)
-            {
-                cosmosElement = default;
+                throw new ArgumentException($"Failed to parse json: {json}.");
             }
 
-            return cosmosElement != default;
-        }
-
-        public static bool TryParse<TCosmosElement>(
-            string serializedCosmosElement,
-            out TCosmosElement typedCosmosElement)
-        {
-            if (!CosmosElement.TryParse(serializedCosmosElement, out CosmosElement cosmosElement))
-            {
-                typedCosmosElement = default;
-                return false;
-            }
-
-            if (!(cosmosElement is TCosmosElement tempCosmosElement))
-            {
-                typedCosmosElement = default;
-                return false;
-            }
-
-            typedCosmosElement = tempCosmosElement;
->>>>>>> f0e0fdf9
-            return true;
+            return cosmosElement;
         }
     }
 #if INTERNAL
