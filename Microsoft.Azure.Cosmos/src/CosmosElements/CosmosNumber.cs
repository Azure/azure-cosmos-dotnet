﻿// ------------------------------------------------------------
//  Copyright (c) Microsoft Corporation.  All rights reserved.
// ------------------------------------------------------------
namespace Microsoft.Azure.Cosmos.CosmosElements
{
    using System;
    using Microsoft.Azure.Cosmos.CosmosElements.Numbers;

#if INTERNAL
#pragma warning disable CS1591 // Missing XML comment for publicly visible type or member
#pragma warning disable SA1600 // Elements should be documented
    public
#else
    internal
#endif
    abstract class CosmosNumber : CosmosElement
    {
        protected CosmosNumber(CosmosNumberType cosmosNumberType)
            : base(CosmosElementType.Number)
        {
            this.NumberType = cosmosNumberType;
        }

        public CosmosNumberType NumberType { get; }

<<<<<<< HEAD
        public abstract Number64 Value { get; }
=======
        public abstract bool IsInteger { get; }

        public abstract bool IsFloatingPoint { get; }

        public abstract double? AsFloatingPoint();

        public abstract long? AsInteger();

        public abstract void Accept(ICosmosNumberVisitor cosmosNumberVisitor);

        public abstract TOutput Accept<TArg, TOutput>(ICosmosNumberVisitor<TArg, TOutput> cosmosNumberVisitor, TArg input);

        public override void Accept(ICosmosElementVisitor cosmosElementVisitor)
        {
            if (cosmosElementVisitor == null)
            {
                throw new ArgumentNullException(nameof(cosmosElementVisitor));
            }

            cosmosElementVisitor.Visit(this);
        }

        public override TResult Accept<TResult>(ICosmosElementVisitor<TResult> cosmosElementVisitor)
        {
            if (cosmosElementVisitor == null)
            {
                throw new ArgumentNullException(nameof(cosmosElementVisitor));
            }

            return cosmosElementVisitor.Visit(this);
        }

        public override TResult Accept<TArg, TResult>(ICosmosElementVisitor<TArg, TResult> cosmosElementVisitor, TArg input)
        {
            if (cosmosElementVisitor == null)
            {
                throw new ArgumentNullException(nameof(cosmosElementVisitor));
            }

            return cosmosElementVisitor.Visit(this, input);
        }
>>>>>>> a7963809
    }
#if INTERNAL
#pragma warning restore SA1600 // Elements should be documented
#pragma warning restore CS1591 // Missing XML comment for publicly visible type or member
#endif
}<|MERGE_RESOLUTION|>--- conflicted
+++ resolved
@@ -23,16 +23,7 @@
 
         public CosmosNumberType NumberType { get; }
 
-<<<<<<< HEAD
         public abstract Number64 Value { get; }
-=======
-        public abstract bool IsInteger { get; }
-
-        public abstract bool IsFloatingPoint { get; }
-
-        public abstract double? AsFloatingPoint();
-
-        public abstract long? AsInteger();
 
         public abstract void Accept(ICosmosNumberVisitor cosmosNumberVisitor);
 
@@ -67,7 +58,6 @@
 
             return cosmosElementVisitor.Visit(this, input);
         }
->>>>>>> a7963809
     }
 #if INTERNAL
 #pragma warning restore SA1600 // Elements should be documented
