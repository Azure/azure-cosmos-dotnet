--- conflicted
+++ resolved
@@ -24,40 +24,6 @@
         public override Number64 Value => this.GetValue();
 
         public abstract uint GetValue();
-
-        public override void WriteTo(IJsonWriter jsonWriter)
-        {
-            if (jsonWriter == null)
-            {
-                throw new ArgumentNullException($"{nameof(jsonWriter)}");
-            }
-
-            jsonWriter.WriteUInt32Value(this.GetValue());
-        }
-
-        public static CosmosUInt32 Create(
-            IJsonNavigator jsonNavigator,
-            IJsonNavigatorNode jsonNavigatorNode)
-        {
-            return new LazyCosmosUInt32(jsonNavigator, jsonNavigatorNode);
-        }
-
-        public static CosmosUInt32 Create(uint number)
-        {
-            return new EagerCosmosUInt32(number);
-        }
-<<<<<<< HEAD
-=======
-
-        public override double? AsFloatingPoint()
-        {
-            return (double)this.GetValue();
-        }
-
-        public override long? AsInteger()
-        {
-            return this.GetValue();
-        }
 
         public override void Accept(ICosmosNumberVisitor cosmosNumberVisitor)
         {
@@ -89,8 +55,17 @@
             jsonWriter.WriteUInt32Value(this.GetValue());
         }
 
-        public abstract uint GetValue();
->>>>>>> a7963809
+        public static CosmosUInt32 Create(
+            IJsonNavigator jsonNavigator,
+            IJsonNavigatorNode jsonNavigatorNode)
+        {
+            return new LazyCosmosUInt32(jsonNavigator, jsonNavigatorNode);
+        }
+
+        public static CosmosUInt32 Create(uint number)
+        {
+            return new EagerCosmosUInt32(number);
+        }
     }
 #if INTERNAL
 #pragma warning restore SA1601 // Partial elements should be documented
