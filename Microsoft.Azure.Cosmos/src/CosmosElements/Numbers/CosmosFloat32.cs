﻿//------------------------------------------------------------
// Copyright (c) Microsoft Corporation.  All rights reserved.
//------------------------------------------------------------
namespace Microsoft.Azure.Cosmos.CosmosElements.Numbers
{
    using System;
    using Microsoft.Azure.Cosmos.Json;

#if INTERNAL
#pragma warning disable CS1591 // Missing XML comment for publicly visible type or member
#pragma warning disable SA1600 // Elements should be documented
#pragma warning disable SA1601 // Partial elements should be documented
    public
#else
    internal
#endif
    abstract partial class CosmosFloat32 : CosmosNumber
    {
        protected CosmosFloat32()
            : base(CosmosNumberType.Float32)
        {
        }

        public override Number64 Value => this.GetValue();

        public override void WriteTo(IJsonWriter jsonWriter)
        {
            if (jsonWriter == null)
            {
                throw new ArgumentNullException($"{nameof(jsonWriter)}");
            }

            jsonWriter.WriteFloat32Value(this.GetValue());
        }

        public abstract float GetValue();

        public static CosmosFloat32 Create(
            IJsonNavigator jsonNavigator,
            IJsonNavigatorNode jsonNavigatorNode)
        {
            return new LazyCosmosFloat32(jsonNavigator, jsonNavigatorNode);
        }

        public static CosmosFloat32 Create(float number)
        {
            return new EagerCosmosFloat32(number);
        }
<<<<<<< HEAD
=======

        public override double? AsFloatingPoint()
        {
            return this.GetValue();
        }

        public override long? AsInteger()
        {
            return null;
        }

        public override void Accept(ICosmosNumberVisitor cosmosNumberVisitor)
        {
            if (cosmosNumberVisitor == null)
            {
                throw new ArgumentNullException(nameof(cosmosNumberVisitor));
            }

            cosmosNumberVisitor.Visit(this);
        }

        public override TOutput Accept<TArg, TOutput>(ICosmosNumberVisitor<TArg, TOutput> cosmosNumberVisitor, TArg input)
        {
            if (cosmosNumberVisitor == null)
            {
                throw new ArgumentNullException(nameof(cosmosNumberVisitor));
            }

            return cosmosNumberVisitor.Visit(this, input);
        }

        public override void WriteTo(IJsonWriter jsonWriter)
        {
            if (jsonWriter == null)
            {
                throw new ArgumentNullException($"{nameof(jsonWriter)}");
            }

            jsonWriter.WriteFloat32Value(this.GetValue());
        }

        public abstract float GetValue();
>>>>>>> a7963809
    }
#if INTERNAL
#pragma warning restore SA1601 // Partial elements should be documented
#pragma warning restore SA1600 // Elements should be documented
#pragma warning restore CS1591 // Missing XML comment for publicly visible type or member
#endif
}<|MERGE_RESOLUTION|>--- conflicted
+++ resolved
@@ -23,41 +23,7 @@
 
         public override Number64 Value => this.GetValue();
 
-        public override void WriteTo(IJsonWriter jsonWriter)
-        {
-            if (jsonWriter == null)
-            {
-                throw new ArgumentNullException($"{nameof(jsonWriter)}");
-            }
-
-            jsonWriter.WriteFloat32Value(this.GetValue());
-        }
-
         public abstract float GetValue();
-
-        public static CosmosFloat32 Create(
-            IJsonNavigator jsonNavigator,
-            IJsonNavigatorNode jsonNavigatorNode)
-        {
-            return new LazyCosmosFloat32(jsonNavigator, jsonNavigatorNode);
-        }
-
-        public static CosmosFloat32 Create(float number)
-        {
-            return new EagerCosmosFloat32(number);
-        }
-<<<<<<< HEAD
-=======
-
-        public override double? AsFloatingPoint()
-        {
-            return this.GetValue();
-        }
-
-        public override long? AsInteger()
-        {
-            return null;
-        }
 
         public override void Accept(ICosmosNumberVisitor cosmosNumberVisitor)
         {
@@ -89,8 +55,17 @@
             jsonWriter.WriteFloat32Value(this.GetValue());
         }
 
-        public abstract float GetValue();
->>>>>>> a7963809
+        public static CosmosFloat32 Create(
+            IJsonNavigator jsonNavigator,
+            IJsonNavigatorNode jsonNavigatorNode)
+        {
+            return new LazyCosmosFloat32(jsonNavigator, jsonNavigatorNode);
+        }
+
+        public static CosmosFloat32 Create(float number)
+        {
+            return new EagerCosmosFloat32(number);
+        }
     }
 #if INTERNAL
 #pragma warning restore SA1601 // Partial elements should be documented
