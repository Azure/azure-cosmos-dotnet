﻿//------------------------------------------------------------
// Copyright (c) Microsoft Corporation.  All rights reserved.
//------------------------------------------------------------

namespace Microsoft.Azure.Cosmos.Fluent
{
    using System;
    using System.Net;
    using Microsoft.Azure.Cosmos.Core.Trace;
    using Microsoft.Azure.Documents;
    using Microsoft.Azure.Documents.Client;

    /// <summary>
    /// This is a Builder class that creates a cosmos client
    /// </summary>
    public class CosmosClientBuilder
    {
        private readonly CosmosClientOptions clientOptions = new CosmosClientOptions();
        private readonly string accountEndpoint;
        private readonly string accountKey;

        /// <summary>
        /// Initialize a new CosmosConfiguration class that holds all the properties the CosmosClient requires.
        /// </summary>
        /// <param name="accountEndpoint">The Uri to the Cosmos Account. Example: https://{Cosmos Account Name}.documents.azure.com:443/ </param>
        /// <param name="authKeyOrResourceToken">The key to the account or resource token.</param>
        /// <example>
        /// The example below creates a new <see cref="CosmosClientBuilder"/>
        /// <code language="c#">
        /// <![CDATA[
        /// CosmosClientBuilder cosmosClientBuilder = new CosmosClientBuilder(
        ///     accountEndpoint: "https://testcosmos.documents.azure.com:443/",
        ///     authKeyOrResourceToken: "SuperSecretKey");
        /// CosmosClient client = cosmosClientBuilder.Build();
        /// ]]>
        /// </code>
        /// </example>
        /// <example>
        /// The example below creates a new <see cref="CosmosClientBuilder"/> with a ConsistencyLevel and a list of preferred locations.
        /// <code language="c#">
        /// <![CDATA[
        /// CosmosClientBuilder cosmosClientBuilder = new CosmosClientBuilder(
        ///     accountEndpoint: "https://testcosmos.documents.azure.com:443/",
        ///     authKeyOrResourceToken: "SuperSecretKey")
        /// .WithConsistencyLevel(ConsistencyLevel.Strong)
        /// .WithApplicationRegion("East US 2");
        /// CosmosClient client = cosmosClientBuilder.Build();
        /// ]]>
        /// </code>
        /// </example>
        public CosmosClientBuilder(
            string accountEndpoint,
            string authKeyOrResourceToken)
        {
            if (accountEndpoint == null)
            {
                throw new ArgumentNullException(nameof(CosmosClientBuilder.accountEndpoint));
            }

            if (authKeyOrResourceToken == null)
            {
                throw new ArgumentNullException(nameof(authKeyOrResourceToken));
            }

            this.accountEndpoint = accountEndpoint;
            this.accountKey = authKeyOrResourceToken;
        }

        /// <summary>
        /// Extracts the account endpoint and key from the connection string.
        /// </summary>
        /// <example>"AccountEndpoint=https://mytestcosmosaccount.documents.azure.com:443/;AccountKey={SecretAccountKey};"</example>
        /// <param name="connectionString">The connection string must contain AccountEndpoint and AccountKey or ResourceToken.</param>
        public CosmosClientBuilder(string connectionString)
        {
            if (connectionString == null)
            {
                throw new ArgumentNullException(nameof(connectionString));
            }

            this.accountEndpoint = CosmosClientOptions.GetAccountEndpoint(connectionString);
            this.accountKey = CosmosClientOptions.GetAccountKey(connectionString);
        }

        /// <summary>
        /// A method to create the cosmos client
        /// </summary>
        /// <remarks>
        /// Setting this property after sending any request won't have any effect.
        /// </remarks>
        /// <returns>An instance of <see cref="CosmosClient"/>.</returns>
        public CosmosClient Build()
        {
            DefaultTrace.TraceInformation($"CosmosClientBuilder.Build with configuration: {this.clientOptions.GetSerializedConfiguration()}");
            return new CosmosClient(this.accountEndpoint, this.accountKey, this.clientOptions);
        }

        /// <summary>
        /// A method to create the cosmos client
        /// </summary>
        /// <remarks>
        /// Setting this property after sending any request won't have any effect.
        /// </remarks>
        internal virtual CosmosClient Build(DocumentClient documentClient)
        {
            DefaultTrace.TraceInformation($"CosmosClientBuilder.Build(DocumentClient) with configuration: {this.clientOptions.GetSerializedConfiguration()}");
            return new CosmosClient(this.accountEndpoint, this.accountKey, this.clientOptions, documentClient);
        }

        /// <summary>
        /// A suffix to be added to the default user-agent for the Azure Cosmos DB service.
        /// </summary>
        /// <param name="applicationName">A string to use as suffix in the User Agent.</param>
        /// <remarks>
        /// Setting this property after sending any request won't have any effect.
        /// </remarks>
        /// <returns>The current <see cref="CosmosClientBuilder"/>.</returns>
        public CosmosClientBuilder WithApplicationName(string applicationName)
        {
            this.clientOptions.ApplicationName = applicationName;
            return this;
        }

        /// <summary>
        /// Set the preferred geo-replicated region to be used in the Azure Cosmos DB service. 
        /// </summary>
        /// <param name="applicationRegion">Azure region where application is running. <see cref="Regions"/> lists valid Cosmos DB regions.</param>
        /// <example>
        /// The example below creates a new <see cref="CosmosClientBuilder"/> with a of preferred region.
        /// <code language="c#">
        /// <![CDATA[
        /// CosmosClientBuilder cosmosClientBuilder = new CosmosClientBuilder(
        ///     accountEndpoint: "https://testcosmos.documents.azure.com:443/",
        ///     authKeyOrResourceToken: "SuperSecretKey")
        /// .WithApplicationRegion("East US 2");
        /// CosmosClient client = cosmosClientBuilder.Build();
        /// ]]>
        /// </code>
        /// </example>
        /// <returns>The current <see cref="CosmosClientBuilder"/>.</returns>
        /// <seealso cref="CosmosClientOptions.ApplicationRegion"/>
        public CosmosClientBuilder WithApplicationRegion(string applicationRegion)
        {
            this.clientOptions.ApplicationRegion = applicationRegion;
            return this;
        }

        /// <summary>
        /// Limits the operations to the provided endpoint on the CosmosClientBuilder constructor.
        /// </summary>
        /// <param name="limitToEndpoint">Whether operations are limited to the endpoint or not.</param>
        /// <value>Default value is false.</value>
        /// <remarks>
        /// When the value of <paramref name="limitToEndpoint"/> is false, the SDK will automatically discover all account write and read regions, and use them when the configured application region is not available.
        /// When set to true, availability is limited to the endpoint specified on the CosmosClientBuilder constructor.
        /// Using <see cref="WithApplicationRegion(string)"/> is not allowed when the value is true. </remarks>
        /// <example>
        /// The example below creates a new <see cref="CosmosClientBuilder"/> to limit the endpoint to East US.
        /// <code language="c#">
        /// <![CDATA[
        /// CosmosClientBuilder cosmosClientBuilder = new CosmosClientBuilder(
        ///     accountEndpoint: "https://testcosmos-eastus.documents.azure.com:443/",
        ///     authKeyOrResourceToken: "SuperSecretKey")
        /// .WithLimitToEndpoint(true);
        /// CosmosClient client = cosmosClientBuilder.Build();
        /// ]]>
        /// </code>
        /// </example>
        /// <returns>The current <see cref="CosmosClientBuilder"/>.</returns>
        /// <seealso href="https://docs.microsoft.com/azure/cosmos-db/high-availability"/>
        /// <seealso cref="CosmosClientOptions.LimitToEndpoint"/>
        public CosmosClientBuilder WithLimitToEndpoint(bool limitToEndpoint)
        {
            this.clientOptions.LimitToEndpoint = limitToEndpoint;
            return this;
        }

        /// <summary>
        /// Sets the request timeout in seconds when connecting to the Azure Cosmos DB service.
        /// </summary>
        /// <param name="requestTimeout">A time to use as timeout for operations.</param>
        /// <value>Default value is 60 seconds.</value>
        /// <returns>The current <see cref="CosmosClientBuilder"/>.</returns>
        /// <seealso cref="CosmosClientOptions.RequestTimeout"/>
        public CosmosClientBuilder WithRequestTimeout(TimeSpan requestTimeout)
        {
            this.clientOptions.RequestTimeout = requestTimeout;
            return this;
        }

        /// <summary>
        /// Sets the connection mode to Direct. This is used by the client when connecting to the Azure Cosmos DB service.
        /// </summary>
        /// <remarks>
        /// For more information, see <see href="https://docs.microsoft.com/azure/documentdb/documentdb-performance-tips#direct-connection">Connection policy: Use direct connection mode</see>.
        /// </remarks>
        /// <returns>The current <see cref="CosmosClientBuilder"/>.</returns>
        /// <seealso cref="CosmosClientOptions.ConnectionMode"/>
        public CosmosClientBuilder WithConnectionModeDirect()
        {
            this.clientOptions.ConnectionMode = ConnectionMode.Direct;
            this.clientOptions.ConnectionProtocol = Protocol.Tcp;

            return this;
        }

        /// <summary>
        /// Sets the connection mode to Direct. This is used by the client when connecting to the Azure Cosmos DB service.
        /// </summary>
        /// <param name="idleTcpConnectionTimeout">
        /// Controls the amount of idle time after which unused connections are closed.
        /// By default, idle connections are kept open indefinitely. Value must be greater than or equal to 10 minutes. Recommended values are between 20 minutes and 24 hours.
        /// Mainly useful for sparse infrequent access to a large database account.
        /// </param>
        /// <param name="openTcpConnectionTimeout">
        /// Controls the amount of time allowed for trying to establish a connection.
        /// The default timeout is 5 seconds. Recommended values are greater than or equal to 5 seconds.
        /// When the time elapses, the attempt is cancelled and an error is returned. Longer timeouts will delay retries and failures.
        /// </param>
        /// <param name="maxRequestsPerTcpConnection">
        /// Controls the number of requests allowed simultaneously over a single TCP connection. When more requests are in flight simultaneously, the direct/TCP client will open additional connections.
        /// The default settings allow 30 simultaneous requests per connection.
        /// Do not set this value lower than 4 requests per connection or higher than 50-100 requests per connection.       
        /// The former can lead to a large number of connections to be created. 
        /// The latter can lead to head of line blocking, high latency and timeouts.
        /// Applications with a very high degree of parallelism per connection, with large requests or responses, or with very tight latency requirements might get better performance with 8-16 requests per connection.
        /// </param>
        /// <param name="maxTcpConnectionsPerEndpoint">
        /// Controls the maximum number of TCP connections that may be opened to each Cosmos DB back-end.
        /// Together with MaxRequestsPerTcpConnection, this setting limits the number of requests that are simultaneously sent to a single Cosmos DB back-end(MaxRequestsPerTcpConnection x MaxTcpConnectionPerEndpoint).
        /// The default value is 65,535. Value must be greater than or equal to 16.
        /// </param>
        /// <remarks>
        /// For more information, see <see href="https://docs.microsoft.com/azure/documentdb/documentdb-performance-tips#direct-connection">Connection policy: Use direct connection mode</see>.
        /// </remarks>
        /// <returns>The current <see cref="CosmosClientBuilder"/>.</returns>
        /// <seealso cref="CosmosClientOptions.ConnectionMode"/>
        internal CosmosClientBuilder WithConnectionModeDirect(TimeSpan? idleTcpConnectionTimeout = null,
            TimeSpan? openTcpConnectionTimeout = null,
            int? maxRequestsPerTcpConnection = null,
            int? maxTcpConnectionsPerEndpoint = null)
        {
            this.clientOptions.IdleTcpConnectionTimeout = idleTcpConnectionTimeout;
            this.clientOptions.OpenTcpConnectionTimeout = openTcpConnectionTimeout;
            this.clientOptions.MaxRequestsPerTcpConnection = maxRequestsPerTcpConnection;
            this.clientOptions.MaxTcpConnectionsPerEndpoint = maxTcpConnectionsPerEndpoint;

            this.clientOptions.ConnectionMode = ConnectionMode.Direct;
            this.clientOptions.ConnectionProtocol = Protocol.Tcp;

            return this;
        }

        /// <summary>
        /// This can be used to weaken the database account consistency level for read operations.
        /// If this is not set the database account consistency level will be used for all requests.
        /// </summary>
        /// <param name="consistencyLevel">The desired consistency level for the client.</param>
        /// <returns>The current <see cref="CosmosClientBuilder"/>.</returns>
        public CosmosClientBuilder WithConsistencyLevel(Cosmos.ConsistencyLevel consistencyLevel)
        {
            this.clientOptions.ConsistencyLevel = consistencyLevel;
            return this;
        }

        /// <summary>
        /// Sets the connection mode to Gateway. This is used by the client when connecting to the Azure Cosmos DB service.
        /// </summary>
        /// <param name="maxConnectionLimit">The number specifies the time to wait for response to come back from network peer. Default is 60 connections</param>
        /// <param name="webProxy">Get or set the proxy information used for web requests.</param>
        /// <remarks>
        /// For more information, see <see href="https://docs.microsoft.com/azure/documentdb/documentdb-performance-tips#direct-connection">Connection policy: Use direct connection mode</see>.
        /// </remarks>
        /// <returns>The current <see cref="CosmosClientBuilder"/>.</returns>
        /// <seealso cref="CosmosClientOptions.ConnectionMode"/>
        /// <seealso cref="CosmosClientOptions.GatewayModeMaxConnectionLimit"/>
        public CosmosClientBuilder WithConnectionModeGateway(int? maxConnectionLimit = null,
            IWebProxy webProxy = null)
        {
            this.clientOptions.ConnectionMode = ConnectionMode.Gateway;
            this.clientOptions.ConnectionProtocol = Protocol.Https;

            if (maxConnectionLimit.HasValue)
            {
                this.clientOptions.GatewayModeMaxConnectionLimit = maxConnectionLimit.Value;
            }

            this.clientOptions.WebProxy = webProxy;

            return this;
        }

        /// <summary>
        /// Sets an array of custom handlers to the request. The handlers will be chained in
        /// the order listed. The InvokerHandler.InnerHandler is required to be null to allow the
        /// pipeline to chain the handlers.
        /// </summary>
        /// <returns>The current <see cref="CosmosClientBuilder"/>.</returns>
        /// <param name="customHandlers">A list of <see cref="RequestHandler"/> instaces to add to the pipeline.</param>
        /// <seealso cref="CosmosClientOptions.CustomHandlers"/>
        public CosmosClientBuilder AddCustomHandlers(params RequestHandler[] customHandlers)
        {
            foreach (RequestHandler handler in customHandlers)
            {
                if (handler.InnerHandler != null)
                {
                    throw new ArgumentException(nameof(customHandlers) + " requires all DelegatingHandler.InnerHandler to be null. The CosmosClient uses the inner handler in building the pipeline.");
                }

                this.clientOptions.CustomHandlers.Add(handler);
            }

            return this;
        }

        /// <summary>
        /// Sets the minimum time to wait between retry and the max number of times to retry on throttled requests.
        /// </summary>
        /// <param name="maxRetryWaitTimeOnThrottledRequests">The maximum retry time in seconds for the Azure Cosmos DB service. Any interval that is smaller than a second will be ignored.</param>
        /// <param name="maxRetryAttemptsOnThrottledRequests">The number specifies the times retry requests for throttled requests.</param>
        /// <para>
        /// When a request fails due to a rate limiting error, the service sends back a response that
        /// contains a value indicating the client should not retry before the time period has
        /// elapsed. This property allows the application to set a maximum wait time for all retry attempts.
        /// If the cumulative wait time exceeds the this value, the client will stop retrying and return the error to the application.
        /// </para>
        /// <para>
        /// For more information, see <see href="https://docs.microsoft.com/azure/documentdb/documentdb-performance-tips#429">Handle rate limiting/request rate too large</see>.
        /// </para>
        /// <returns>The current <see cref="CosmosClientBuilder"/>.</returns>
        /// <seealso cref="CosmosClientOptions.MaxRetryWaitTimeOnRateLimitedRequests"/>
        /// <seealso cref="CosmosClientOptions.MaxRetryAttemptsOnRateLimitedRequests"/>
        public CosmosClientBuilder WithThrottlingRetryOptions(TimeSpan maxRetryWaitTimeOnThrottledRequests,
            int maxRetryAttemptsOnThrottledRequests)
        {
            this.clientOptions.MaxRetryWaitTimeOnRateLimitedRequests = maxRetryWaitTimeOnThrottledRequests;
            this.clientOptions.MaxRetryAttemptsOnRateLimitedRequests = maxRetryAttemptsOnThrottledRequests;
            return this;
        }

        /// <summary>
        /// Set a custom serializer option. 
        /// </summary>
        /// <param name="cosmosSerializerOptions">The custom class that implements <see cref="CosmosSerializer"/> </param>
        /// <returns>The <see cref="CosmosClientBuilder"/> object</returns>
        /// <seealso cref="CosmosSerializer"/>
        /// <seealso cref="CosmosClientOptions.SerializerOptions"/>
        public CosmosClientBuilder WithSerializerOptions(CosmosSerializationOptions cosmosSerializerOptions)
        {
            this.clientOptions.SerializerOptions = cosmosSerializerOptions;
            return this;
        }

        /// <summary>
        /// Set a custom JSON serializer. 
        /// </summary>
        /// <param name="cosmosJsonSerializer">The custom class that implements <see cref="CosmosSerializer"/> </param>
        /// <returns>The <see cref="CosmosClientBuilder"/> object</returns>
        /// <seealso cref="CosmosSerializer"/>
        /// <seealso cref="CosmosClientOptions.Serializer"/>
        public CosmosClientBuilder WithCustomSerializer(CosmosSerializer cosmosJsonSerializer)
        {
            this.clientOptions.Serializer = cosmosJsonSerializer;
            return this;
        }

        /// <summary>
        /// Allows optimistic batching of requests to service. Setting this option might impact the latency of the operations. Hence this option is recommended for non-latency sensitive scenarios only.
        /// </summary>
        /// <param name="enabled">Whether <see cref="CosmosClientOptions.AllowBulkExecution"/> is enabled.</param>
        /// <returns>The <see cref="CosmosClientBuilder"/> object</returns>
        /// <seealso cref="CosmosClientOptions.AllowBulkExecution"/>
<<<<<<< HEAD
#if PREVIEW
        public
#else
        internal
#endif
        CosmosClientBuilder WithBulkExecution(bool enabled)
=======
        public CosmosClientBuilder WithBulkexecution(bool enabled)
>>>>>>> 3568962b
        {
            this.clientOptions.AllowBulkExecution = enabled;
            return this;
        }

        /// <summary>
        /// The event handler to be invoked before the request is sent.
        /// </summary>
        internal CosmosClientBuilder WithSendingRequestEventArgs(EventHandler<SendingRequestEventArgs> sendingRequestEventArgs)
        {
            this.clientOptions.SendingRequestEventArgs = sendingRequestEventArgs;
            return this;
        }

        /// <summary>
        /// (Optional) transport interceptor factory
        /// </summary>
        internal CosmosClientBuilder WithTransportClientHandlerFactory(Func<TransportClient, TransportClient> transportClientHandlerFactory)
        {
            this.clientOptions.TransportClientHandlerFactory = transportClientHandlerFactory;
            return this;
        }

        /// <summary>
        /// ApiType for the account
        /// </summary>
        internal CosmosClientBuilder WithApiType(ApiType apiType)
        {
            this.clientOptions.ApiType = apiType;
            return this;
        }

        /// <summary>
        /// Specify a store client factory to use for all transport requests for cosmos client.
        /// </summary>
        /// <remarks>
        /// This method enables transport client sharing among multiple cosmos client instances inside a single process.
        /// </remarks>
        /// <param name="storeClientFactory">Instance of store client factory to use to create transport client for an instance of cosmos client.</param>
        internal CosmosClientBuilder WithStoreClientFactory(IStoreClientFactory storeClientFactory)
        {
            this.clientOptions.StoreClientFactory = storeClientFactory;
            return this;
        }

        /// <summary>
        /// Disables CPU monitoring for transport client which will inhibit troubleshooting of timeout exceptions.
        /// </summary>
        internal CosmosClientBuilder WithCpuMonitorDisabled()
        {
            this.clientOptions.EnableCpuMonitor = false;
            return this;
        }

        internal CosmosClientBuilder WithRetryWithOptions(
            int? initialRetryForRetryWithMilliseconds,
            int? maximumRetryForRetryWithMilliseconds,
            int? randomSaltForRetryWithMilliseconds,
            int? totalWaitTimeForRetryWithMilliseconds)
        {
            this.clientOptions.InitialRetryForRetryWithMilliseconds = initialRetryForRetryWithMilliseconds;
            this.clientOptions.MaximumRetryForRetryWithMilliseconds = maximumRetryForRetryWithMilliseconds;
            this.clientOptions.RandomSaltForRetryWithMilliseconds = randomSaltForRetryWithMilliseconds;
            this.clientOptions.TotalWaitTimeForRetryWithMilliseconds = totalWaitTimeForRetryWithMilliseconds;
            return this;
        }
    }
}<|MERGE_RESOLUTION|>--- conflicted
+++ resolved
@@ -370,16 +370,7 @@
         /// <param name="enabled">Whether <see cref="CosmosClientOptions.AllowBulkExecution"/> is enabled.</param>
         /// <returns>The <see cref="CosmosClientBuilder"/> object</returns>
         /// <seealso cref="CosmosClientOptions.AllowBulkExecution"/>
-<<<<<<< HEAD
-#if PREVIEW
-        public
-#else
-        internal
-#endif
-        CosmosClientBuilder WithBulkExecution(bool enabled)
-=======
-        public CosmosClientBuilder WithBulkexecution(bool enabled)
->>>>>>> 3568962b
+        public CosmosClientBuilder WithBulkExecution(bool enabled)
         {
             this.clientOptions.AllowBulkExecution = enabled;
             return this;
