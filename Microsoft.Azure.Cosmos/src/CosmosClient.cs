--- conflicted
+++ resolved
@@ -768,16 +768,6 @@
             string continuationToken = null,
             QueryRequestOptions requestOptions = null)
         {
-<<<<<<< HEAD
-            return new FeedIteratorCore(
-               this.ClientContext,
-               this.DatabaseRootUri,
-               ResourceType.Database,
-               queryDefinition,
-               continuationToken,
-               requestOptions);
-=======
-            this.ThrowIfDisposed();
             return FeedIteratorCore.CreateForNonPartitionedResource(
                clientContext: this.ClientContext,
                resourceLink: this.DatabaseRootUri,
@@ -785,7 +775,6 @@
                queryDefinition: queryDefinition,
                continuationToken: continuationToken,
                options: requestOptions);
->>>>>>> 1e6051d3
         }
 
         /// <summary>
