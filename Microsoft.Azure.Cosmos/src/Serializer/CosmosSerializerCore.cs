--- conflicted
+++ resolved
@@ -135,26 +135,16 @@
             }
 
 #if DEBUG
-<<<<<<< HEAD
-            // Users can pass in Newtonsoft types so ignore it for the tests where all the types are internal
-            if (inputType != typeof(Document) &&
-                !inputType.FullName.StartsWith("Newtonsoft.Json.") &&
-                (inputType.IsPublic || inputType.IsNested))
-=======
             string clientAssemblyName = typeof(DatabaseProperties).Assembly.GetName().Name;
             string directAssemblyName = typeof(Documents.PartitionKeyRange).Assembly.GetName().Name;
             string inputAssemblyName = inputType.Assembly.GetName().Name;
             if (string.Equals(inputAssemblyName, clientAssemblyName) ||
                 string.Equals(inputAssemblyName, directAssemblyName)) 
->>>>>>> f775b97d
             {
                 throw new ArgumentException($"User serializer is being used for internal type:{inputType.FullName}.");
             }
 #endif
-<<<<<<< HEAD
-=======
 
->>>>>>> f775b97d
             return this.customSerializer;
         }
     }
