﻿//------------------------------------------------------------
// Copyright (c) Microsoft Corporation.  All rights reserved.
//------------------------------------------------------------

namespace Microsoft.Azure.Cosmos
{
    using System;
    using Microsoft.Azure.Cosmos.ChangeFeed.Configuration;
    using Microsoft.Azure.Cosmos.ChangeFeed.LeaseManagement;

    /// <summary>
    /// Provides a flexible way to create an instance of <see cref="ChangeFeedProcessor"/> with custom set of parameters.
    /// </summary>
    public class ChangeFeedProcessorBuilder
    {
        private const string InMemoryDefaultHostName = "InMemory";

        private readonly ContainerInternal monitoredContainer;
        private readonly ChangeFeedProcessor changeFeedProcessor;
        private readonly ChangeFeedLeaseOptions changeFeedLeaseOptions;
        private readonly Action<DocumentServiceLeaseStoreManager,
                ContainerInternal,
                string,
                ChangeFeedLeaseOptions,
                ChangeFeedProcessorOptions,
                ContainerInternal> applyBuilderConfiguration;

        private ChangeFeedProcessorOptions changeFeedProcessorOptions;

        private ContainerInternal leaseContainer;
        private string InstanceName;
        private DocumentServiceLeaseStoreManager LeaseStoreManager;
        private bool isBuilt;

        internal ChangeFeedProcessorBuilder(
            string processorName,
            ContainerInternal container,
            ChangeFeedProcessor changeFeedProcessor,
            Action<DocumentServiceLeaseStoreManager,
                ContainerInternal,
                string,
                ChangeFeedLeaseOptions,
                ChangeFeedProcessorOptions,
                ContainerInternal> applyBuilderConfiguration)
        {
            this.changeFeedLeaseOptions = new ChangeFeedLeaseOptions
            {
                LeasePrefix = processorName
            };
            this.monitoredContainer = container;
            this.changeFeedProcessor = changeFeedProcessor;
            this.applyBuilderConfiguration = applyBuilderConfiguration;
        }

        /// <summary>
        /// Sets the Host name.
        /// </summary>
        /// <param name="instanceName">Name to be used for the processor instance. When using multiple processor hosts, each host must have a unique name.</param>
        /// <returns>The instance of <see cref="ChangeFeedProcessorBuilder"/> to use.</returns>
        public ChangeFeedProcessorBuilder WithInstanceName(string instanceName)
        {
            this.InstanceName = instanceName;
            return this;
        }

        /// <summary>
        /// Sets a custom configuration to be used by this instance of <see cref="ChangeFeedProcessor"/> to control how leases are maintained in a container when using <see cref="WithLeaseContainer"/>.
        /// </summary>
        /// <param name="acquireInterval">Interval to kick off a task to verify if leases are distributed evenly among known host instances.</param>
        /// <param name="expirationInterval">Interval for which the lease is taken. If the lease is not renewed within this interval, it will cause it to expire and ownership of the lease will move to another processor instance.</param>
        /// <param name="renewInterval">Renew interval for all leases currently held by a particular processor instance.</param>
        /// <returns>The instance of <see cref="ChangeFeedProcessorBuilder"/> to use.</returns>
        public ChangeFeedProcessorBuilder WithLeaseConfiguration(
            TimeSpan? acquireInterval = null,
            TimeSpan? expirationInterval = null,
            TimeSpan? renewInterval = null)
        {
            this.changeFeedLeaseOptions.LeaseRenewInterval = renewInterval ?? ChangeFeedLeaseOptions.DefaultRenewInterval;
            this.changeFeedLeaseOptions.LeaseAcquireInterval = acquireInterval ?? ChangeFeedLeaseOptions.DefaultAcquireInterval;
            this.changeFeedLeaseOptions.LeaseExpirationInterval = expirationInterval ?? ChangeFeedLeaseOptions.DefaultExpirationInterval;
            return this;
        }

        /// <summary>
        /// Gets or sets the delay in between polling the change feed for new changes, after all current changes are drained.
        /// </summary>
        /// <remarks>
        /// Applies only after a read on the change feed yielded no results.
        /// </remarks>
        /// <param name="pollInterval">Polling interval value.</param>
        /// <returns>The instance of <see cref="ChangeFeedProcessorBuilder"/> to use.</returns>
        public ChangeFeedProcessorBuilder WithPollInterval(TimeSpan pollInterval)
        {
            if (pollInterval == null)
            {
                throw new ArgumentNullException(nameof(pollInterval));
            }

            this.changeFeedProcessorOptions = this.changeFeedProcessorOptions ?? new ChangeFeedProcessorOptions();
            this.changeFeedProcessorOptions.FeedPollDelay = pollInterval;
            return this;
        }

        /// <summary>
        /// Indicates whether change feed in the Azure Cosmos DB service should start from beginning.
        /// By default it's start from current time.
        /// </summary>
        /// <remarks>
        /// This is only used when:
        /// (1) Lease store is not initialized and is ignored if a lease exists and has continuation token.
        /// (2) StartContinuation is not specified.
        /// (3) StartTime is not specified.
        /// </remarks>
        /// <returns>The instance of <see cref="ChangeFeedProcessorBuilder"/> to use.</returns>
        internal virtual ChangeFeedProcessorBuilder WithStartFromBeginning()
        {
            this.changeFeedProcessorOptions = this.changeFeedProcessorOptions ?? new ChangeFeedProcessorOptions();
            this.changeFeedProcessorOptions.StartFromBeginning = true;
            return this;
        }

        /// <summary>
        /// Sets the time (exclusive) to start looking for changes after.
        /// </summary>
        /// <remarks>
        /// This is only used when:
        /// (1) Lease store is not initialized and is ignored if a lease exists and has continuation token.
        /// (2) StartContinuation is not specified.
        /// If this is specified, StartFromBeginning is ignored.
        /// </remarks>
        /// <param name="startTime">Date and time when to start looking for changes.</param>
        /// <returns>The instance of <see cref="ChangeFeedProcessorBuilder"/> to use.</returns>
        public ChangeFeedProcessorBuilder WithStartTime(DateTime startTime)
        {
            if (startTime == null)
            {
                throw new ArgumentNullException(nameof(startTime));
            }

            this.changeFeedProcessorOptions = this.changeFeedProcessorOptions ?? new ChangeFeedProcessorOptions();
            this.changeFeedProcessorOptions.StartTime = startTime;
            return this;
        }

        /// <summary>
        /// Sets the maximum number of items to be returned in the enumeration operation in the Azure Cosmos DB service.
        /// </summary>
        /// <param name="maxItemCount">Maximum amount of items to be returned in a Change Feed request.</param>
        /// <returns>An instance of <see cref="ChangeFeedProcessorBuilder"/>.</returns>
        public ChangeFeedProcessorBuilder WithMaxItems(int maxItemCount)
        {
            if (maxItemCount <= 0)
            {
                throw new ArgumentOutOfRangeException(nameof(maxItemCount));
            }

            this.changeFeedProcessorOptions = this.changeFeedProcessorOptions ?? new ChangeFeedProcessorOptions();
            this.changeFeedProcessorOptions.MaxItemCount = maxItemCount;
            return this;
        }

        /// <summary>
        /// Sets the Cosmos Container to hold the leases state
        /// </summary>
        /// <param name="leaseContainer">Instance of a Cosmos Container to hold the leases.</param>
        /// <returns>The instance of <see cref="ChangeFeedProcessorBuilder"/> to use.</returns>
        public ChangeFeedProcessorBuilder WithLeaseContainer(Container leaseContainer)
        {
            if (leaseContainer == null)
            {
                throw new ArgumentNullException(nameof(leaseContainer));
            }

            if (this.leaseContainer != null)
            {
                throw new InvalidOperationException("The builder already defined a lease container.");
            }

            if (this.LeaseStoreManager != null)
            {
                throw new InvalidOperationException("The builder already defined an in-memory lease container instance.");
            }

            this.leaseContainer = (ContainerInternal)leaseContainer;
            return this;
        }

        /// <summary>
        /// Uses an in-memory container to maintain state of the leases
        /// </summary>
        /// <remarks>
        /// Using an in-memory container restricts the scaling capability to just the instance running the current processor.
        /// </remarks>
        /// <returns>The instance of <see cref="ChangeFeedProcessorBuilder"/> to use.</returns>
        internal virtual ChangeFeedProcessorBuilder WithInMemoryLeaseContainer()
        {
            if (this.leaseContainer != null)
            {
                throw new InvalidOperationException("The builder already defined a lease container.");
            }

            if (this.LeaseStoreManager != null)
            {
                throw new InvalidOperationException("The builder already defined an in-memory lease container instance.");
            }

            if (string.IsNullOrEmpty(this.InstanceName))
            {
                this.InstanceName = ChangeFeedProcessorBuilder.InMemoryDefaultHostName;
            }

            this.LeaseStoreManager = new DocumentServiceLeaseStoreManagerInMemory();
            return this;
        }

        /// <summary>
        /// Sets the start request session continuation token to start looking for changes after.
        /// </summary>
        /// <remarks>
        /// This is only used when lease store is not initialized and is ignored if a lease exists and has continuation token.
        /// If this is specified, both StartTime and StartFromBeginning are ignored.
        /// </remarks>
        /// <returns>The instance of <see cref="ChangeFeedProcessorBuilder"/> to use.</returns>
        internal virtual ChangeFeedProcessorBuilder WithSessionContinuationToken(string startContinuation)
        {
            this.changeFeedProcessorOptions = this.changeFeedProcessorOptions ?? new ChangeFeedProcessorOptions();
            this.changeFeedProcessorOptions.StartContinuation = startContinuation;
            return this;
        }

<<<<<<< HEAD
=======
        internal virtual ChangeFeedProcessorBuilder WithMonitoredContainerRid(string monitoredContainerRid)
        {
            if (monitoredContainerRid != null)
            {
                throw new ArgumentNullException(nameof(monitoredContainerRid));
            }

            this.monitoredContainerRid = monitoredContainerRid;
            return this;
        }

>>>>>>> eb12cfe3
        /// <summary>
        /// Builds a new instance of the <see cref="ChangeFeedProcessor"/> with the specified configuration.
        /// </summary>
        /// <returns>An instance of <see cref="ChangeFeedProcessor"/>.</returns>
        public ChangeFeedProcessor Build()
        {
            if (this.isBuilt)
            {
                throw new InvalidOperationException("This builder instance has already been used to build a processor. Create a new instance to build another.");
            }

            if (this.monitoredContainer == null)
            {
                throw new InvalidOperationException(nameof(this.monitoredContainer) + " was not specified");
            }

            if (this.leaseContainer == null && this.LeaseStoreManager == null)
            {
                throw new InvalidOperationException($"Defining the lease store by WithLeaseContainer or WithInMemoryLeaseContainer is required.");
            }

            if (this.changeFeedLeaseOptions.LeasePrefix == null)
            {
                throw new InvalidOperationException("Processor name not specified during creation.");
            }

            this.InitializeDefaultOptions();
            this.applyBuilderConfiguration(this.LeaseStoreManager, this.leaseContainer, this.InstanceName, this.changeFeedLeaseOptions, this.changeFeedProcessorOptions, this.monitoredContainer);

            this.isBuilt = true;
            return this.changeFeedProcessor;
        }

        private void InitializeDefaultOptions()
        {
            this.changeFeedProcessorOptions = this.changeFeedProcessorOptions ?? new ChangeFeedProcessorOptions();
        }
    }
}<|MERGE_RESOLUTION|>--- conflicted
+++ resolved
@@ -228,20 +228,6 @@
             return this;
         }
 
-<<<<<<< HEAD
-=======
-        internal virtual ChangeFeedProcessorBuilder WithMonitoredContainerRid(string monitoredContainerRid)
-        {
-            if (monitoredContainerRid != null)
-            {
-                throw new ArgumentNullException(nameof(monitoredContainerRid));
-            }
-
-            this.monitoredContainerRid = monitoredContainerRid;
-            return this;
-        }
-
->>>>>>> eb12cfe3
         /// <summary>
         /// Builds a new instance of the <see cref="ChangeFeedProcessor"/> with the specified configuration.
         /// </summary>
