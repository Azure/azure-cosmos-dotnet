﻿//----------------------------------------------------------------
// Copyright (c) Microsoft Corporation.  All rights reserved.
//----------------------------------------------------------------

namespace Microsoft.Azure.Cosmos
{
    using System;
    using System.Globalization;
    using Microsoft.Azure.Cosmos.ChangeFeed.Configuration;
    using Microsoft.Azure.Cosmos.ChangeFeed.LeaseManagement;

    /// <summary>
    /// Provides a flexible way to to create an instance of <see cref="ChangeFeedProcessor"/> with custom set of parameters.
    /// </summary>

    public class ChangeFeedProcessorBuilder
    {
        private const string InMemoryDefaultHostName = "InMemory";

        private readonly CosmosContainerCore monitoredContainer;
        private readonly ChangeFeedProcessor changeFeedProcessor;
        private readonly ChangeFeedLeaseOptions changeFeedLeaseOptions;
        private readonly Action<DocumentServiceLeaseStoreManager,
                CosmosContainerCore,
                string,
                string,
                ChangeFeedLeaseOptions,
                ChangeFeedProcessorOptions,
                CosmosContainerCore> applyBuilderConfiguration;

        private ChangeFeedProcessorOptions changeFeedProcessorOptions;

        private CosmosContainerCore leaseContainer;
        private string InstanceName;
        private DocumentServiceLeaseStoreManager LeaseStoreManager;
        private string monitoredContainerRid;
        private bool isBuilt;

        internal ChangeFeedProcessorBuilder(
            string workflowName, 
            CosmosContainerCore cosmosContainer, 
            ChangeFeedProcessor changeFeedProcessor,
            Action<DocumentServiceLeaseStoreManager,
                CosmosContainerCore,
                string,
                string,
                ChangeFeedLeaseOptions,
                ChangeFeedProcessorOptions,
                CosmosContainerCore> applyBuilderConfiguration)
        {
            this.changeFeedLeaseOptions = new ChangeFeedLeaseOptions();
            this.changeFeedLeaseOptions.LeasePrefix = workflowName;
            this.monitoredContainer = cosmosContainer;
            this.changeFeedProcessor = changeFeedProcessor;
            this.applyBuilderConfiguration = applyBuilderConfiguration;
        }

        /// <summary>
        /// Sets the Host name.
        /// </summary>
        /// <param name="instanceName">Name to be used for the processor instance. When using multiple processor hosts, each host must have a unique name.</param>
        /// <returns>The instance of <see cref="ChangeFeedProcessorBuilder"/> to use.</returns>
        public virtual ChangeFeedProcessorBuilder WithInstanceName(string instanceName)
        {
            this.InstanceName = instanceName;
            return this;
        }

        /// <summary>
        /// Sets a custom configuration to be used by this instance of <see cref="ChangeFeedProcessor"/> to control how leases are maintained in a container when using <see cref="WithCosmosLeaseContainer(CosmosContainerCore)"/>.
        /// </summary>
        /// <param name="acquireInterval">Interval to kick off a task to verify if leases are distributed evenly among known host instances.</param>
        /// <param name="expirationInterval">Interval for which the lease is taken. If the lease is not renewed within this interval, it will cause it to expire and ownership of the lease will move to another processor instance.</param>
        /// <param name="renewInterval">Renew interval for all leases currently held by a particular processor instance.</param>
        /// <returns>The instance of <see cref="ChangeFeedProcessorBuilder"/> to use.</returns>
        public virtual ChangeFeedProcessorBuilder WithLeaseConfiguration(
            TimeSpan? acquireInterval = null, 
            TimeSpan? expirationInterval = null, 
            TimeSpan? renewInterval = null)
        {
            this.changeFeedLeaseOptions.LeaseRenewInterval = renewInterval ?? ChangeFeedLeaseOptions.DefaultRenewInterval;
            this.changeFeedLeaseOptions.LeaseAcquireInterval = acquireInterval ?? ChangeFeedLeaseOptions.DefaultAcquireInterval;
            this.changeFeedLeaseOptions.LeaseExpirationInterval = expirationInterval ?? ChangeFeedLeaseOptions.DefaultExpirationInterval;
            return this;
        }

        /// <summary>
        /// Gets or sets the delay in between polling the change feed for new changes, after all current changes are drained.
        /// </summary>
        /// <remarks>
        /// Applies only after a read on the change feed yielded no results.
        /// </remarks>
        /// <param name="pollInterval">Polling interval value.</param>
        /// <returns>The instance of <see cref="ChangeFeedProcessorBuilder"/> to use.</returns>
        public virtual ChangeFeedProcessorBuilder WithPollInternal(TimeSpan pollInterval)
        {
            if (pollInterval == null) throw new ArgumentNullException(nameof(pollInterval));

            this.changeFeedProcessorOptions = this.changeFeedProcessorOptions ?? new ChangeFeedProcessorOptions();
            this.changeFeedProcessorOptions.FeedPollDelay = pollInterval;
            return this;
        }

        /// <summary>
        /// Indicates whether change feed in the Azure Cosmos DB service should start from beginning.
        /// By default it's start from current time.
        /// </summary>
        /// <remarks>
        /// This is only used when:
        /// (1) Lease store is not initialized and is ignored if a lease exists and has continuation token.
        /// (2) StartContinuation is not specified.
        /// (3) StartTime is not specified.
        /// </remarks>
        /// <returns>The instance of <see cref="ChangeFeedProcessorBuilder"/> to use.</returns>
        internal virtual ChangeFeedProcessorBuilder WithStartFromBeginning()
        {
            this.changeFeedProcessorOptions = this.changeFeedProcessorOptions ?? new ChangeFeedProcessorOptions();
            this.changeFeedProcessorOptions.StartFromBeginning = true;
            return this;
        }

        /// <summary>
        /// Sets the start request session continuation token to start looking for changes after.
        /// </summary>
        /// <remarks>
        /// This is only used when lease store is not initialized and is ignored if a lease exists and has continuation token.
        /// If this is specified, both StartTime and StartFromBeginning are ignored.
        /// </remarks>
        /// <returns>The instance of <see cref="ChangeFeedProcessorBuilder"/> to use.</returns>
        public virtual ChangeFeedProcessorBuilder WithSessionContinuationToken(string startContinuation)
        {
            this.changeFeedProcessorOptions = this.changeFeedProcessorOptions ?? new ChangeFeedProcessorOptions();
            this.changeFeedProcessorOptions.StartContinuation = startContinuation;
            return this;
        }

        /// <summary>
        /// Sets the time (exclusive) to start looking for changes after.
        /// </summary>
        /// <remarks>
        /// This is only used when:
        /// (1) Lease store is not initialized and is ignored if a lease exists and has continuation token.
        /// (2) StartContinuation is not specified.
        /// If this is specified, StartFromBeginning is ignored.
        /// </remarks>
        /// <param name="startTime">Date and time when to start looking for changes.</param>
        /// <returns></returns>
        public virtual ChangeFeedProcessorBuilder WithStartTime(DateTime startTime)
        {
            if (startTime == null) throw new ArgumentNullException(nameof(startTime));

            this.changeFeedProcessorOptions = this.changeFeedProcessorOptions ?? new ChangeFeedProcessorOptions();
            this.changeFeedProcessorOptions.StartTime = startTime;
            return this;
        }

        /// <summary>
        /// Sets the maximum number of items to be returned in the enumeration operation in the Azure Cosmos DB service.
        /// </summary>
        /// <param name="maxItemCount">Maximum amount of items to be returned in a Change Feed request.</param>
        /// <returns></returns>
        public virtual ChangeFeedProcessorBuilder WithMaxItems(int maxItemCount)
        {
            if (maxItemCount <= 0) throw new ArgumentOutOfRangeException(nameof(maxItemCount));

            this.changeFeedProcessorOptions = this.changeFeedProcessorOptions ?? new ChangeFeedProcessorOptions();
            this.changeFeedProcessorOptions.MaxItemCount = maxItemCount;
            return this;
        }

        /// <summary>
        /// Sets the Cosmos Container to hold the leases state
        /// </summary>
        /// <param name="leaseContainer">Instance of a Cosmos Container to hold the leases.</param>
        /// <returns></returns>
        public virtual ChangeFeedProcessorBuilder WithCosmosLeaseContainer(CosmosContainer leaseContainer)
        {
            if (leaseContainer == null) throw new ArgumentNullException(nameof(leaseContainer));
            if (this.leaseContainer != null) throw new InvalidOperationException("The builder already defined a lease container.");
            if (this.LeaseStoreManager != null) throw new InvalidOperationException("The builder already defined an in-memory lease container instance.");

            this.leaseContainer = (CosmosContainerCore)leaseContainer;
            return this;
        }

        /// <summary>
        /// Uses an in-memory container to maintain state of the leases
        /// </summary>
        /// <remarks>
        /// Using an in-memory container restricts the scaling capability to just the instance running the current processor.
        /// </remarks>
        /// <returns>The instance of <see cref="ChangeFeedProcessorBuilder"/> to use.</returns>
        internal virtual ChangeFeedProcessorBuilder WithInMemoryLeaseContainer()
        {
            if (this.leaseContainer != null) throw new InvalidOperationException("The builder already defined a lease container.");
            if (this.LeaseStoreManager != null) throw new InvalidOperationException("The builder already defined an in-memory lease container instance.");

            if (string.IsNullOrEmpty(this.InstanceName))
            {
                this.InstanceName = ChangeFeedProcessorBuilder.InMemoryDefaultHostName;
            }

            this.LeaseStoreManager = new DocumentServiceLeaseStoreManagerInMemory();
            return this;
        }

        internal virtual ChangeFeedProcessorBuilder WithMonitoredContainerRid(string monitoredContainerRid)
        {
            if (monitoredContainerRid != null) throw new ArgumentNullException(nameof(monitoredContainerRid));

            this.monitoredContainerRid = monitoredContainerRid;
            return this;
        }

        /// <summary>
        /// Builds a new instance of the <see cref="ChangeFeedProcessor"/> with the specified configuration.
        /// </summary>
        /// <returns>An instance of <see cref="ChangeFeedProcessor"/>.</returns>
        public virtual ChangeFeedProcessor Build()
        {
            if (this.isBuilt)
            {
                throw new InvalidOperationException("This builder instance has already been used to build a processor. Create a new instance to build another.");
            }

            if (this.monitoredContainer == null)
            {
                throw new InvalidOperationException(nameof(this.monitoredContainer) + " was not specified");
            }

            if (this.leaseContainer == null && this.LeaseStoreManager == null)
            {
                throw new InvalidOperationException($"Defining the lease store by WithCosmosLeaseContainer or WithInMemoryLeaseContainer is required.");
            }

            if (this.changeFeedLeaseOptions.LeasePrefix == null)
            {
                throw new InvalidOperationException("Workflow name was not specified using WithWorkflowName");
            }

            this.InitializeDefaultOptions();
<<<<<<< HEAD
            this.InitializeCollectionPropertiesForBuild();

            this.applyBuilderConfiguration(
                this.LeaseStoreManager, 
                this.leaseContainer, 
                this.GetLeasePrefix(), 
                this.InstanceName, 
                this.changeFeedLeaseOptions, 
                this.changeFeedProcessorOptions, 
                this.monitoredContainer);
=======
            this.applyBuilderConfiguration(this.LeaseStoreManager, this.leaseContainer, this.monitoredContainerRid, this.InstanceName, this.changeFeedLeaseOptions, this.changeFeedProcessorOptions, this.monitoredContainer);
>>>>>>> 0b4cbdc0

            this.isBuilt = true;
            return this.changeFeedProcessor;
        }

<<<<<<< HEAD
        private string GetLeasePrefix()
        {
            string optionsPrefix = this.changeFeedLeaseOptions.LeasePrefix ?? string.Empty;
            return string.Format(
                CultureInfo.InvariantCulture,
                "{0}{1}_{2}_{3}",
                optionsPrefix,
                this.monitoredContainer.ClientContext.Client.Configuration.AccountEndPoint.Host,
                this.databaseResourceId,
                this.collectionResourceId);
        }

        private void InitializeCollectionPropertiesForBuild()
        {
            string[] containerLinkSegments = this.monitoredContainer.LinkUri.OriginalString.Split('/');
            this.databaseResourceId = containerLinkSegments[2];
            this.collectionResourceId = containerLinkSegments[4];
        }

=======
>>>>>>> 0b4cbdc0
        private void InitializeDefaultOptions()
        {
            this.changeFeedProcessorOptions = this.changeFeedProcessorOptions ?? new ChangeFeedProcessorOptions();
        }
    }
}<|MERGE_RESOLUTION|>--- conflicted
+++ resolved
@@ -67,7 +67,7 @@
         }
 
         /// <summary>
-        /// Sets a custom configuration to be used by this instance of <see cref="ChangeFeedProcessor"/> to control how leases are maintained in a container when using <see cref="WithCosmosLeaseContainer(CosmosContainerCore)"/>.
+        /// Sets a custom configuration to be used by this instance of <see cref="ChangeFeedProcessor"/> to control how leases are maintained in a container when using <see cref="WithCosmosLeaseContainer"/>.
         /// </summary>
         /// <param name="acquireInterval">Interval to kick off a task to verify if leases are distributed evenly among known host instances.</param>
         /// <param name="expirationInterval">Interval for which the lease is taken. If the lease is not renewed within this interval, it will cause it to expire and ownership of the lease will move to another processor instance.</param>
@@ -239,47 +239,12 @@
             }
 
             this.InitializeDefaultOptions();
-<<<<<<< HEAD
-            this.InitializeCollectionPropertiesForBuild();
-
-            this.applyBuilderConfiguration(
-                this.LeaseStoreManager, 
-                this.leaseContainer, 
-                this.GetLeasePrefix(), 
-                this.InstanceName, 
-                this.changeFeedLeaseOptions, 
-                this.changeFeedProcessorOptions, 
-                this.monitoredContainer);
-=======
             this.applyBuilderConfiguration(this.LeaseStoreManager, this.leaseContainer, this.monitoredContainerRid, this.InstanceName, this.changeFeedLeaseOptions, this.changeFeedProcessorOptions, this.monitoredContainer);
->>>>>>> 0b4cbdc0
 
             this.isBuilt = true;
             return this.changeFeedProcessor;
         }
 
-<<<<<<< HEAD
-        private string GetLeasePrefix()
-        {
-            string optionsPrefix = this.changeFeedLeaseOptions.LeasePrefix ?? string.Empty;
-            return string.Format(
-                CultureInfo.InvariantCulture,
-                "{0}{1}_{2}_{3}",
-                optionsPrefix,
-                this.monitoredContainer.ClientContext.Client.Configuration.AccountEndPoint.Host,
-                this.databaseResourceId,
-                this.collectionResourceId);
-        }
-
-        private void InitializeCollectionPropertiesForBuild()
-        {
-            string[] containerLinkSegments = this.monitoredContainer.LinkUri.OriginalString.Split('/');
-            this.databaseResourceId = containerLinkSegments[2];
-            this.collectionResourceId = containerLinkSegments[4];
-        }
-
-=======
->>>>>>> 0b4cbdc0
         private void InitializeDefaultOptions()
         {
             this.changeFeedProcessorOptions = this.changeFeedProcessorOptions ?? new ChangeFeedProcessorOptions();
