﻿//------------------------------------------------------------
// Copyright (c) Microsoft Corporation.  All rights reserved.
//------------------------------------------------------------

namespace Microsoft.Azure.Cosmos
{
    using System;
    using Microsoft.Azure.Cosmos.ChangeFeed;

    internal sealed class ChangeFeedEstimatorCore : ChangeFeedEstimator
    {
        private readonly string processorName;
        private readonly ContainerInternal monitoredContainer;
        private readonly ContainerInternal leaseContainer;

        public ChangeFeedEstimatorCore(
            string processorName,
            ContainerInternal monitoredContainer,
            ContainerInternal leaseContainer)
        {
            this.processorName = processorName ?? throw new ArgumentNullException(nameof(processorName));
            this.leaseContainer = leaseContainer ?? throw new ArgumentNullException(nameof(leaseContainer));
            this.monitoredContainer = monitoredContainer ?? throw new ArgumentNullException(nameof(monitoredContainer));
        }

        public override FeedIterator<ChangeFeedProcessorState> GetCurrentStateIterator(ChangeFeedEstimatorRequestOptions changeFeedEstimatorRequestOptions = null)
        {
<<<<<<< HEAD
            if (monitoredContainer == null) throw new ArgumentNullException(nameof(monitoredContainer));
            if (leaseContainer == null && customDocumentServiceLeaseStoreManager == null) throw new ArgumentNullException(nameof(leaseContainer));

            this.documentServiceLeaseStoreManager = customDocumentServiceLeaseStoreManager;
            this.leaseContainer = leaseContainer;
            this.monitoredContainerRid = monitoredContainerRid;
            this.monitoredContainer = monitoredContainer;
            this.changeFeedLeaseOptions = changeFeedLeaseOptions;
        }

        public override async Task StartAsync()
        {
            if (!this.initialized)
            {
                await this.InitializeAsync().ConfigureAwait(false);
            }

            this.shutdownCts = new CancellationTokenSource();
            DefaultTrace.TraceInformation("Starting estimator...");
            this.runAsync = this.feedEstimator.RunAsync(this.shutdownCts.Token);
        }

        public override async Task StopAsync()
        {
            DefaultTrace.TraceInformation("Stopping estimator...");
            this.shutdownCts.Cancel();
            try
            {
                await this.runAsync.ConfigureAwait(false);
            }
            catch (TaskCanceledException)
            {
                // Expected during shutdown
            }
        }

        private async Task InitializeAsync()
        {
            string monitoredContainerRid = await this.monitoredContainer.GetMonitoredContainerRidAsync(this.monitoredContainerRid);
            this.monitoredContainerRid = this.monitoredContainer.GetLeasePrefix(this.changeFeedLeaseOptions, monitoredContainerRid);
            this.documentServiceLeaseStoreManager = await ChangeFeedProcessorCore.InitializeLeaseStoreManagerAsync(this.documentServiceLeaseStoreManager, this.leaseContainer, this.monitoredContainerRid, ChangeFeedEstimatorCore.EstimatorDefaultHostName).ConfigureAwait(false);
            this.feedEstimator = this.BuildFeedEstimator();
            this.initialized = true;
        }

        private FeedEstimator BuildFeedEstimator()
        {
            if (this.remainingWorkEstimator == null)
            {
                Func<string, string, bool, FeedIterator> feedCreator = (string partitionKeyRangeId, string continuationToken, bool startFromBeginning) =>
                {
                    return ResultSetIteratorUtils.BuildResultSetIterator(
                        partitionKeyRangeId: partitionKeyRangeId,
                        continuationToken: continuationToken,
                        maxItemCount: 1,
                        container: this.monitoredContainer,
                        startTime: null,
                        startFromBeginning: string.IsNullOrEmpty(continuationToken));
                };

                this.remainingWorkEstimator = new RemainingWorkEstimatorCore(
                   this.documentServiceLeaseStoreManager.LeaseContainer,
                   feedCreator,
                   this.monitoredContainer.ClientContext.Client.ClientOptions?.GatewayModeMaxConnectionLimit ?? 1);
            }

            ChangeFeedEstimatorDispatcher estimatorDispatcher = new ChangeFeedEstimatorDispatcher(this.initialEstimateDelegate, this.estimatorPeriod);

            return new FeedEstimatorCore(estimatorDispatcher, this.remainingWorkEstimator);
=======
            return new ChangeFeedEstimatorIterator(
                this.processorName,
                this.monitoredContainer,
                this.leaseContainer,
                changeFeedEstimatorRequestOptions);
>>>>>>> 967bc7fe
        }
    }
}<|MERGE_RESOLUTION|>--- conflicted
+++ resolved
@@ -25,83 +25,11 @@
 
         public override FeedIterator<ChangeFeedProcessorState> GetCurrentStateIterator(ChangeFeedEstimatorRequestOptions changeFeedEstimatorRequestOptions = null)
         {
-<<<<<<< HEAD
-            if (monitoredContainer == null) throw new ArgumentNullException(nameof(monitoredContainer));
-            if (leaseContainer == null && customDocumentServiceLeaseStoreManager == null) throw new ArgumentNullException(nameof(leaseContainer));
-
-            this.documentServiceLeaseStoreManager = customDocumentServiceLeaseStoreManager;
-            this.leaseContainer = leaseContainer;
-            this.monitoredContainerRid = monitoredContainerRid;
-            this.monitoredContainer = monitoredContainer;
-            this.changeFeedLeaseOptions = changeFeedLeaseOptions;
-        }
-
-        public override async Task StartAsync()
-        {
-            if (!this.initialized)
-            {
-                await this.InitializeAsync().ConfigureAwait(false);
-            }
-
-            this.shutdownCts = new CancellationTokenSource();
-            DefaultTrace.TraceInformation("Starting estimator...");
-            this.runAsync = this.feedEstimator.RunAsync(this.shutdownCts.Token);
-        }
-
-        public override async Task StopAsync()
-        {
-            DefaultTrace.TraceInformation("Stopping estimator...");
-            this.shutdownCts.Cancel();
-            try
-            {
-                await this.runAsync.ConfigureAwait(false);
-            }
-            catch (TaskCanceledException)
-            {
-                // Expected during shutdown
-            }
-        }
-
-        private async Task InitializeAsync()
-        {
-            string monitoredContainerRid = await this.monitoredContainer.GetMonitoredContainerRidAsync(this.monitoredContainerRid);
-            this.monitoredContainerRid = this.monitoredContainer.GetLeasePrefix(this.changeFeedLeaseOptions, monitoredContainerRid);
-            this.documentServiceLeaseStoreManager = await ChangeFeedProcessorCore.InitializeLeaseStoreManagerAsync(this.documentServiceLeaseStoreManager, this.leaseContainer, this.monitoredContainerRid, ChangeFeedEstimatorCore.EstimatorDefaultHostName).ConfigureAwait(false);
-            this.feedEstimator = this.BuildFeedEstimator();
-            this.initialized = true;
-        }
-
-        private FeedEstimator BuildFeedEstimator()
-        {
-            if (this.remainingWorkEstimator == null)
-            {
-                Func<string, string, bool, FeedIterator> feedCreator = (string partitionKeyRangeId, string continuationToken, bool startFromBeginning) =>
-                {
-                    return ResultSetIteratorUtils.BuildResultSetIterator(
-                        partitionKeyRangeId: partitionKeyRangeId,
-                        continuationToken: continuationToken,
-                        maxItemCount: 1,
-                        container: this.monitoredContainer,
-                        startTime: null,
-                        startFromBeginning: string.IsNullOrEmpty(continuationToken));
-                };
-
-                this.remainingWorkEstimator = new RemainingWorkEstimatorCore(
-                   this.documentServiceLeaseStoreManager.LeaseContainer,
-                   feedCreator,
-                   this.monitoredContainer.ClientContext.Client.ClientOptions?.GatewayModeMaxConnectionLimit ?? 1);
-            }
-
-            ChangeFeedEstimatorDispatcher estimatorDispatcher = new ChangeFeedEstimatorDispatcher(this.initialEstimateDelegate, this.estimatorPeriod);
-
-            return new FeedEstimatorCore(estimatorDispatcher, this.remainingWorkEstimator);
-=======
             return new ChangeFeedEstimatorIterator(
                 this.processorName,
                 this.monitoredContainer,
                 this.leaseContainer,
                 changeFeedEstimatorRequestOptions);
->>>>>>> 967bc7fe
         }
     }
 }