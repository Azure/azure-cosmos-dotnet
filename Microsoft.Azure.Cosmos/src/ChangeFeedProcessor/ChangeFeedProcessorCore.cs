--- conflicted
+++ resolved
@@ -17,13 +17,8 @@
 
     internal sealed class ChangeFeedProcessorCore : ChangeFeedProcessor
     {
-<<<<<<< HEAD
         private readonly ChangeFeedObserverFactory observerFactory;
         private ContainerCore leaseContainer;
-=======
-        private readonly ChangeFeedObserverFactory<T> observerFactory;
-        private ContainerInternal leaseContainer;
->>>>>>> 01eb6e86
         private string monitoredContainerRid;
         private string instanceName;
         private ContainerInternal monitoredContainer;
