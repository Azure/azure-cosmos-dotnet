﻿// ------------------------------------------------------------
// Copyright (c) Microsoft Corporation.  All rights reserved.
// ------------------------------------------------------------

namespace Microsoft.Azure.Cosmos.Json
{
    using System;
    using System.Collections;
    using System.Collections.Immutable;
    using System.Linq;
    using System.Runtime.CompilerServices;
    using System.Runtime.InteropServices;
    using Microsoft.Azure.Cosmos.Core.Utf8;

    internal static partial class JsonBinaryEncoding
    {
        public const int GuidLength = 36;
        public const int GuidWithQuotesLength = GuidLength + 2;
        public const int EncodedGuidLength = 17;

        private const int MaxStackAlloc = 4 * 1024;
        private const int Min4BitCharSetStringLength = 16;
        private const int MinCompressedStringLength4 = 24;
        private const int MinCompressedStringLength5 = 32;
        private const int MinCompressedStringLength6 = 40;
        private const int MinCompressedStringLength7 = 88;
        private const int MinCompressedStringLength = Min4BitCharSetStringLength;

        /// <summary>
        ///  Determines whether a type-marker is potentially for a buffered string value
        /// </summary>
        private static readonly ImmutableArray<bool> IsBufferedStringCandidate = new bool[]
        {
            // Encoded literal integer value (32 values)
            false, false, false, false, false, false, false, false,
            false, false, false, false, false, false, false, false,
            false, false, false, false, false, false, false, false,
            false, false, false, false, false, false, false, false,

            // Encoded 0-byte system string (32 values)
            true, true, true, true, true, true, true, true,
            true, true, true, true, true, true, true, true,
            true, true, true, true, true, true, true, true,
            true, true, true, true, true, true, true, true,

            // Encoded true-byte user string (32 values)
            true, true, true, true, true, true, true, true,
            true, true, true, true, true, true, true, true,
            true, true, true, true, true, true, true, true,
            true, true, true, true, true, true, true, true,

            // Encoded 2-byte user string (16 values)
            true, true, true, true, true, true, true, true,

            // String Values [0x68, 0x70)
            false,  // <empty> 0x68
            false,  // <empty> 0x69
            false,  // <empty> 0x6A
            false,  // <empty> 0x6B
            false,  // <empty> 0x6C
            false,  // <empty> 0x6D
            false,  // <empty> 0x6E
            false,  // <empty> 0x6F

            // String Values [0x70, 0x78)
            false,  // <empty> 0x70
            false,  // <empty> 0x71
            false,  // <empty> 0x72
            false,  // <empty> 0x73
            false,  // <empty> 0x74
            false,  // StrGL (Lowercase GUID string)
            false,  // StrGU (Uppercase GUID string)
            false,  // StrGQ (Double-quoted lowercase GUID string)

            // Compressed strings [falsex78, falsex8false)
            false,  // String 1-byte length - Lowercase hexadecimal digits encoded as 4-bit characters
            false,  // String 1-byte length - Uppercase hexadecimal digits encoded as 4-bit characters
            false,  // String 1-byte length - Date-time character set encoded as 4-bit characters
            false,  // String 1-byte Length - 4-bit packed characters relative to a base value
            false,  // String 1-byte Length - 5-bit packed characters relative to a base value
            false,  // String 1-byte Length - 6-bit packed characters relative to a base value
            false,  // String 1-byte Length - 7-bit packed characters
            false,  // String 2-byte Length - 7-bit packed characters

            // TypeMarker-encoded string length (64 values)
            true, true, true, true, true, true, true, true,
            true, true, true, true, true, true, true, true,
            true, true, true, true, true, true, true, true,
            true, true, true, true, true, true, true, true,
            true, true, true, true, true, true, true, true,
            true, true, true, true, true, true, true, true,
            true, true, true, true, true, true, true, true,
            true, true, true, true, true, true, true, true,

            // Variable Length String Values
            true,   // StrL1 (1-byte length)
            true,   // StrL2 (2-byte length)
            true,   // StrL4 (4-byte length)
            true,   // StrR1 (Reference string of 1-byte offset)
            true,   // StrR2 (Reference string of 2-byte offset)
            true,   // StrR3 (Reference string of 3-byte offset)
            true,   // StrR4 (Reference string of 4-byte offset)
            false,  // <empty> 0xC7

            // Numeric Values
            false,  // NumUI8
            false,  // NumI16,
            false,  // NumI32,
            false,  // NumI64,
            false,  // NumDbl,
            false,  // Float32
            false,  // Float64
            false,  // <empty> 0xCF

            // Other Value Types
            false,  // Null
            false,  // False
            false,  // True
            false,  // GUID
            false,  // <empty> 0xD4
            false,  // <empty> 0xD5
            false,  // <empty> 0xD6
            false,  // <empty> 0xD7

            false,  // Int8
            false,  // Int16
            false,  // Int32
            false,  // Int64
            false,  // UInt32
            false,  // BinL1 (1-byte length)
            false,  // BinL2 (2-byte length)
            false,  // BinL4 (4-byte length)

            // Array Type Markers
            false,  // Arr0
            false,  // Arr1
            false,  // ArrL1 (1-byte length)
            false,  // ArrL2 (2-byte length)
            false,  // ArrL4 (4-byte length)
            false,  // ArrLC1 (1-byte length and count)
            false,  // ArrLC2 (2-byte length and count)
            false,  // ArrLC4 (4-byte length and count)

            // Object Type Markers
            false,  // Obj0
            false,  // Obj1
            false,  // ObjL1 (1-byte length)
            false,  // ObjL2 (2-byte length)
            false,  // ObjL4 (4-byte length)
            false,  // ObjLC1 (1-byte length and count)
            false,  // ObjLC2 (2-byte length and count)
            false,  // ObjLC4 (4-byte length and count)

            // Empty Range
            false,  // <empty> 0xF0
            false,  // <empty> 0xF1
            false,  // <empty> 0xF2
            false,  // <empty> 0xF3
            false,  // <empty> 0xF4
            false,  // <empty> 0xF5
            false,  // <empty> 0xF7
            false,  // <empty> 0xF8

            // Special Values
            false,  // <special value reserved> 0xF8
            false,  // <special value reserved> 0xF9
            false,  // <special value reserved> 0xFA
            false,  // <special value reserved> 0xFB
            false,  // <special value reserved> 0xFC
            false,  // <special value reserved> 0xFD
            false,  // <special value reserved> 0xFE
            false,  // Invalid 0xFF
        }.ToImmutableArray();

        public static string GetStringValue(
            ReadOnlyMemory<byte> buffer,
            ReadOnlyMemory<byte> stringToken)
        {
            // First retrieve the string length
            GetStringValue(buffer, stringToken, destinationBuffer: Span<byte>.Empty, out int valueLength);

            Span<byte> destinationBuffer = valueLength < MaxStackAlloc ? stackalloc byte[valueLength] : new byte[valueLength];
            GetStringValue(buffer, stringToken, destinationBuffer, out valueLength);

            return Utf8Span.UnsafeFromUtf8BytesNoValidation(destinationBuffer).ToString();
        }

<<<<<<< HEAD
=======
        [MethodImpl(MethodImplOptions.AggressiveInlining)]
        public static Utf8Span GetUtf8SpanValue(
            ReadOnlyMemory<byte> buffer,
            ReadOnlyMemory<byte> stringToken)
        {
            return Utf8Span.UnsafeFromUtf8BytesNoValidation(GetUtf8MemoryValue(buffer, stringToken).Span);
        }

        [MethodImpl(MethodImplOptions.AggressiveInlining)]
>>>>>>> a4728dbb
        public static Utf8String GetUtf8StringValue(
            ReadOnlyMemory<byte> buffer,
            ReadOnlyMemory<byte> stringToken)
        {
<<<<<<< HEAD
=======
            return Utf8String.UnsafeFromUtf8BytesNoValidation(GetUtf8MemoryValue(buffer, stringToken));
        }

        public static bool TryGetBufferedStringValue(
            ReadOnlyMemory<byte> buffer,
            ReadOnlyMemory<byte> stringToken,
            out Utf8Memory value)
        {
            if (stringToken.IsEmpty)
            {
                value = default;
                return false;
            }

            if (JsonBinaryEncoding.TryGetBufferedLengthPrefixedString(
                buffer,
                stringToken,
                out value))
            {
                return true;
            }

            if (JsonBinaryEncoding.TryGetEncodedStringValue(
                stringToken.Span,
                out UtfAllString encodedStringValue))
            {
                value = encodedStringValue.Utf8EscapedString;
                return true;
            }

            value = default;
            return false;
        }

        public static bool TryGetDictionaryEncodedStringValue(
            ReadOnlySpan<byte> stringToken,
            out UtfAllString value) => TryGetEncodedStringValue(
                stringToken,
                out value);

        private static ReadOnlyMemory<byte> GetUtf8MemoryValue(
            ReadOnlyMemory<byte> buffer,
            ReadOnlyMemory<byte> stringToken)
        {
>>>>>>> a4728dbb
            byte typeMarker = stringToken.Span[0];

            if (IsBufferedStringCandidate[typeMarker])
            {
                if (!TryGetBufferedStringValue(
                    buffer,
                    stringToken,
                    out Utf8Memory bufferedStringValue))
                {
                    throw new JsonInvalidTokenException();
                }

<<<<<<< HEAD
                return Utf8String.UnsafeFromUtf8BytesNoValidation(bufferedStringValue.Memory);
=======
                return bufferedStringValue.Memory;
>>>>>>> a4728dbb
            }

            if (JsonBinaryEncoding.TypeMarker.IsCompressedString(typeMarker) || JsonBinaryEncoding.TypeMarker.IsGuidString(typeMarker))
            {
                DecodeString(stringToken.Span, Span<byte>.Empty, out int valueLength);
                Memory<byte> bytes = new byte[valueLength];
                DecodeString(stringToken.Span, bytes.Span, out valueLength);
<<<<<<< HEAD
                return Utf8String.UnsafeFromUtf8BytesNoValidation(bytes);
=======
                return bytes;
>>>>>>> a4728dbb
            }

            throw new JsonInvalidTokenException();
        }

        private static void GetStringValue(
            ReadOnlyMemory<byte> buffer,
            ReadOnlyMemory<byte> stringToken,
            Span<byte> destinationBuffer,
            out int valueLength)
        {
            if (stringToken.IsEmpty)
            {
                throw new JsonInvalidTokenException();
            }

            byte typeMarker = stringToken.Span[0];
            if (IsBufferedStringCandidate[typeMarker])
            {
                if (!TryGetBufferedStringValue(
                    buffer,
                    stringToken,
                    out Utf8Memory bufferedStringValue))
                {
                    throw new JsonInvalidTokenException();
                }

                if (!destinationBuffer.IsEmpty)
                {
                    if (bufferedStringValue.Length > destinationBuffer.Length)
                    {
                        throw new InvalidOperationException("buffer is too small.");
                    }

                    bufferedStringValue.Memory.Span.CopyTo(destinationBuffer);
                }

                valueLength = bufferedStringValue.Length;
            }
            else if (JsonBinaryEncoding.TypeMarker.IsCompressedString(typeMarker) || JsonBinaryEncoding.TypeMarker.IsGuidString(typeMarker))
            {
                DecodeString(stringToken.Span, destinationBuffer, out valueLength);
            }
            else
            {
                throw new JsonInvalidTokenException();
            }
        }

        /// <summary>
        /// Try Get Encoded String Value
        /// </summary>
        /// <param name="stringToken">The string token to read from.</param>
        /// <param name="value">The encoded string if found.</param>
        /// <returns>Encoded String Value</returns>
        private static bool TryGetEncodedStringValue(
            ReadOnlySpan<byte> stringToken,
            out UtfAllString value)
        {
            if (JsonBinaryEncoding.TryGetEncodedSystemStringValue(stringToken, out value))
            {
                return true;
            }

            if (JsonBinaryEncoding.TryGetEncodedUserStringValue(stringToken, out value))
            {
                return true;
            }

            value = default;
            return false;
        }

        /// <summary>
        /// Try Get Encoded System String Value
        /// </summary>
        /// <param name="stringToken">The buffer to read from..</param>
        /// <param name="value">The encoded system string.</param>
        /// <returns>Encoded System String Value</returns>
        private static bool TryGetEncodedSystemStringValue(
            ReadOnlySpan<byte> stringToken,
            out UtfAllString value)
        {
            if (!JsonBinaryEncoding.TypeMarker.IsSystemString(stringToken[0]))
            {
                value = default;
                return false;
            }

            if (stringToken.Length < 1)
            {
                value = default;
                return false;
            }

            int systemStringId = stringToken[0] - JsonBinaryEncoding.TypeMarker.SystemString1ByteLengthMin;
            return JsonBinaryEncoding.SystemStrings.TryGetSystemStringById(systemStringId, out value);
        }

        /// <summary>
        /// Try Get Encoded User String Value
        /// </summary>
        /// <param name="stringToken">The string token to read from.</param>
        /// <param name="encodedUserStringValue">The encoded user string value if found.</param>
        /// <returns>Whether or not the Encoded User String Value was found</returns>
        private static bool TryGetEncodedUserStringValue(
            ReadOnlySpan<byte> stringToken,
            out UtfAllString encodedUserStringValue)
        {
            encodedUserStringValue = default;
            return false;
        }

        private static bool TryGetUserStringId(ReadOnlySpan<byte> stringToken, out int userStringId)
        {
            byte typeMarker = stringToken[0];
            if (!JsonBinaryEncoding.TypeMarker.IsUserString(typeMarker))
            {
                userStringId = default;
                return false;
            }

            if (JsonBinaryEncoding.TypeMarker.IsOneByteEncodedUserString(typeMarker))
            {
                if (stringToken.Length < 1)
                {
                    userStringId = default;
                    return false;
                }

                userStringId = typeMarker - JsonBinaryEncoding.TypeMarker.UserString1ByteLengthMin;
            }
            else //// JsonBinaryEncoding.TypeMarker.IsTwoByteEncodedUserString(typeMarker)
            {
                if (stringToken.Length < 2)
                {
                    userStringId = default;
                    return false;
                }

                const byte OneByteCount = JsonBinaryEncoding.TypeMarker.UserString1ByteLengthMax - JsonBinaryEncoding.TypeMarker.UserString1ByteLengthMin;
                userStringId = OneByteCount
                    + stringToken[1]
                    + ((stringToken[0] - JsonBinaryEncoding.TypeMarker.UserString2ByteLengthMin) * 0xFF);
            }

            return true;
        }

        private static bool TryGetBufferedLengthPrefixedString(
            ReadOnlyMemory<byte> buffer,
            ReadOnlyMemory<byte> stringToken,
            out Utf8Memory value)
        {
            ReadOnlySpan<byte> stringTokenSpan = stringToken.Span;
            byte typeMarker = stringTokenSpan[0];
            stringTokenSpan = stringTokenSpan.Slice(start: 1);

            int start;
            long length;
            if (JsonBinaryEncoding.TypeMarker.IsEncodedLengthString(typeMarker))
            {
                start = JsonBinaryEncoding.TypeMarkerLength;
                length = JsonBinaryEncoding.GetStringLengths(typeMarker);
            }
            else
            {
                switch (typeMarker)
                {
                    case JsonBinaryEncoding.TypeMarker.String1ByteLength:
                        if (stringTokenSpan.Length < JsonBinaryEncoding.OneByteLength)
                        {
                            value = default;
                            return false;
                        }

                        start = JsonBinaryEncoding.TypeMarkerLength + JsonBinaryEncoding.OneByteLength;
                        length = stringTokenSpan[0];
                        break;

                    case JsonBinaryEncoding.TypeMarker.String2ByteLength:
                        if (stringTokenSpan.Length < JsonBinaryEncoding.TwoByteLength)
                        {
                            value = default;
                            return false;
                        }

                        start = JsonBinaryEncoding.TypeMarkerLength + JsonBinaryEncoding.TwoByteLength;
                        length = MemoryMarshal.Read<ushort>(stringTokenSpan);
                        break;

                    case JsonBinaryEncoding.TypeMarker.String4ByteLength:
                        if (stringTokenSpan.Length < JsonBinaryEncoding.FourByteLength)
                        {
                            value = default;
                            return false;
                        }

                        start = JsonBinaryEncoding.TypeMarkerLength + JsonBinaryEncoding.FourByteLength;
                        length = MemoryMarshal.Read<uint>(stringTokenSpan);
                        break;

                    case JsonBinaryEncoding.TypeMarker.ReferenceString1ByteOffset:
                        if (stringTokenSpan.Length < JsonBinaryEncoding.OneByteOffset)
                        {
                            value = default;
                            return false;
                        }

                        return TryGetBufferedStringValue(
                            buffer,
                            buffer.Slice(start: stringTokenSpan[0]),
                            out value);

                    case JsonBinaryEncoding.TypeMarker.ReferenceString2ByteOffset:
                        if (stringTokenSpan.Length < JsonBinaryEncoding.TwoByteOffset)
                        {
                            value = default;
                            return false;
                        }

                        return TryGetBufferedStringValue(
                            buffer,
                            buffer.Slice(start: MemoryMarshal.Read<ushort>(stringTokenSpan)),
                            out value);

                    case JsonBinaryEncoding.TypeMarker.ReferenceString3ByteOffset:
                        if (stringTokenSpan.Length < JsonBinaryEncoding.ThreeByteOffset)
                        {
                            value = default;
                            return false;
                        }

                        return TryGetBufferedStringValue(
                            buffer,
                            buffer.Slice(start: MemoryMarshal.Read<UInt24>(stringTokenSpan)),
                            out value);

                    case JsonBinaryEncoding.TypeMarker.ReferenceString4ByteOffset:
                        if (stringTokenSpan.Length < JsonBinaryEncoding.FourByteOffset)
                        {
                            value = default;
                            return false;
                        }

                        return TryGetBufferedStringValue(
                            buffer,
                            buffer.Slice(start: (int)MemoryMarshal.Read<uint>(stringTokenSpan)),
                            out value);

                    default:
                        value = default;
                        return false;
                }

                if ((start + length) > stringToken.Length)
                {
                    value = default;
                    return false;
                }
            }

            value = Utf8Memory.UnsafeCreateNoValidation(stringToken.Slice(start: start, length: (int)length));
            return true;
        }

        /// <summary>
        /// Try Get Encoded String Type Marker
        /// </summary>
        /// <param name="utf8Span">the value</param>
        /// <param name="multiByteTypeMarker">The encoded string type marker if found.</param>
        /// <returns>Whether or not the type marker was found.</returns>
        public static bool TryGetEncodedStringTypeMarker(
            Utf8Span utf8Span,
            out MultiByteTypeMarker multiByteTypeMarker)
        {
            if (JsonBinaryEncoding.TryGetEncodedSystemStringTypeMarker(utf8Span, out multiByteTypeMarker))
            {
                return true;
            }

            if (JsonBinaryEncoding.TryGetEncodedUserStringTypeMarker(utf8Span, out multiByteTypeMarker))
            {
                return true;
            }

            multiByteTypeMarker = default;
            return false;
        }

        /// <summary>
        /// Try Get Encoded System String Type Marker
        /// </summary>
        /// <param name="utf8Span">The value.</param>
        /// <param name="multiByteTypeMarker">The multi byte type marker if found.</param>
        /// <returns>Whether or not the Encoded System String Type Marker was found.</returns>
        private static bool TryGetEncodedSystemStringTypeMarker(
            Utf8Span utf8Span,
            out MultiByteTypeMarker multiByteTypeMarker)
        {
            if (JsonBinaryEncoding.SystemStrings.TryGetSystemStringId(utf8Span, out int systemStringId))
            {
                multiByteTypeMarker = new MultiByteTypeMarker(
                    length: 1,
                    one: (byte)(TypeMarker.SystemString1ByteLengthMin + systemStringId));

                return true;
            }

            multiByteTypeMarker = default;
            return false;
        }

        /// <summary>
        /// Try Get Encoded User String Type Marker
        /// </summary>
        /// <param name="utf8Span">The value.</param>
        /// <param name="multiByteTypeMarker">The multi byte type marker if found.</param>
        /// <returns>Whether or not the Encoded User String Type Marker was found.</returns>
        private static bool TryGetEncodedUserStringTypeMarker(
            Utf8Span utf8Span,
            out MultiByteTypeMarker multiByteTypeMarker)
        {
            multiByteTypeMarker = default;
            return false;
        }

        [Flags]
        private enum EncodeGuidParseFlags
        {
            None = 0x0,
            LowerCase = 0x1,
            UpperCase = 0x2,
            Invalid = 0xFF,
        }

        public static bool TryEncodeGuidString(ReadOnlySpan<byte> guidString, Span<byte> destinationBuffer)
        {
            if (guidString.Length < GuidLength)
            {
                return false;
            }

            if (destinationBuffer.Length < EncodedGuidLength)
            {
                return false;
            }

            EncodeGuidParseFlags flags = EncodeGuidParseFlags.None;
            Span<byte> writePointer = destinationBuffer.Slice(start: 1);

            int dashIndex = 8;
            int oddEven = 0;

            for (int index = 0; index < GuidLength; index++)
            {
                char c = (char)guidString[index];

                if ((index == dashIndex) && (index <= 23))
                {
                    if (c != '-')
                    {
                        flags = EncodeGuidParseFlags.Invalid;
                        break;
                    }

                    dashIndex += 5;
                    oddEven = oddEven == 0 ? 1 : 0;
                    continue;
                }

                byte value;
                if ((c >= '0') && (c <= '9'))
                {
                    value = (byte)(c - '0');
                }
                else if ((c >= 'a') && (c <= 'f'))
                {
                    value = (byte)(10 + c - 'a');
                    flags |= EncodeGuidParseFlags.LowerCase;
                }
                else if ((c >= 'A') && (c <= 'F'))
                {
                    value = (byte)(10 + c - 'A');
                    flags |= EncodeGuidParseFlags.UpperCase;
                }
                else
                {
                    flags = EncodeGuidParseFlags.Invalid;
                    break;
                }

                if ((index % 2) == oddEven)
                {
                    writePointer[0] = value;
                }
                else
                {
                    writePointer[0] = (byte)(writePointer[0] | (value << 4));
                    writePointer = writePointer.Slice(start: 1);
                }
            }

            // Set the type marker
            if ((flags == EncodeGuidParseFlags.None) || (flags == EncodeGuidParseFlags.LowerCase))
            {
                destinationBuffer[0] = JsonBinaryEncoding.TypeMarker.LowercaseGuidString;
            }
            else if (flags == EncodeGuidParseFlags.UpperCase)
            {
                destinationBuffer[0] = JsonBinaryEncoding.TypeMarker.UppercaseGuidString;
            }
            else
            {
                return false;
            }

            return true;
        }

        public static bool TryEncodeCompressedString(
            ReadOnlySpan<byte> stringValue,
            Span<byte> destinationBuffer,
            out int bytesWritten)
        {
            if (destinationBuffer.Length < MinCompressedStringLength)
            {
                bytesWritten = default;
                return false;
            }

            BitArray valueCharSet = new BitArray(length: 128);
            // Create a bit-set with all the ASCII character of the string value
            for (int index = 0; index < stringValue.Length; index++)
            {
                byte charValue = stringValue[index];

                // Only ASCII characters
                if (charValue >= 128)
                {
                    bytesWritten = default;
                    return false;
                }

                valueCharSet.Set(charValue, true);
            }

            int firstSetBit = 0;
            for (; (firstSetBit < valueCharSet.Length) && !valueCharSet[firstSetBit]; firstSetBit++)
            {
            }

            int lastSetBit = valueCharSet.Length - 1;
            for (; (lastSetBit > 0) && !valueCharSet[lastSetBit]; lastSetBit--)
            {
            }

            int charCount = 0;
            int firstBitSet = int.MaxValue;
            int lastBitSet = int.MinValue;
            for (int i = 0; i < valueCharSet.Length; i++)
            {
                if (valueCharSet[i])
                {
                    charCount++;
                    firstBitSet = Math.Min(firstBitSet, i);
                    lastBitSet = Math.Max(lastBitSet, i);
                }
            }

            int charRange = lastSetBit - firstSetBit + 1;

            // Attempt to encode the string as 4-bit packed values over a defined character set
            if ((stringValue.Length <= 0xFF) && (charCount <= 16) && (stringValue.Length >= Min4BitCharSetStringLength))
            {
                // DateTime character set
                if (valueCharSet.IsSubset(StringCompressionLookupTables.DateTime.Bitmap))
                {
                    return TryEncodeString(JsonBinaryEncoding.TypeMarker.CompressedDateTimeString, stringValue, baseChar: 0, destinationBuffer, out bytesWritten);
                }

                // Lowercase hexadecimal character set
                if (valueCharSet.IsSubset(StringCompressionLookupTables.LowercaseHex.Bitmap))
                {
                    return TryEncodeString(JsonBinaryEncoding.TypeMarker.CompressedLowercaseHexString, stringValue, baseChar: 0, destinationBuffer, out bytesWritten);
                }

                // Uppercase hexadecimal character set
                if (valueCharSet.IsSubset(StringCompressionLookupTables.UppercaseHex.Bitmap))
                {
                    return TryEncodeString(JsonBinaryEncoding.TypeMarker.CompressedUppercaseHexString, stringValue, baseChar: 0, destinationBuffer, out bytesWritten);
                }
            }

            // Attempt to encode the string as n-bits packed characters with a base character
            if (stringValue.Length <= 0xFF)
            {
                // 4-bit packed characters
                if ((charRange <= 16) && (stringValue.Length >= MinCompressedStringLength4))
                {
                    return TryEncodeString(JsonBinaryEncoding.TypeMarker.Packed4BitString, stringValue, baseChar: (byte)firstSetBit, destinationBuffer, out bytesWritten);
                }

                // 5-bit packed characters
                if ((charRange <= 32) && (stringValue.Length >= MinCompressedStringLength5))
                {
                    return TryEncodeString(JsonBinaryEncoding.TypeMarker.Packed5BitString, stringValue, baseChar: (byte)firstSetBit, destinationBuffer, out bytesWritten);
                }

                // 6-bit packed characters
                if ((charRange <= 64) && (stringValue.Length >= MinCompressedStringLength6))
                {
                    return TryEncodeString(JsonBinaryEncoding.TypeMarker.Packed6BitString, stringValue, baseChar: (byte)firstSetBit, destinationBuffer, out bytesWritten);
                }
            }

            // Try encode the string as 7 bit packed characters with no base value
            if (stringValue.Length >= MinCompressedStringLength7)
            {
                // 1 byte length
                if (stringValue.Length <= 0xFF)
                {
                    return TryEncodeString(JsonBinaryEncoding.TypeMarker.Packed7BitStringLength1, stringValue, baseChar: 0, destinationBuffer, out bytesWritten);
                }

                // 2 byte length
                if (stringValue.Length <= 0xFFFF)
                {
                    return TryEncodeString(JsonBinaryEncoding.TypeMarker.Packed7BitStringLength2, stringValue, baseChar: 0, destinationBuffer, out bytesWritten);
                }
            }

            bytesWritten = default;
            return false;
        }

        private static bool TryEncodeString(byte typeMarker, ReadOnlySpan<byte> stringValue, byte baseChar, Span<byte> destinationBuffer, out int bytesWritten)
        {
            bool isHexadecimalString = JsonBinaryEncoding.TypeMarker.IsHexadecimalString(typeMarker);
            bool isDateTimeString = JsonBinaryEncoding.TypeMarker.IsDateTimeString(typeMarker);
            bool isCompressedString = JsonBinaryEncoding.TypeMarker.IsCompressedString(typeMarker);

            if (!(isHexadecimalString || isDateTimeString || isCompressedString))
            {
                throw new ArgumentException("typeMarker must be a hexadecimal, datetime, or compressed string");
            }

            int lengthByteCount = (isHexadecimalString || isDateTimeString) ? 1 : (isCompressedString ? ((typeMarker == JsonBinaryEncoding.TypeMarker.Packed7BitStringLength2) ? 2 : 1) : 0);
            int baseCharByteCount = JsonBinaryEncoding.TypeMarker.InRange(typeMarker, JsonBinaryEncoding.TypeMarker.Packed4BitString, JsonBinaryEncoding.TypeMarker.Packed6BitString + 1) ? 1 : 0;
            int prefixByteCount = 1 + lengthByteCount + baseCharByteCount;
            int numberOfBits = (isHexadecimalString || isDateTimeString) ? 4 : (typeMarker >= JsonBinaryEncoding.TypeMarker.Packed7BitStringLength1) ? 7 : (4 + typeMarker - JsonBinaryEncoding.TypeMarker.Packed4BitString);

            int encodedLength = JsonBinaryEncoding.ValueLengths.GetCompressedStringLength(stringValue.Length, numberOfBits);
            int bufferLength = prefixByteCount + encodedLength;

            if (!destinationBuffer.IsEmpty)
            {
                if (destinationBuffer.Length < bufferLength)
                {
                    throw new ArgumentException($"{nameof(destinationBuffer)} is too small.");
                }

                // Write the typemarker
                destinationBuffer[0] = typeMarker;
                destinationBuffer = destinationBuffer.Slice(start: 1);

                // Write the string length
                if (lengthByteCount == 1)
                {
                    destinationBuffer[0] = (byte)stringValue.Length;
                    destinationBuffer = destinationBuffer.Slice(start: 1);
                }
                else
                {
                    SetFixedSizedValue<ushort>(destinationBuffer, (ushort)stringValue.Length);
                    destinationBuffer = destinationBuffer.Slice(start: 2);
                }

                // Write base char
                if (baseCharByteCount == 1)
                {
                    destinationBuffer[0] = (byte)baseChar;
                    destinationBuffer = destinationBuffer.Slice(start: 1);
                }

                // trim the destination buffer to be only the encoded bytes
                destinationBuffer = destinationBuffer.Slice(start: 0, encodedLength);

                EncodeStringValue(typeMarker, stringValue, baseChar, destinationBuffer);
            }

            bytesWritten = bufferLength;
            return true;
        }

        private static void EncodeStringValue(byte typeMarker, ReadOnlySpan<byte> stringValue, byte baseChar, Span<byte> destinationBuffer)
        {
            switch (typeMarker)
            {
                case TypeMarker.CompressedLowercaseHexString:
                    Encode4BitCharacterStringValue(StringCompressionLookupTables.LowercaseHex, stringValue, destinationBuffer);
                    break;
                case TypeMarker.CompressedUppercaseHexString:
                    Encode4BitCharacterStringValue(StringCompressionLookupTables.UppercaseHex, stringValue, destinationBuffer);
                    break;
                case TypeMarker.CompressedDateTimeString:
                    Encode4BitCharacterStringValue(StringCompressionLookupTables.DateTime, stringValue, destinationBuffer);
                    break;

                case TypeMarker.Packed4BitString:
                    EncodeCompressedStringValue(numberOfBits: 4, stringValue, baseChar, destinationBuffer);
                    break;
                case TypeMarker.Packed5BitString:
                    EncodeCompressedStringValue(numberOfBits: 5, stringValue, baseChar, destinationBuffer);
                    break;
                case TypeMarker.Packed6BitString:
                    EncodeCompressedStringValue(numberOfBits: 6, stringValue, baseChar, destinationBuffer);
                    break;
                case TypeMarker.Packed7BitStringLength1:
                case TypeMarker.Packed7BitStringLength2:
                    EncodeCompressedStringValue(numberOfBits: 7, stringValue, baseChar, destinationBuffer);
                    break;
                default:
                    throw new ArgumentOutOfRangeException($"Unknown {nameof(typeMarker)} {typeMarker}.");
            }
        }

        private static void Encode4BitCharacterStringValue(StringCompressionLookupTables chars, ReadOnlySpan<byte> stringValue, Span<byte> destinationBuffer)
        {
            for (int index = 0; index < stringValue.Length; index++)
            {
                byte c = stringValue[index];

                byte value = chars.CharToByte[c];

                if ((index % 2) == 0)
                {
                    destinationBuffer[0] = value;
                }
                else
                {
                    destinationBuffer[0] = (byte)(destinationBuffer[0] | (value << 4));
                    destinationBuffer = destinationBuffer.Slice(start: 1);
                }
            }
        }

        private static void EncodeCompressedStringValue(int numberOfBits, ReadOnlySpan<byte> stringValue, byte baseChar, Span<byte> destinationBuffer)
        {
            Span<ulong> packedValue = stackalloc ulong[1];
            int index = 0;

            for (; index < stringValue.Length / 8 * 8; index += 8)
            {
                packedValue[0] = (((ulong)stringValue[index + 0]) - baseChar) << (0 * numberOfBits);
                packedValue[0] |= (((ulong)stringValue[index + 1]) - baseChar) << (1 * numberOfBits);
                packedValue[0] |= (((ulong)stringValue[index + 2]) - baseChar) << (2 * numberOfBits);
                packedValue[0] |= (((ulong)stringValue[index + 3]) - baseChar) << (3 * numberOfBits);
                packedValue[0] |= (((ulong)stringValue[index + 4]) - baseChar) << (4 * numberOfBits);
                packedValue[0] |= (((ulong)stringValue[index + 5]) - baseChar) << (5 * numberOfBits);
                packedValue[0] |= (((ulong)stringValue[index + 6]) - baseChar) << (6 * numberOfBits);
                packedValue[0] |= (((ulong)stringValue[index + 7]) - baseChar) << (7 * numberOfBits);

                Span<byte> packedValueAsBytes = MemoryMarshal.AsBytes(packedValue);
                packedValueAsBytes.Slice(start: 0, length: numberOfBits).CopyTo(destinationBuffer);
                destinationBuffer = destinationBuffer.Slice(start: numberOfBits);
            }

            if (index < stringValue.Length)
            {
                Span<byte> paddedStringValue = stackalloc byte[8];
                Span<byte> encodedPaddedStringValue = stackalloc byte[8];
                stringValue.Slice(start: index).CopyTo(paddedStringValue);
                EncodeCompressedStringValue(numberOfBits, paddedStringValue, baseChar, encodedPaddedStringValue);
                encodedPaddedStringValue.Slice(start: 0, length: destinationBuffer.Length).CopyTo(destinationBuffer);
            }
        }

        private static bool EncodedStringEqualsTo(byte typeMarker, ReadOnlySpan<byte> encodedStringValue, ReadOnlySpan<byte> stringValue)
        {
            if (encodedStringValue.Length != GetEncodedStringValueLength(stringValue))
            {
                return false;
            }

            switch (typeMarker)
            {
                case JsonBinaryEncoding.TypeMarker.CompressedLowercaseHexString:
                case JsonBinaryEncoding.TypeMarker.CompressedUppercaseHexString:
                case JsonBinaryEncoding.TypeMarker.CompressedDateTimeString:
                    {
                        encodedStringValue = encodedStringValue.Slice(start: 2);

                        Span<byte> buffer = stackalloc byte[8];
                        int index = 0;
                        for (; index < stringValue.Length / 8 * 8; index++)
                        {
                            if (typeMarker == JsonBinaryEncoding.TypeMarker.CompressedLowercaseHexString)
                            {
                                Decode4BitCharacterStringValue(StringCompressionLookupTables.LowercaseHex, encodedStringValue, buffer);
                            }
                            else if (typeMarker == JsonBinaryEncoding.TypeMarker.CompressedUppercaseHexString)
                            {
                                Decode4BitCharacterStringValue(StringCompressionLookupTables.UppercaseHex, encodedStringValue, buffer);
                            }
                            else
                            {
                                Decode4BitCharacterStringValue(StringCompressionLookupTables.DateTime, encodedStringValue, buffer);
                            }

                            if (!buffer.SequenceEqual(stringValue.Slice(start: 0, length: 8)))
                            {
                                return false;
                            }

                            stringValue = stringValue.Slice(start: 8);
                            encodedStringValue = encodedStringValue.Slice(start: 4);
                        }

                        if (index < stringValue.Length)
                        {
                            Span<byte> input = stackalloc byte[8];
                            encodedStringValue.CopyTo(input);

                            if (typeMarker == JsonBinaryEncoding.TypeMarker.CompressedLowercaseHexString)
                            {
                                Decode4BitCharacterStringValue(StringCompressionLookupTables.LowercaseHex, input, buffer);
                            }
                            else if (typeMarker == JsonBinaryEncoding.TypeMarker.CompressedUppercaseHexString)
                            {
                                Decode4BitCharacterStringValue(StringCompressionLookupTables.UppercaseHex, input, buffer);
                            }
                            else
                            {
                                Decode4BitCharacterStringValue(StringCompressionLookupTables.DateTime, input, buffer);
                            }

                            return input.SequenceEqual(stringValue.Slice(start: index));
                        }

                        return true;
                    }

                case JsonBinaryEncoding.TypeMarker.Packed4BitString:
                case JsonBinaryEncoding.TypeMarker.Packed5BitString:
                case JsonBinaryEncoding.TypeMarker.Packed6BitString:
                case JsonBinaryEncoding.TypeMarker.Packed7BitStringLength1:
                case JsonBinaryEncoding.TypeMarker.Packed7BitStringLength2:
                    {
                        byte numberOfBits = typeMarker switch
                        {
                            JsonBinaryEncoding.TypeMarker.Packed4BitString => 4,
                            JsonBinaryEncoding.TypeMarker.Packed5BitString => 5,
                            JsonBinaryEncoding.TypeMarker.Packed6BitString => 6,
                            _ => 7,
                        };

                        byte baseChar = GetEncodedStringBaseChar(stringValue);

                        encodedStringValue = encodedStringValue.Slice(start: (typeMarker == JsonBinaryEncoding.TypeMarker.Packed7BitStringLength1) ? 2 : 3);

                        Span<byte> buffer = stackalloc byte[8];
                        int index = 0;
                        for (; index < stringValue.Length / 8 * 8; index++)
                        {
                            DecodeCompressedStringValue(numberOfBits, encodedStringValue, baseChar, buffer);

                            if (!buffer.SequenceEqual(stringValue.Slice(start: 0, length: 8)))
                            {
                                return false;
                            }

                            stringValue = stringValue.Slice(start: 8);
                            encodedStringValue = encodedStringValue.Slice(start: numberOfBits);
                        }

                        if (index < stringValue.Length)
                        {
                            Span<byte> input = stackalloc byte[8];
                            encodedStringValue.CopyTo(input);
                            DecodeCompressedStringValue(numberOfBits, input, baseChar, buffer);

                            return buffer.SequenceEqual(stringValue.Slice(start: 0, length: 8));
                        }

                        return true;
                    }

                case JsonBinaryEncoding.TypeMarker.LowercaseGuidString:
                case JsonBinaryEncoding.TypeMarker.UppercaseGuidString:
                    {
                        Span<byte> guidBuffer = stackalloc byte[GuidLength];
                        DecodeGuidStringValue(encodedStringValue, isUpperCaseGuid: typeMarker == JsonBinaryEncoding.TypeMarker.UppercaseGuidString, guidBuffer);
                        return guidBuffer.SequenceEqual(stringValue);
                    }

                case JsonBinaryEncoding.TypeMarker.DoubleQuotedLowercaseGuidString:
                    {
                        if ((stringValue[0] != '"') || (stringValue[GuidWithQuotesLength - 1] != '"'))
                        {
                            return false;
                        }

                        Span<byte> guidBuffer = stackalloc byte[GuidLength];
                        DecodeGuidStringValue(encodedStringValue, isUpperCaseGuid: false, guidBuffer);
                        return guidBuffer.SequenceEqual(stringValue.Slice(start: 1, length: stringValue.Length - 2));
                    }

                default:
                    throw new ArgumentOutOfRangeException($"Unrecognized {nameof(typeMarker)}: {typeMarker}.");
            }
        }

        private static void DecodeString(ReadOnlySpan<byte> stringToken, Span<byte> destinationBuffer, out int bytesWritten)
        {
            byte typeMarker = stringToken[0];

            bool isHexadecimalString = JsonBinaryEncoding.TypeMarker.IsHexadecimalString(typeMarker);
            bool isDateTimeString = JsonBinaryEncoding.TypeMarker.IsDateTimeString(typeMarker);
            bool isCompressedString = JsonBinaryEncoding.TypeMarker.IsCompressedString(typeMarker);
            bool isGuidString = JsonBinaryEncoding.TypeMarker.IsGuidString(typeMarker);

            if (!(isHexadecimalString || isDateTimeString || isCompressedString || isGuidString))
            {
                throw new ArgumentException("token must be a hex, datetime, compressed, or guid string.");
            }

            int lengthByteCount = (isHexadecimalString || isDateTimeString) ? 1 : (isCompressedString ? ((typeMarker == JsonBinaryEncoding.TypeMarker.Packed7BitStringLength2) ? 2 : 1) : 0);
            int baseCharByteCount = JsonBinaryEncoding.TypeMarker.InRange(typeMarker, JsonBinaryEncoding.TypeMarker.Packed4BitString, TypeMarker.Packed6BitString + 1) ? 1 : 0;
            int prefixByteCount = TypeMarkerLength + lengthByteCount + baseCharByteCount;

            if (stringToken.Length < prefixByteCount)
            {
                throw new JsonInvalidTokenException();
            }

            bytesWritten = GetEncodedStringValueLength(stringToken);
            int encodedLength = GetEncodedStringBufferLength(stringToken);
            byte baseChar = GetEncodedStringBaseChar(stringToken);

            if (stringToken.Length < (prefixByteCount + encodedLength))
            {
                throw new JsonInvalidTokenException();
            }

            if (!destinationBuffer.IsEmpty)
            {
                if (bytesWritten > destinationBuffer.Length)
                {
                    throw new InvalidOperationException("buffer is too small");
                }

                ReadOnlySpan<byte> encodedString = stringToken.Slice(start: prefixByteCount, length: encodedLength);

                DecodeStringValue(typeMarker, encodedString, baseChar, destinationBuffer.Slice(start: 0, length: bytesWritten));
            }
        }

        private static int GetEncodedStringValueLength(ReadOnlySpan<byte> stringToken)
        {
            byte typeMarker = stringToken[0];

            switch (typeMarker)
            {
                case JsonBinaryEncoding.TypeMarker.CompressedLowercaseHexString:
                case JsonBinaryEncoding.TypeMarker.CompressedUppercaseHexString:
                case JsonBinaryEncoding.TypeMarker.CompressedDateTimeString:
                case JsonBinaryEncoding.TypeMarker.Packed4BitString:
                case JsonBinaryEncoding.TypeMarker.Packed5BitString:
                case JsonBinaryEncoding.TypeMarker.Packed6BitString:
                case JsonBinaryEncoding.TypeMarker.Packed7BitStringLength1:
                    return stringToken[1];

                case JsonBinaryEncoding.TypeMarker.Packed7BitStringLength2:
                    return GetFixedSizedValue<ushort>(stringToken.Slice(start: 1));

                case JsonBinaryEncoding.TypeMarker.LowercaseGuidString:
                case JsonBinaryEncoding.TypeMarker.UppercaseGuidString:
                    return GuidLength;

                case JsonBinaryEncoding.TypeMarker.DoubleQuotedLowercaseGuidString:
                    return GuidWithQuotesLength;

                default:
                    throw new ArgumentOutOfRangeException($"Unexpected type marker: {typeMarker}.");
            }
        }

        private static int GetEncodedStringBufferLength(ReadOnlySpan<byte> stringToken)
        {
            byte typeMarker = stringToken[0];

            switch (typeMarker)
            {
                case JsonBinaryEncoding.TypeMarker.CompressedLowercaseHexString:
                case JsonBinaryEncoding.TypeMarker.CompressedUppercaseHexString:
                case JsonBinaryEncoding.TypeMarker.CompressedDateTimeString:
                    return JsonBinaryEncoding.ValueLengths.GetCompressedStringLength(stringToken[1], numberOfBits: 4);

                case JsonBinaryEncoding.TypeMarker.Packed4BitString:
                    return JsonBinaryEncoding.ValueLengths.GetCompressedStringLength(stringToken[1], numberOfBits: 4);

                case JsonBinaryEncoding.TypeMarker.Packed5BitString:
                    return JsonBinaryEncoding.ValueLengths.GetCompressedStringLength(stringToken[1], numberOfBits: 5);

                case JsonBinaryEncoding.TypeMarker.Packed6BitString:
                    return JsonBinaryEncoding.ValueLengths.GetCompressedStringLength(stringToken[1], numberOfBits: 6);

                case JsonBinaryEncoding.TypeMarker.Packed7BitStringLength1:
                    return JsonBinaryEncoding.ValueLengths.GetCompressedStringLength(stringToken[1], numberOfBits: 7);

                case JsonBinaryEncoding.TypeMarker.Packed7BitStringLength2:
                    return JsonBinaryEncoding.ValueLengths.GetCompressedStringLength(GetFixedSizedValue<ushort>(stringToken.Slice(1)), numberOfBits: 7);

                case JsonBinaryEncoding.TypeMarker.LowercaseGuidString:
                case JsonBinaryEncoding.TypeMarker.UppercaseGuidString:
                case JsonBinaryEncoding.TypeMarker.DoubleQuotedLowercaseGuidString:
                    return 16;

                default:
                    throw new ArgumentException($"Invalid type marker: {typeMarker}");
            }
        }

        private static byte GetEncodedStringBaseChar(ReadOnlySpan<byte> stringToken)
        {
            byte typeMarker = stringToken[0];

            switch (typeMarker)
            {
                case JsonBinaryEncoding.TypeMarker.CompressedLowercaseHexString:
                case JsonBinaryEncoding.TypeMarker.CompressedUppercaseHexString:
                case JsonBinaryEncoding.TypeMarker.CompressedDateTimeString:
                    return 0;

                case JsonBinaryEncoding.TypeMarker.Packed4BitString:
                case JsonBinaryEncoding.TypeMarker.Packed5BitString:
                case JsonBinaryEncoding.TypeMarker.Packed6BitString:
                    return stringToken[2];

                case JsonBinaryEncoding.TypeMarker.Packed7BitStringLength1:
                case JsonBinaryEncoding.TypeMarker.Packed7BitStringLength2:
                    return 0;

                case JsonBinaryEncoding.TypeMarker.LowercaseGuidString:
                case JsonBinaryEncoding.TypeMarker.UppercaseGuidString:
                case JsonBinaryEncoding.TypeMarker.DoubleQuotedLowercaseGuidString:
                    return 0;

                default:
                    throw new ArgumentException($"Invalid type marker: {typeMarker}");
            }
        }

        private static void DecodeStringValue(byte typeMarker, ReadOnlySpan<byte> encodedString, byte baseChar, Span<byte> destinationBuffer)
        {
            switch (typeMarker)
            {
                case JsonBinaryEncoding.TypeMarker.CompressedLowercaseHexString:
                    if (baseChar != 0)
                    {
                        throw new InvalidOperationException("base char needs to be 0.");
                    }

                    Decode4BitCharacterStringValue(StringCompressionLookupTables.LowercaseHex, encodedString, destinationBuffer);
                    break;

                case JsonBinaryEncoding.TypeMarker.CompressedUppercaseHexString:
                    if (baseChar != 0)
                    {
                        throw new InvalidOperationException("base char needs to be 0.");
                    }

                    Decode4BitCharacterStringValue(StringCompressionLookupTables.UppercaseHex, encodedString, destinationBuffer);
                    break;

                case JsonBinaryEncoding.TypeMarker.CompressedDateTimeString:
                    if (baseChar != 0)
                    {
                        throw new InvalidOperationException("base char needs to be 0.");
                    }

                    Decode4BitCharacterStringValue(StringCompressionLookupTables.DateTime, encodedString, destinationBuffer);
                    break;

                case JsonBinaryEncoding.TypeMarker.Packed4BitString:
                    DecodeCompressedStringValue(numberOfBits: 4, encodedString, baseChar, destinationBuffer);
                    break;

                case JsonBinaryEncoding.TypeMarker.Packed5BitString:
                    DecodeCompressedStringValue(numberOfBits: 5, encodedString, baseChar, destinationBuffer);
                    break;

                case JsonBinaryEncoding.TypeMarker.Packed6BitString:
                    DecodeCompressedStringValue(numberOfBits: 6, encodedString, baseChar, destinationBuffer);
                    break;

                case JsonBinaryEncoding.TypeMarker.Packed7BitStringLength1:
                case JsonBinaryEncoding.TypeMarker.Packed7BitStringLength2:
                    if (baseChar != 0)
                    {
                        throw new InvalidOperationException("base char needs to be 0.");
                    }

                    DecodeCompressedStringValue(numberOfBits: 7, encodedString, baseChar, destinationBuffer);
                    break;

                case JsonBinaryEncoding.TypeMarker.LowercaseGuidString:
                case JsonBinaryEncoding.TypeMarker.UppercaseGuidString:
                    DecodeGuidStringValue(encodedString, isUpperCaseGuid: typeMarker == JsonBinaryEncoding.TypeMarker.UppercaseGuidString, destinationBuffer);
                    break;

                case JsonBinaryEncoding.TypeMarker.DoubleQuotedLowercaseGuidString:
                    destinationBuffer[0] = (byte)'"';
                    DecodeGuidStringValue(encodedString, isUpperCaseGuid: false, destinationBuffer.Slice(start: 1));
                    destinationBuffer[GuidWithQuotesLength - 1] = (byte)'"';
                    break;

                default:
                    throw new JsonInvalidTokenException();
            }
        }

        private static void Decode4BitCharacterStringValue(
            StringCompressionLookupTables chars,
            ReadOnlySpan<byte> encodedString,
            Span<byte> destinationBuffer)
        {
            if (encodedString.Length != JsonBinaryEncoding.ValueLengths.GetCompressedStringLength(destinationBuffer.Length, numberOfBits: 4))
            {
                throw new ArgumentException("destination buffer is too small.");
            }

            ReadOnlySpan<byte> encodedStringBuffer = encodedString;
            Span<ushort> destinationBufferAsTwoByteChars = MemoryMarshal.Cast<byte, ushort>(destinationBuffer);

            for (int index = 0; index < destinationBuffer.Length / 2; index++)
            {
                ushort value = chars.ByteToTwoChars[encodedStringBuffer[index]];
                destinationBufferAsTwoByteChars[index] = value;
            }

            if ((destinationBuffer.Length % 2) == 1)
            {
                if (encodedStringBuffer[encodedStringBuffer.Length - 1] > 0x0F)
                {
                    throw new InvalidOperationException();
                }

                destinationBuffer[destinationBuffer.Length - 1] = (byte)chars.List[encodedString[encodedString.Length - 1]];
            }
        }

        private static void DecodeCompressedStringValue(
            int numberOfBits,
            ReadOnlySpan<byte> encodedString,
            byte baseChar,
            Span<byte> destinationBuffer)
        {
            if (numberOfBits > 8 || numberOfBits < 0)
            {
                throw new ArgumentException("Invalid number of bits.");
            }

            long mask = 0x000000FF >> (8 - numberOfBits);
            int index = 0;
            Span<byte> packedValueByteArray = stackalloc byte[8];
            int iterations = destinationBuffer.Length / 8 * 8;
            for (; index < iterations; index += 8)
            {
                encodedString.Slice(start: 0, length: numberOfBits).CopyTo(packedValueByteArray);

                long packedValue = MemoryMarshal.Cast<byte, long>(packedValueByteArray)[0];

                destinationBuffer[0] = (byte)(((byte)(packedValue & mask)) + baseChar);
                packedValue >>= numberOfBits;

                destinationBuffer[1] = (byte)(((byte)(packedValue & mask)) + baseChar);
                packedValue >>= numberOfBits;

                destinationBuffer[2] = (byte)(((byte)(packedValue & mask)) + baseChar);
                packedValue >>= numberOfBits;

                destinationBuffer[3] = (byte)(((byte)(packedValue & mask)) + baseChar);
                packedValue >>= numberOfBits;

                destinationBuffer[4] = (byte)(((byte)(packedValue & mask)) + baseChar);
                packedValue >>= numberOfBits;

                destinationBuffer[5] = (byte)(((byte)(packedValue & mask)) + baseChar);
                packedValue >>= numberOfBits;

                destinationBuffer[6] = (byte)(((byte)(packedValue & mask)) + baseChar);
                packedValue >>= numberOfBits;

                destinationBuffer[7] = (byte)(((byte)(packedValue & mask)) + baseChar);
                packedValue >>= numberOfBits;

                if (packedValue != 0)
                {
                    throw new InvalidOperationException();
                }

                encodedString = encodedString.Slice(start: numberOfBits);
                destinationBuffer = destinationBuffer.Slice(start: 8);
            }

            if (!destinationBuffer.IsEmpty)
            {
                Span<byte> paddedString = stackalloc byte[8];
                Span<byte> decodedPaddedString = stackalloc byte[8];
                encodedString.CopyTo(paddedString);
                DecodeCompressedStringValue(numberOfBits, paddedString, baseChar, decodedPaddedString);
                decodedPaddedString.Slice(start: 0, length: destinationBuffer.Length).CopyTo(destinationBuffer);
            }
        }

        private static void DecodeGuidStringValue(ReadOnlySpan<byte> encodedString, bool isUpperCaseGuid, Span<byte> destinationBuffer)
        {
            ImmutableArray<ushort> byteLookupTable = isUpperCaseGuid ? StringCompressionLookupTables.UppercaseHex.ByteToTwoChars : StringCompressionLookupTables.LowercaseHex.ByteToTwoChars;

            // GUID Format: XXXXXXXX-XXXX-XXXX-XXXX-XXXXXXXXXXXX
            SetFixedSizedValue<ushort>(destinationBuffer.Slice(start: 0), byteLookupTable[encodedString[0]]);
            SetFixedSizedValue<ushort>(destinationBuffer.Slice(start: 2), byteLookupTable[encodedString[1]]);
            SetFixedSizedValue<ushort>(destinationBuffer.Slice(start: 4), byteLookupTable[encodedString[2]]);
            SetFixedSizedValue<ushort>(destinationBuffer.Slice(start: 6), byteLookupTable[encodedString[3]]);
            destinationBuffer[8] = (byte)'-';
            SetFixedSizedValue<ushort>(destinationBuffer.Slice(start: 9), byteLookupTable[encodedString[4]]);
            SetFixedSizedValue<ushort>(destinationBuffer.Slice(start: 11), byteLookupTable[encodedString[5]]);
            destinationBuffer[13] = (byte)'-';
            SetFixedSizedValue<ushort>(destinationBuffer.Slice(start: 14), byteLookupTable[encodedString[6]]);
            SetFixedSizedValue<ushort>(destinationBuffer.Slice(start: 16), byteLookupTable[encodedString[7]]);
            destinationBuffer[18] = (byte)'-';
            SetFixedSizedValue<ushort>(destinationBuffer.Slice(start: 19), byteLookupTable[encodedString[8]]);
            SetFixedSizedValue<ushort>(destinationBuffer.Slice(start: 21), byteLookupTable[encodedString[9]]);
            destinationBuffer[23] = (byte)'-';
            SetFixedSizedValue<ushort>(destinationBuffer.Slice(start: 24), byteLookupTable[encodedString[10]]);
            SetFixedSizedValue<ushort>(destinationBuffer.Slice(start: 26), byteLookupTable[encodedString[11]]);
            SetFixedSizedValue<ushort>(destinationBuffer.Slice(start: 28), byteLookupTable[encodedString[12]]);
            SetFixedSizedValue<ushort>(destinationBuffer.Slice(start: 30), byteLookupTable[encodedString[13]]);
            SetFixedSizedValue<ushort>(destinationBuffer.Slice(start: 32), byteLookupTable[encodedString[14]]);
            SetFixedSizedValue<ushort>(destinationBuffer.Slice(start: 34), byteLookupTable[encodedString[15]]);
        }
    }
}<|MERGE_RESOLUTION|>--- conflicted
+++ resolved
@@ -185,8 +185,6 @@
             return Utf8Span.UnsafeFromUtf8BytesNoValidation(destinationBuffer).ToString();
         }
 
-<<<<<<< HEAD
-=======
         [MethodImpl(MethodImplOptions.AggressiveInlining)]
         public static Utf8Span GetUtf8SpanValue(
             ReadOnlyMemory<byte> buffer,
@@ -196,13 +194,10 @@
         }
 
         [MethodImpl(MethodImplOptions.AggressiveInlining)]
->>>>>>> a4728dbb
         public static Utf8String GetUtf8StringValue(
             ReadOnlyMemory<byte> buffer,
             ReadOnlyMemory<byte> stringToken)
         {
-<<<<<<< HEAD
-=======
             return Utf8String.UnsafeFromUtf8BytesNoValidation(GetUtf8MemoryValue(buffer, stringToken));
         }
 
@@ -247,7 +242,6 @@
             ReadOnlyMemory<byte> buffer,
             ReadOnlyMemory<byte> stringToken)
         {
->>>>>>> a4728dbb
             byte typeMarker = stringToken.Span[0];
 
             if (IsBufferedStringCandidate[typeMarker])
@@ -260,11 +254,7 @@
                     throw new JsonInvalidTokenException();
                 }
 
-<<<<<<< HEAD
-                return Utf8String.UnsafeFromUtf8BytesNoValidation(bufferedStringValue.Memory);
-=======
                 return bufferedStringValue.Memory;
->>>>>>> a4728dbb
             }
 
             if (JsonBinaryEncoding.TypeMarker.IsCompressedString(typeMarker) || JsonBinaryEncoding.TypeMarker.IsGuidString(typeMarker))
@@ -272,11 +262,7 @@
                 DecodeString(stringToken.Span, Span<byte>.Empty, out int valueLength);
                 Memory<byte> bytes = new byte[valueLength];
                 DecodeString(stringToken.Span, bytes.Span, out valueLength);
-<<<<<<< HEAD
-                return Utf8String.UnsafeFromUtf8BytesNoValidation(bytes);
-=======
                 return bytes;
->>>>>>> a4728dbb
             }
 
             throw new JsonInvalidTokenException();
