﻿//------------------------------------------------------------
// Copyright (c) Microsoft Corporation.  All rights reserved.
//------------------------------------------------------------
namespace Microsoft.Azure.Cosmos.Json
{
    using System;
    using System.Globalization;
<<<<<<< HEAD
    using System.Text;
=======
>>>>>>> 32568c86
    using Microsoft.Azure.Cosmos.Core.Utf8;
    using RMResources = Documents.RMResources;

    /// <summary>
    /// Base abstract class for JSON writers.
    /// The writer defines methods that allow for writing a JSON encoded value to a buffer.
    /// </summary>
#if INTERNAL
    public
#else
    internal
#endif
    abstract partial class JsonWriter : IJsonWriter
    {
        private const int MaxStackAlloc = 4 * 1024;

        /// <summary>
        /// The <see cref="JsonObjectState"/>
        /// </summary>
        protected readonly JsonObjectState JsonObjectState;

        /// <summary>
        /// Initializes a new instance of the JsonWriter class.
        /// </summary>
        protected JsonWriter()
        {
            this.JsonObjectState = new JsonObjectState(false);
        }

        /// <inheritdoc />
        public abstract JsonSerializationFormat SerializationFormat { get; }

        /// <inheritdoc />
        public abstract long CurrentLength { get; }

        /// <summary>
        /// Creates a JsonWriter that can write in a particular JsonSerializationFormat (utf8 if text)
        /// </summary>
        /// <param name="jsonSerializationFormat">The JsonSerializationFormat of the writer.</param>
        /// <param name="jsonStringDictionary">The dictionary to use for user string encoding.</param>
        /// <param name="initalCapacity">Initial capacity to help avoid intermeidary allocations.</param>
        /// <returns>A JsonWriter that can write in a particular JsonSerializationFormat</returns>
        public static IJsonWriter Create(
            JsonSerializationFormat jsonSerializationFormat,
            JsonStringDictionary jsonStringDictionary = null,
            int initalCapacity = 256)
        {
            switch (jsonSerializationFormat)
            {
                case JsonSerializationFormat.Text:
                    return new JsonTextWriter(initalCapacity);
                case JsonSerializationFormat.Binary:
                    return new JsonBinaryWriter(
                        jsonStringDictionary,
                        serializeCount: false);
                default:
                    throw new ArgumentException(string.Format(CultureInfo.CurrentCulture, RMResources.UnexpectedJsonSerializationFormat, jsonSerializationFormat));
            }
        }

        /// <inheritdoc />
        public abstract void WriteObjectStart();

        /// <inheritdoc />
        public abstract void WriteObjectEnd();

        /// <inheritdoc />
        public abstract void WriteArrayStart();

        /// <inheritdoc />
        public abstract void WriteArrayEnd();

        /// <inheritdoc />
        public virtual void WriteFieldName(string fieldName, bool skipEscapedStringChecks = false)
        {
            int utf8Length = Encoding.UTF8.GetByteCount(fieldName);
            Span<byte> utf8Buffer = utf8Length < JsonTextWriter.MaxStackAlloc ? stackalloc byte[utf8Length] : new byte[utf8Length];
            Encoding.UTF8.GetBytes(fieldName, utf8Buffer);
            Utf8Span utf8FieldName = Utf8Span.UnsafeFromUtf8BytesNoValidation(utf8Buffer);

            this.WriteFieldName(utf8FieldName, skipEscapedStringChecks);
        }

        /// <inheritdoc />
        public abstract void WriteFieldName(Utf8Span fieldName, bool skipEscapedStringChecks = false);

        /// <inheritdoc />
        public virtual void WriteStringValue(string value, bool skipEscapedStringChecks = false)
        {
            int utf8Length = Encoding.UTF8.GetByteCount(value);
            Span<byte> utf8Buffer = utf8Length < JsonTextWriter.MaxStackAlloc ? stackalloc byte[utf8Length] : new byte[utf8Length];
            Encoding.UTF8.GetBytes(value, utf8Buffer);
            Utf8Span utf8Value = Utf8Span.UnsafeFromUtf8BytesNoValidation(utf8Buffer);

            this.WriteStringValue(utf8Value, skipEscapedStringChecks);
        }

        /// <inheritdoc />
        public abstract void WriteStringValue(Utf8Span value, bool skipEscapedStringChecks = false);

        /// <inheritdoc />
        public abstract void WriteNumber64Value(Number64 value);

        /// <inheritdoc />
        public abstract void WriteBoolValue(bool value);

        /// <inheritdoc />
        public abstract void WriteNullValue();

        /// <inheritdoc />
        public abstract void WriteInt8Value(sbyte value);

        /// <inheritdoc />
        public abstract void WriteInt16Value(short value);

        /// <inheritdoc />
        public abstract void WriteInt32Value(int value);

        /// <inheritdoc />
        public abstract void WriteInt64Value(long value);

        /// <inheritdoc />
        public abstract void WriteFloat32Value(float value);

        /// <inheritdoc />
        public abstract void WriteFloat64Value(double value);

        /// <inheritdoc />
        public abstract void WriteUInt32Value(uint value);

        /// <inheritdoc />
        public abstract void WriteGuidValue(Guid value);

        /// <inheritdoc />
        public abstract void WriteBinaryValue(ReadOnlySpan<byte> value);

        /// <inheritdoc />
        public abstract void WriteRawJsonToken(JsonTokenType jsonTokenType, ReadOnlySpan<byte> rawJsonToken);

        /// <summary>
        /// Writes current token from a json reader to the internal buffer.
        /// </summary>
        /// <param name="jsonReader">The JsonReader to the get the current token from.</param>
        public void WriteCurrentToken(IJsonReader jsonReader)
        {
            if (jsonReader == null)
            {
                throw new ArgumentNullException("jsonReader can not be null");
            }

            bool sameFormat = jsonReader.SerializationFormat == this.SerializationFormat;

            JsonTokenType jsonTokenType = jsonReader.CurrentTokenType;
            switch (jsonTokenType)
            {
                case JsonTokenType.NotStarted:
                    break;

                case JsonTokenType.BeginArray:
                    this.WriteArrayStart();
                    break;

                case JsonTokenType.EndArray:
                    this.WriteArrayEnd();
                    break;

                case JsonTokenType.BeginObject:
                    this.WriteObjectStart();
                    break;

                case JsonTokenType.EndObject:
                    this.WriteObjectEnd();
                    break;

                case JsonTokenType.True:
                    this.WriteBoolValue(true);
                    break;

                case JsonTokenType.False:
                    this.WriteBoolValue(false);
                    break;

                case JsonTokenType.Null:
                    this.WriteNullValue();
                    break;

                default:
                    {
                        if (sameFormat && jsonReader.TryGetBufferedRawJsonToken(out ReadOnlyMemory<byte> bufferedRawJsonToken))
                        {
                            this.WriteRawJsonToken(jsonTokenType, bufferedRawJsonToken.Span);
                        }
                        else
                        {
                            switch (jsonTokenType)
                            {
                                case JsonTokenType.String:
                                case JsonTokenType.FieldName:
                                    {
                                        string value = jsonReader.GetStringValue();
                                        if (jsonTokenType == JsonTokenType.FieldName)
                                        {
                                            this.WriteFieldName(value);
                                        }
                                        else
                                        {
                                            this.WriteStringValue(value);
                                        }

                                        break;
                                    }

                                case JsonTokenType.Number:
                                    {
                                        Number64 value = jsonReader.GetNumberValue();
                                        this.WriteNumber64Value(value);
                                    }
                                    break;

                                case JsonTokenType.Int8:
                                    {
                                        sbyte value = jsonReader.GetInt8Value();
                                        this.WriteInt8Value(value);
                                    }
                                    break;

                                case JsonTokenType.Int16:
                                    {
                                        short value = jsonReader.GetInt16Value();
                                        this.WriteInt16Value(value);
                                    }
                                    break;

                                case JsonTokenType.Int32:
                                    {
                                        int value = jsonReader.GetInt32Value();
                                        this.WriteInt32Value(value);
                                    }
                                    break;

                                case JsonTokenType.Int64:
                                    {
                                        long value = jsonReader.GetInt64Value();
                                        this.WriteInt64Value(value);
                                    }
                                    break;

                                case JsonTokenType.UInt32:
                                    {
                                        uint value = jsonReader.GetUInt32Value();
                                        this.WriteUInt32Value(value);
                                    }
                                    break;

                                case JsonTokenType.Float32:
                                    {
                                        float value = jsonReader.GetFloat32Value();
                                        this.WriteFloat32Value(value);
                                    }
                                    break;

                                case JsonTokenType.Float64:
                                    {
                                        double value = jsonReader.GetFloat64Value();
                                        this.WriteFloat64Value(value);
                                    }
                                    break;

                                case JsonTokenType.Guid:
                                    {
                                        Guid value = jsonReader.GetGuidValue();
                                        this.WriteGuidValue(value);
                                    }
                                    break;

                                case JsonTokenType.Binary:
                                    {
                                        ReadOnlyMemory<byte> value = jsonReader.GetBinaryValue();
                                        this.WriteBinaryValue(value.Span);
                                    }
                                    break;

                                default:
                                    throw new ArgumentException($"Unexpected JsonTokenType: {jsonTokenType}");
                            }
                        }
                    }
                    break;
            }
        }

        /// <summary>
        /// Writes every token from the JsonReader to the internal buffer.
        /// </summary>
        /// <param name="jsonReader">The JsonReader to get the tokens from.</param>
        public void WriteAll(IJsonReader jsonReader)
        {
            if (jsonReader == null)
            {
                throw new ArgumentNullException("jsonReader can not be null");
            }

            while (jsonReader.Read())
            {
                this.WriteCurrentToken(jsonReader);
            }
        }

        /// <summary>
        /// Writes a fragment of a json to the internal buffer
        /// </summary>
        /// <param name="jsonFragment">A section of a valid json</param>
        public void WriteJsonFragment(ReadOnlyMemory<byte> jsonFragment)
        {
            IJsonReader jsonReader = JsonReader.Create(jsonFragment);
            this.WriteAll(jsonReader);
        }

        /// <inheritdoc />
        public abstract ReadOnlyMemory<byte> GetResult();
    }
}<|MERGE_RESOLUTION|>--- conflicted
+++ resolved
@@ -5,10 +5,7 @@
 {
     using System;
     using System.Globalization;
-<<<<<<< HEAD
     using System.Text;
-=======
->>>>>>> 32568c86
     using Microsoft.Azure.Cosmos.Core.Utf8;
     using RMResources = Documents.RMResources;
 
@@ -82,32 +79,32 @@
         public abstract void WriteArrayEnd();
 
         /// <inheritdoc />
-        public virtual void WriteFieldName(string fieldName, bool skipEscapedStringChecks = false)
+        public virtual void WriteFieldName(string fieldName)
         {
             int utf8Length = Encoding.UTF8.GetByteCount(fieldName);
             Span<byte> utf8Buffer = utf8Length < JsonTextWriter.MaxStackAlloc ? stackalloc byte[utf8Length] : new byte[utf8Length];
             Encoding.UTF8.GetBytes(fieldName, utf8Buffer);
             Utf8Span utf8FieldName = Utf8Span.UnsafeFromUtf8BytesNoValidation(utf8Buffer);
 
-            this.WriteFieldName(utf8FieldName, skipEscapedStringChecks);
-        }
-
-        /// <inheritdoc />
-        public abstract void WriteFieldName(Utf8Span fieldName, bool skipEscapedStringChecks = false);
-
-        /// <inheritdoc />
-        public virtual void WriteStringValue(string value, bool skipEscapedStringChecks = false)
+            this.WriteFieldName(utf8FieldName);
+        }
+
+        /// <inheritdoc />
+        public abstract void WriteFieldName(Utf8Span fieldName);
+
+        /// <inheritdoc />
+        public virtual void WriteStringValue(string value)
         {
             int utf8Length = Encoding.UTF8.GetByteCount(value);
             Span<byte> utf8Buffer = utf8Length < JsonTextWriter.MaxStackAlloc ? stackalloc byte[utf8Length] : new byte[utf8Length];
             Encoding.UTF8.GetBytes(value, utf8Buffer);
             Utf8Span utf8Value = Utf8Span.UnsafeFromUtf8BytesNoValidation(utf8Buffer);
 
-            this.WriteStringValue(utf8Value, skipEscapedStringChecks);
-        }
-
-        /// <inheritdoc />
-        public abstract void WriteStringValue(Utf8Span value, bool skipEscapedStringChecks = false);
+            this.WriteStringValue(utf8Value);
+        }
+
+        /// <inheritdoc />
+        public abstract void WriteStringValue(Utf8Span value);
 
         /// <inheritdoc />
         public abstract void WriteNumber64Value(Number64 value);
