﻿//------------------------------------------------------------
// Copyright (c) Microsoft Corporation.  All rights reserved.
//------------------------------------------------------------
namespace Microsoft.Azure.Cosmos.Json
{
    using System;
    using System.Buffers;
    using System.Buffers.Text;
    using System.Globalization;
    using System.Linq;
    using System.Numerics;
    using System.Runtime.CompilerServices;
    using System.Runtime.InteropServices;
    using System.Text;
    using Microsoft.Azure.Cosmos.Core.Utf8;

    /// <summary>
    /// Partial class for the JsonWriter that has a private JsonTextWriter below.
    /// </summary>
#if INTERNAL
    public
#else
    internal
#endif
    abstract partial class JsonWriter : IJsonWriter
    {
        /// <summary>
        /// This class is used to build a JSON string.
        /// It supports our defined IJsonWriter interface.
        /// It keeps an stack to keep track of scope, and provides error checking using that.
        /// It has few other variables for error checking
        /// The user can also provide initial size to reserve string buffer, that will help reduce cost of reallocation.
        /// It provides error checking based on JSON grammar. It provides escaping for nine characters specified in JSON.
        /// </summary>
        private sealed class JsonTextWriter : JsonWriter
        {
            private const byte ValueSeperatorToken = (byte)':';
            private const byte MemberSeperatorToken = (byte)',';
            private const byte ObjectStartToken = (byte)'{';
            private const byte ObjectEndToken = (byte)'}';
            private const byte ArrayStartToken = (byte)'[';
            private const byte ArrayEndToken = (byte)']';
            private const byte PropertyStartToken = (byte)'"';
            private const byte PropertyEndToken = (byte)'"';
            private const byte StringStartToken = (byte)'"';
            private const byte StringEndToken = (byte)'"';

            private const byte Int8TokenPrefix = (byte)'I';
            private const byte Int16TokenPrefix = (byte)'H';
            private const byte Int32TokenPrefix = (byte)'L';
            private const byte UnsignedTokenPrefix = (byte)'U';
            private const byte FloatTokenPrefix = (byte)'S';
            private const byte DoubleTokenPrefix = (byte)'D';
            private const byte GuidTokenPrefix = (byte)'G';
            private const byte BinaryTokenPrefix = (byte)'B';

            private const byte DoubleQuote = (byte)'"';
            private const byte ReverseSolidus = (byte)'\\';
            private const byte Space = (byte)' ';

            private static readonly ReadOnlyMemory<byte> NotANumber = new byte[]
            {
                (byte)'N', (byte)'a', (byte)'N'
            };
            private static readonly ReadOnlyMemory<byte> PositiveInfinity = new byte[]
            {
                (byte)'I', (byte)'n', (byte)'f', (byte)'i', (byte)'n', (byte)'i', (byte)'t', (byte)'y'
            };
            private static readonly ReadOnlyMemory<byte> NegativeInfinity = new byte[]
            {
                (byte)'-', (byte)'I', (byte)'n', (byte)'f', (byte)'i', (byte)'n', (byte)'i', (byte)'t', (byte)'y'
            };
            private static readonly ReadOnlyMemory<byte> TrueString = new byte[]
            {
                (byte)'t', (byte)'r', (byte)'u', (byte)'e'
            };
            private static readonly ReadOnlyMemory<byte> FalseString = new byte[]
            {
                (byte)'f', (byte)'a', (byte)'l', (byte)'s', (byte)'e'
            };
            private static readonly ReadOnlyMemory<byte> NullString = new byte[]
            {
                (byte)'n', (byte)'u', (byte)'l', (byte)'l'
            };

            private static readonly Vector<byte> DoubleQuoteVector = new Vector<byte>(DoubleQuote);
            private static readonly Vector<byte> ReverseSolidusVector = new Vector<byte>(ReverseSolidus);
            private static readonly Vector<byte> SpaceVector = new Vector<byte>(Space);

            private readonly JsonTextMemoryWriter jsonTextMemoryWriter;

            /// <summary>
            /// Whether we are writing the first value of an array or object
            /// </summary>
            private bool firstValue;

            /// <summary>
            /// Initializes a new instance of the JsonTextWriter class.
            /// </summary>
            public JsonTextWriter(int initialCapacity = 256)
            {
                this.firstValue = true;
                this.jsonTextMemoryWriter = new JsonTextMemoryWriter(initialCapacity);
            }

            /// <inheritdoc />
            public override JsonSerializationFormat SerializationFormat
            {
                get
                {
                    return JsonSerializationFormat.Text;
                }
            }

            /// <inheritdoc />
            public override long CurrentLength
            {
                get
                {
                    return this.jsonTextMemoryWriter.Position;
                }
            }

            /// <inheritdoc />
            public override void WriteObjectStart()
            {
                this.JsonObjectState.RegisterToken(JsonTokenType.BeginObject);
                this.PrefixMemberSeparator();
                this.jsonTextMemoryWriter.Write(ObjectStartToken);
                this.firstValue = true;
            }

            /// <inheritdoc />
            public override void WriteObjectEnd()
            {
                this.JsonObjectState.RegisterToken(JsonTokenType.EndObject);
                this.jsonTextMemoryWriter.Write(ObjectEndToken);

                // We reset firstValue here because we'll need a separator before the next value
                this.firstValue = false;
            }

            /// <inheritdoc />
            public override void WriteArrayStart()
            {
                this.JsonObjectState.RegisterToken(JsonTokenType.BeginArray);
                this.PrefixMemberSeparator();
                this.jsonTextMemoryWriter.Write(ArrayStartToken);
                this.firstValue = true;
            }

            /// <inheritdoc />
            public override void WriteArrayEnd()
            {
                this.JsonObjectState.RegisterToken(JsonTokenType.EndArray);
                this.jsonTextMemoryWriter.Write(ArrayEndToken);

                // We reset firstValue here because we'll need a separator before the next value
                this.firstValue = false;
            }

            /// <inheritdoc />
            public override void WriteFieldName(Utf8Span fieldName, bool skipEscapedStringChecks = false)
            {
                this.JsonObjectState.RegisterToken(JsonTokenType.FieldName);
                this.PrefixMemberSeparator();

                // no separator after property name
                this.firstValue = true;

                this.jsonTextMemoryWriter.Write(PropertyStartToken);

                if (skipEscapedStringChecks)
                {
                    this.jsonTextMemoryWriter.Write(fieldName.Span);
                }
                else
                {
                    this.WriteEscapedString(fieldName);
                }

                this.jsonTextMemoryWriter.Write(PropertyEndToken);

                this.jsonTextMemoryWriter.Write(ValueSeperatorToken);
            }

            /// <inheritdoc />
            public override void WriteStringValue(Utf8Span value, bool skipEscapedStringChecks = false)
            {
                this.JsonObjectState.RegisterToken(JsonTokenType.String);
                this.PrefixMemberSeparator();

                this.jsonTextMemoryWriter.Write(StringStartToken);

                if (skipEscapedStringChecks)
                {
                    this.jsonTextMemoryWriter.Write(value.Span);
                }
                else
                {
                    this.WriteEscapedString(value);
                }

                this.jsonTextMemoryWriter.Write(StringEndToken);
            }

            /// <inheritdoc />
            public override void WriteNumber64Value(Number64 value)
            {
                if (value.IsInteger)
                {
                    this.WriteIntegerInternal(Number64.ToLong(value));
                }
                else
                {
                    this.WriteDoubleInternal(Number64.ToDouble(value));
                }
            }

            /// <inheritdoc />
            public override void WriteBoolValue(bool value)
            {
                this.JsonObjectState.RegisterToken(value ? JsonTokenType.True : JsonTokenType.False);
                this.PrefixMemberSeparator();

                if (value)
                {
                    this.jsonTextMemoryWriter.Write(TrueString.Span);
                }
                else
                {
                    this.jsonTextMemoryWriter.Write(FalseString.Span);
                }
            }

            /// <inheritdoc />
            public override void WriteNullValue()
            {
                this.JsonObjectState.RegisterToken(JsonTokenType.Null);
                this.PrefixMemberSeparator();
                this.jsonTextMemoryWriter.Write(NullString.Span);
            }

            /// <inheritdoc />
            public override void WriteInt8Value(sbyte value)
            {
                this.JsonObjectState.RegisterToken(JsonTokenType.Int8);
                this.PrefixMemberSeparator();
                this.jsonTextMemoryWriter.Write(Int8TokenPrefix);
                this.jsonTextMemoryWriter.Write(value);
            }

            /// <inheritdoc />
            public override void WriteInt16Value(short value)
            {
                this.JsonObjectState.RegisterToken(JsonTokenType.Int16);
                this.PrefixMemberSeparator();
                this.jsonTextMemoryWriter.Write(Int16TokenPrefix);
                this.jsonTextMemoryWriter.Write(value);
            }

            /// <inheritdoc />
            public override void WriteInt32Value(int value)
            {
                this.JsonObjectState.RegisterToken(JsonTokenType.Int32);
                this.PrefixMemberSeparator();
                this.jsonTextMemoryWriter.Write(Int32TokenPrefix);
                this.jsonTextMemoryWriter.Write(value);
            }

            /// <inheritdoc />
            public override void WriteInt64Value(long value)
            {
                this.JsonObjectState.RegisterToken(JsonTokenType.Int64);
                this.PrefixMemberSeparator();
                this.jsonTextMemoryWriter.Write(Int32TokenPrefix);
                this.jsonTextMemoryWriter.Write(Int32TokenPrefix);
                this.jsonTextMemoryWriter.Write(value);
            }

            /// <inheritdoc />
            public override void WriteFloat32Value(float value)
            {
                this.JsonObjectState.RegisterToken(JsonTokenType.Float32);
                this.PrefixMemberSeparator();
                this.jsonTextMemoryWriter.Write(FloatTokenPrefix);
                this.jsonTextMemoryWriter.Write(value);
            }

            /// <inheritdoc />
            public override void WriteFloat64Value(double value)
            {
                this.JsonObjectState.RegisterToken(JsonTokenType.Float64);
                this.PrefixMemberSeparator();
                this.jsonTextMemoryWriter.Write(DoubleTokenPrefix);
                this.jsonTextMemoryWriter.Write(value);
            }

            /// <inheritdoc />
            public override void WriteUInt32Value(uint value)
            {
                this.JsonObjectState.RegisterToken(JsonTokenType.UInt32);
                this.PrefixMemberSeparator();
                this.jsonTextMemoryWriter.Write(UnsignedTokenPrefix);
                this.jsonTextMemoryWriter.Write(Int32TokenPrefix);
                this.jsonTextMemoryWriter.Write(value);
            }

            /// <inheritdoc />
            public override void WriteGuidValue(Guid value)
            {
                this.JsonObjectState.RegisterToken(JsonTokenType.Guid);
                this.PrefixMemberSeparator();
                this.jsonTextMemoryWriter.Write(GuidTokenPrefix);
                this.jsonTextMemoryWriter.Write(value);
            }

            /// <inheritdoc />
            public override void WriteBinaryValue(ReadOnlySpan<byte> value)
            {
                this.JsonObjectState.RegisterToken(JsonTokenType.Binary);
                this.PrefixMemberSeparator();
                this.jsonTextMemoryWriter.Write(BinaryTokenPrefix);
                this.jsonTextMemoryWriter.WriteBinaryAsBase64(value);
            }

            /// <inheritdoc />
            public override ReadOnlyMemory<byte> GetResult()
            {
                return this.jsonTextMemoryWriter.BufferAsMemory.Slice(
                    0,
                    this.jsonTextMemoryWriter.Position);
            }

            /// <inheritdoc />
            public override void WriteRawJsonToken(
                JsonTokenType jsonTokenType,
                ReadOnlySpan<byte> rawJsonToken)
            {
                switch (jsonTokenType)
                {
                    case JsonTokenType.String:
                    case JsonTokenType.Number:
                    case JsonTokenType.True:
                    case JsonTokenType.False:
                    case JsonTokenType.Null:
                    case JsonTokenType.FieldName:
                    case JsonTokenType.Int8:
                    case JsonTokenType.Int16:
                    case JsonTokenType.Int32:
                    case JsonTokenType.Int64:
                    case JsonTokenType.UInt32:
                    case JsonTokenType.Float32:
                    case JsonTokenType.Float64:
                    case JsonTokenType.Guid:
                    case JsonTokenType.Binary:
                        // Supported Tokens
                        break;
                    default:
                        throw new ArgumentOutOfRangeException($"Unknown token type: {jsonTokenType}.");
                }

                if (rawJsonToken.IsEmpty)
                {
                    throw new ArgumentException($"Expected non empty {nameof(rawJsonToken)}.");
                }

                this.JsonObjectState.RegisterToken(jsonTokenType);
                this.PrefixMemberSeparator();

                // No separator after property name
                if (jsonTokenType == JsonTokenType.FieldName)
                {
                    this.firstValue = true;
                    this.jsonTextMemoryWriter.Write(rawJsonToken);
                    this.jsonTextMemoryWriter.Write(ValueSeperatorToken);
                }
                else
                {
                    this.jsonTextMemoryWriter.Write(rawJsonToken);
                }
            }

            private void WriteIntegerInternal(long value)
            {
                this.JsonObjectState.RegisterToken(JsonTokenType.Number);
                this.PrefixMemberSeparator();
                this.jsonTextMemoryWriter.Write(value);
            }

            private void WriteDoubleInternal(double value)
            {
                this.JsonObjectState.RegisterToken(JsonTokenType.Number);
                this.PrefixMemberSeparator();
                if (double.IsNaN(value))
                {
                    this.jsonTextMemoryWriter.Write(StringStartToken);
                    this.jsonTextMemoryWriter.Write(NotANumber.Span);
                    this.jsonTextMemoryWriter.Write(StringEndToken);
                }
                else if (double.IsNegativeInfinity(value))
                {
                    this.jsonTextMemoryWriter.Write(StringStartToken);
                    this.jsonTextMemoryWriter.Write(NegativeInfinity.Span);
                    this.jsonTextMemoryWriter.Write(StringEndToken);
                }
                else if (double.IsPositiveInfinity(value))
                {
                    this.jsonTextMemoryWriter.Write(StringStartToken);
                    this.jsonTextMemoryWriter.Write(PositiveInfinity.Span);
                    this.jsonTextMemoryWriter.Write(StringEndToken);
                }
                else
                {
                    this.jsonTextMemoryWriter.Write(value);
                }
            }

            private void PrefixMemberSeparator()
            {
                if (!this.firstValue)
                {
                    this.jsonTextMemoryWriter.Write(MemberSeperatorToken);
                }

                this.firstValue = false;
            }

            private void WriteEscapedString(Utf8Span unescapedString)
            {
                while (!unescapedString.IsEmpty)
                {
                    int? indexOfFirstCharacterThatNeedsEscaping = JsonTextWriter.IndexOfCharacterThatNeedsEscaping(unescapedString);
                    if (!indexOfFirstCharacterThatNeedsEscaping.HasValue)
                    {
                        // No escaping needed;
                        indexOfFirstCharacterThatNeedsEscaping = unescapedString.Length;
                    }

                    // Write as much of the string as possible
                    this.jsonTextMemoryWriter.Write(
                        unescapedString.Span.Slice(
                            start: 0,
                            length: indexOfFirstCharacterThatNeedsEscaping.Value));
                    unescapedString = Utf8Span.UnsafeFromUtf8BytesNoValidation(unescapedString.Span.Slice(start: indexOfFirstCharacterThatNeedsEscaping.Value));

                    // Escape the next character if it exists
                    if (!unescapedString.IsEmpty)
                    {
                        byte character = unescapedString.Span[0];
                        unescapedString = Utf8Span.UnsafeFromUtf8BytesNoValidation(unescapedString.Span.Slice(start: 1));

                        switch (character)
                        {
                            case (byte)'\\':
                                this.jsonTextMemoryWriter.Write((byte)'\\');
                                this.jsonTextMemoryWriter.Write((byte)'\\');
                                break;

                            case (byte)'"':
                                this.jsonTextMemoryWriter.Write((byte)'\\');
                                this.jsonTextMemoryWriter.Write((byte)'"');
                                break;

                            case (byte)'/':
                                this.jsonTextMemoryWriter.Write((byte)'\\');
                                this.jsonTextMemoryWriter.Write((byte)'/');
                                break;

                            case (byte)'\b':
                                this.jsonTextMemoryWriter.Write((byte)'\\');
                                this.jsonTextMemoryWriter.Write((byte)'b');
                                break;

                            case (byte)'\f':
                                this.jsonTextMemoryWriter.Write((byte)'\\');
                                this.jsonTextMemoryWriter.Write((byte)'f');
                                break;

                            case (byte)'\n':
                                this.jsonTextMemoryWriter.Write((byte)'\\');
                                this.jsonTextMemoryWriter.Write((byte)'n');
                                break;

                            case (byte)'\r':
                                this.jsonTextMemoryWriter.Write((byte)'\\');
                                this.jsonTextMemoryWriter.Write((byte)'r');
                                break;

                            case (byte)'\t':
                                this.jsonTextMemoryWriter.Write((byte)'\\');
                                this.jsonTextMemoryWriter.Write((byte)'t');
                                break;

                            default:
                                char wideCharToEscape = (char)character;
                                // We got a control character (U+0000 through U+001F).
                                this.jsonTextMemoryWriter.Write((byte)'\\');
                                this.jsonTextMemoryWriter.Write((byte)'u');
                                this.jsonTextMemoryWriter.Write(GetHexDigit((wideCharToEscape >> 12) & 0xF));
                                this.jsonTextMemoryWriter.Write(GetHexDigit((wideCharToEscape >> 8) & 0xF));
                                this.jsonTextMemoryWriter.Write(GetHexDigit((wideCharToEscape >> 4) & 0xF));
                                this.jsonTextMemoryWriter.Write(GetHexDigit((wideCharToEscape >> 0) & 0xF));
                                break;
                        }
                    }
                }
            }

            private static unsafe int? IndexOfCharacterThatNeedsEscaping(Utf8Span utf8Span)
            {
                int vectorCount = Vector<byte>.Count;
                int index = 0;
<<<<<<< HEAD

                // If we can benefit from SIMD scan, use that approach
                if (Vector.IsHardwareAccelerated)
                {
                    // Ensure we stop the SIMD scan before the length of the vector would
                    // go past the end of the array
#pragma warning disable IDE0047 // Remove unnecessary parentheses
                    int lastVectorMultiple = (utf8Span.Length / vectorCount) * vectorCount;
#pragma warning restore IDE0047 // Remove unnecessary parentheses

                    for (; index < lastVectorMultiple; index += vectorCount)
                    {
                        Vector<byte> vector;
                        unsafe
                        {
                            fixed (byte* spanPtr = utf8Span.Span)
                            {
                                vector = Unsafe.Read<Vector<byte>>(spanPtr + index);
                            }
                        }

                        if (JsonTextWriter.HasCharacterThatNeedsEscaping(vector))
                        {
                            // The Vector contained a character that needed escaping
                            // Loop to find the exact character and index
                            for (; index < utf8Span.Length; ++index)
                            {
                                byte c = utf8Span.Span[index];

                                if (JsonTextWriter.NeedsEscaping(c))
                                {
                                    return index;
                                }
                            }
                        }
                    }
                }

                // Unless the scan ended on a vectorCount multiple,
                // still need to check the last few characters
                for (; index < utf8Span.Length; ++index)
                {
                    byte c = utf8Span.Span[index];

                    if (JsonTextWriter.NeedsEscaping(c))
                    {
                        return index;
                    }
                }

=======

                // If we can benefit from SIMD scan, use that approach
                if (Vector.IsHardwareAccelerated)
                {
                    // Ensure we stop the SIMD scan before the length of the vector would
                    // go past the end of the array
#pragma warning disable IDE0047 // Remove unnecessary parentheses
                    int lastVectorMultiple = (utf8Span.Length / vectorCount) * vectorCount;
#pragma warning restore IDE0047 // Remove unnecessary parentheses

                    for (; index < lastVectorMultiple; index += vectorCount)
                    {
                        Vector<byte> vector;
                        unsafe
                        {
                            fixed (byte* spanPtr = utf8Span.Span)
                            {
                                vector = Unsafe.Read<Vector<byte>>(spanPtr + index);
                            }
                        }

                        if (JsonTextWriter.HasCharacterThatNeedsEscaping(vector))
                        {
                            // The Vector contained a character that needed escaping
                            // Loop to find the exact character and index
                            for (; index < utf8Span.Length; ++index)
                            {
                                byte c = utf8Span.Span[index];

                                if (JsonTextWriter.NeedsEscaping(c))
                                {
                                    return index;
                                }
                            }
                        }
                    }
                }

                // Unless the scan ended on a vectorCount multiple,
                // still need to check the last few characters
                for (; index < utf8Span.Length; ++index)
                {
                    byte c = utf8Span.Span[index];

                    if (JsonTextWriter.NeedsEscaping(c))
                    {
                        return index;
                    }
                }

>>>>>>> 32568c86
                return null;
            }

            private static bool HasCharacterThatNeedsEscaping(Vector<byte> vector)
            {
                return Vector.EqualsAny(vector, JsonTextWriter.ReverseSolidusVector) ||
                    Vector.EqualsAny(vector, JsonTextWriter.DoubleQuoteVector) ||
                    Vector.LessThanAny(vector, JsonTextWriter.SpaceVector);
            }

            private static bool NeedsEscaping(byte value)
            {
                return (value == ReverseSolidus) || (value == DoubleQuote) || (value < Space);
            }

            private static byte GetHexDigit(int value)
            {
                return (byte)((value < 10) ? '0' + value : 'A' + value - 10);
            }

            private sealed class JsonTextMemoryWriter : JsonMemoryWriter
            {
                private static readonly StandardFormat floatFormat = new StandardFormat(
                    symbol: 'R');

                private static readonly StandardFormat doubleFormat = new StandardFormat(
                    symbol: 'R');

                public JsonTextMemoryWriter(int initialCapacity = 256)
                    : base(initialCapacity)
                {
                }

                public void Write(bool value)
                {
                    const int MaxBoolLength = 5;
                    this.EnsureRemainingBufferSpace(MaxBoolLength);
                    if (!Utf8Formatter.TryFormat(value, this.Cursor, out int bytesWritten))
                    {
                        throw new InvalidOperationException($"Failed to {nameof(this.Write)}({typeof(bool).FullName}{value})");
                    }

                    this.Position += bytesWritten;
                }

                public void Write(byte value)
                {
                    this.EnsureRemainingBufferSpace(1);
                    this.buffer[this.Position] = value;
                    this.Position++;
                }

                public void Write(sbyte value)
                {
                    const int MaxInt8Length = 4;
                    this.EnsureRemainingBufferSpace(MaxInt8Length);
                    if (!Utf8Formatter.TryFormat(value, this.Cursor, out int bytesWritten))
                    {
                        throw new InvalidOperationException($"Failed to {nameof(this.Write)}({typeof(sbyte).FullName}{value})");
                    }

                    this.Position += bytesWritten;
                }

                public void Write(short value)
                {
                    const int MaxInt16Length = 6;
                    this.EnsureRemainingBufferSpace(MaxInt16Length);
                    if (!Utf8Formatter.TryFormat(value, this.Cursor, out int bytesWritten))
                    {
                        throw new InvalidOperationException($"Failed to {nameof(this.Write)}({typeof(short).FullName}{value})");
                    }

                    this.Position += bytesWritten;
                }

                public void Write(int value)
                {
                    const int MaxInt32Length = 11;
                    this.EnsureRemainingBufferSpace(MaxInt32Length);
                    if (!Utf8Formatter.TryFormat(value, this.Cursor, out int bytesWritten))
                    {
                        throw new InvalidOperationException($"Failed to {nameof(this.Write)}({typeof(int).FullName}{value})");
                    }

                    this.Position += bytesWritten;
                }

                public void Write(uint value)
                {
                    const int MaxInt32Length = 11;
                    this.EnsureRemainingBufferSpace(MaxInt32Length);
                    if (!Utf8Formatter.TryFormat(value, this.Cursor, out int bytesWritten))
                    {
                        throw new InvalidOperationException($"Failed to {nameof(this.Write)}({typeof(int).FullName}{value})");
                    }

                    this.Position += bytesWritten;
                }

                public void Write(long value)
                {
                    const int MaxInt64Length = 20;
                    this.EnsureRemainingBufferSpace(MaxInt64Length);
                    if (!Utf8Formatter.TryFormat(value, this.Cursor, out int bytesWritten))
                    {
                        throw new InvalidOperationException($"Failed to {nameof(this.Write)}({typeof(long).FullName}{value})");
                    }

                    this.Position += bytesWritten;
                }

                public void Write(float value)
                {
                    const int MaxNumberLength = 32;
                    this.EnsureRemainingBufferSpace(MaxNumberLength);
                    // Can't use Utf8Formatter until we bump to core 3.0, since they don't support float.ToString("G9")
                    // Also for the 2.0 shim they are creating an intermediary string anyways
                    string floatString = value.ToString("R", CultureInfo.InvariantCulture);
                    for (int index = 0; index < floatString.Length; index++)
                    {
                        // we can cast to byte, since it's all ascii
                        this.buffer[this.Position] = (byte)floatString[index];
                        this.Position++;
                    }
                }

                public void Write(double value)
                {
                    const int MaxNumberLength = 32;
                    this.EnsureRemainingBufferSpace(MaxNumberLength);
                    // Can't use Utf8Formatter until we bump to core 3.0, since they don't support float.ToString("R")
                    // Also for the 2.0 shim they are creating an intermediary string anyways
                    string doubleString = value.ToString("R", CultureInfo.InvariantCulture);
                    for (int index = 0; index < doubleString.Length; index++)
                    {
                        // we can cast to byte, since it's all ascii
                        this.buffer[this.Position] = (byte)doubleString[index];
                        this.Position++;
                    }
                }

                public void Write(Guid value)
                {
                    const int GuidLength = 38;
                    this.EnsureRemainingBufferSpace(GuidLength);
                    if (!Utf8Formatter.TryFormat(value, this.Cursor, out int bytesWritten))
                    {
                        throw new InvalidOperationException($"Failed to {nameof(this.Write)}({typeof(double).FullName}{value})");
                    }

                    this.Position += bytesWritten;
                }

                public void WriteBinaryAsBase64(ReadOnlySpan<byte> binary)
                {
                    this.EnsureRemainingBufferSpace(Base64.GetMaxEncodedToUtf8Length(binary.Length));
                    Base64.EncodeToUtf8(binary, this.Cursor, out int bytesConsumed, out int bytesWritten);

                    this.Position += bytesWritten;
                }
            }
        }
    }
}<|MERGE_RESOLUTION|>--- conflicted
+++ resolved
@@ -160,7 +160,7 @@
             }
 
             /// <inheritdoc />
-            public override void WriteFieldName(Utf8Span fieldName, bool skipEscapedStringChecks = false)
+            public override void WriteFieldName(Utf8Span fieldName)
             {
                 this.JsonObjectState.RegisterToken(JsonTokenType.FieldName);
                 this.PrefixMemberSeparator();
@@ -170,14 +170,7 @@
 
                 this.jsonTextMemoryWriter.Write(PropertyStartToken);
 
-                if (skipEscapedStringChecks)
-                {
-                    this.jsonTextMemoryWriter.Write(fieldName.Span);
-                }
-                else
-                {
-                    this.WriteEscapedString(fieldName);
-                }
+                this.WriteEscapedString(fieldName);
 
                 this.jsonTextMemoryWriter.Write(PropertyEndToken);
 
@@ -185,21 +178,14 @@
             }
 
             /// <inheritdoc />
-            public override void WriteStringValue(Utf8Span value, bool skipEscapedStringChecks = false)
+            public override void WriteStringValue(Utf8Span value)
             {
                 this.JsonObjectState.RegisterToken(JsonTokenType.String);
                 this.PrefixMemberSeparator();
 
                 this.jsonTextMemoryWriter.Write(StringStartToken);
 
-                if (skipEscapedStringChecks)
-                {
-                    this.jsonTextMemoryWriter.Write(value.Span);
-                }
-                else
-                {
-                    this.WriteEscapedString(value);
-                }
+                this.WriteEscapedString(value);
 
                 this.jsonTextMemoryWriter.Write(StringEndToken);
             }
@@ -511,7 +497,6 @@
             {
                 int vectorCount = Vector<byte>.Count;
                 int index = 0;
-<<<<<<< HEAD
 
                 // If we can benefit from SIMD scan, use that approach
                 if (Vector.IsHardwareAccelerated)
@@ -562,58 +547,6 @@
                     }
                 }
 
-=======
-
-                // If we can benefit from SIMD scan, use that approach
-                if (Vector.IsHardwareAccelerated)
-                {
-                    // Ensure we stop the SIMD scan before the length of the vector would
-                    // go past the end of the array
-#pragma warning disable IDE0047 // Remove unnecessary parentheses
-                    int lastVectorMultiple = (utf8Span.Length / vectorCount) * vectorCount;
-#pragma warning restore IDE0047 // Remove unnecessary parentheses
-
-                    for (; index < lastVectorMultiple; index += vectorCount)
-                    {
-                        Vector<byte> vector;
-                        unsafe
-                        {
-                            fixed (byte* spanPtr = utf8Span.Span)
-                            {
-                                vector = Unsafe.Read<Vector<byte>>(spanPtr + index);
-                            }
-                        }
-
-                        if (JsonTextWriter.HasCharacterThatNeedsEscaping(vector))
-                        {
-                            // The Vector contained a character that needed escaping
-                            // Loop to find the exact character and index
-                            for (; index < utf8Span.Length; ++index)
-                            {
-                                byte c = utf8Span.Span[index];
-
-                                if (JsonTextWriter.NeedsEscaping(c))
-                                {
-                                    return index;
-                                }
-                            }
-                        }
-                    }
-                }
-
-                // Unless the scan ended on a vectorCount multiple,
-                // still need to check the last few characters
-                for (; index < utf8Span.Length; ++index)
-                {
-                    byte c = utf8Span.Span[index];
-
-                    if (JsonTextWriter.NeedsEscaping(c))
-                    {
-                        return index;
-                    }
-                }
-
->>>>>>> 32568c86
                 return null;
             }
 
