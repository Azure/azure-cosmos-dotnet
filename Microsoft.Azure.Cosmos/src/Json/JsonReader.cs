﻿//------------------------------------------------------------
// Copyright (c) Microsoft Corporation.  All rights reserved.
//------------------------------------------------------------
namespace Microsoft.Azure.Cosmos.Json
{
    using System;
    using Microsoft.Azure.Cosmos.Core.Utf8;

    /// <summary>
    /// Base abstract class for JSON readers.
    /// The reader defines methods that allow for reading a JSON encoded value as a stream of tokens.
    /// The tokens are traversed in the same order as they appear in the JSON document.
    /// </summary>
#if INTERNAL
    public
#else
    internal
#endif
    abstract partial class JsonReader : IJsonReader
    {
        /// <summary>
        /// The <see cref="JsonObjectState"/>
        /// </summary>
        internal readonly JsonObjectState JsonObjectState;

        /// <summary>
        /// Initializes a new instance of the JsonReader class.
        /// </summary>
        protected JsonReader()
        {
            this.JsonObjectState = new JsonObjectState(readMode: true);
        }

        /// <inheritdoc />
        public abstract JsonSerializationFormat SerializationFormat { get; }

        /// <inheritdoc />
        public int CurrentDepth => this.JsonObjectState.CurrentDepth;

        /// <inheritdoc />
        public JsonTokenType CurrentTokenType => this.JsonObjectState.CurrentTokenType;

        /// <summary>
        /// Creates a JsonReader that can read from the supplied byte array (assumes utf-8 encoding) with format marker.
        /// </summary>
        /// <param name="buffer">The byte array (with format marker) to read from.</param>
        /// <returns>A concrete JsonReader that can read the supplied byte array.</returns>
        public static IJsonReader Create(ReadOnlyMemory<byte> buffer)
        {
            if (buffer.IsEmpty)
            {
                throw new ArgumentOutOfRangeException($"{nameof(buffer)} can not be empty.");
            }

            byte firstByte = buffer.Span[0];

            // Explicitly pick from the set of supported formats, or otherwise assume text format
            JsonSerializationFormat jsonSerializationFormat = (firstByte == (byte)JsonSerializationFormat.Binary) ? JsonSerializationFormat.Binary : JsonSerializationFormat.Text;
            return JsonReader.Create(jsonSerializationFormat, buffer);
        }

        /// <summary>
        /// Creates a JsonReader with a given serialization format and byte array.
        /// </summary>
        /// <param name="jsonSerializationFormat">The serialization format of the payload.</param>
        /// <param name="buffer">The buffer to read from.</param>
        /// <returns>An <see cref="IJsonReader"/> for the buffer, format, and dictionary.</returns>
        public static IJsonReader Create(
            JsonSerializationFormat jsonSerializationFormat,
            ReadOnlyMemory<byte> buffer)
        {
            if (buffer.IsEmpty)
            {
                throw new ArgumentOutOfRangeException($"{nameof(buffer)} can not be empty.");
            }

            // Explicitly pick from the set of supported formats, or otherwise assume text format
            return jsonSerializationFormat switch
            {
                JsonSerializationFormat.Binary => new JsonBinaryReader(buffer),
                JsonSerializationFormat.Text => new JsonTextReader(buffer),
                _ => throw new ArgumentOutOfRangeException($"Unknown {nameof(JsonSerializationFormat)}: {jsonSerializationFormat}."),
            };
        }

        internal static IJsonReader CreateBinaryFromOffset(
            ReadOnlyMemory<byte> buffer,
            int offset) => new JsonBinaryReader(buffer, offset);

        /// <inheritdoc />
        public abstract bool Read();

        /// <inheritdoc />
        public abstract Number64 GetNumberValue();

        /// <inheritdoc />
        public abstract UtfAnyString GetStringValue();
<<<<<<< HEAD

        /// <inheritdoc />
        public abstract Utf8String GetUtf8StringValue();
=======
>>>>>>> 3dca3d9f

        /// <inheritdoc />
        public abstract bool TryGetBufferedStringValue(out Utf8Memory value);

        /// <inheritdoc />
        public abstract sbyte GetInt8Value();

        /// <inheritdoc />
        public abstract short GetInt16Value();

        /// <inheritdoc />
        public abstract int GetInt32Value();

        /// <inheritdoc />
        public abstract long GetInt64Value();

        /// <inheritdoc />
        public abstract uint GetUInt32Value();

        /// <inheritdoc />
        public abstract float GetFloat32Value();

        /// <inheritdoc />
        public abstract double GetFloat64Value();

        /// <inheritdoc />
        public abstract Guid GetGuidValue();

        /// <inheritdoc />
        public abstract ReadOnlyMemory<byte> GetBinaryValue();

        /// <inheritdoc />
        public virtual void WriteCurrentToken(IJsonWriter writer)
        {
            if (writer == null)
            {
                throw new ArgumentNullException(nameof(writer));
            }

            JsonTokenType tokenType = this.CurrentTokenType;
            switch (tokenType)
            {
                case JsonTokenType.NotStarted:
                    break;

                case JsonTokenType.BeginArray:
                    writer.WriteArrayStart();
                    break;

                case JsonTokenType.EndArray:
                    writer.WriteArrayEnd();
                    break;

                case JsonTokenType.BeginObject:
                    writer.WriteObjectStart();
                    break;

                case JsonTokenType.EndObject:
                    writer.WriteObjectEnd();
                    break;

                case JsonTokenType.FieldName:
                case JsonTokenType.String:
                    {
                        bool isFieldName = tokenType == JsonTokenType.FieldName;

                        if (this.TryGetBufferedStringValue(out Utf8Memory bufferedStringValue))
                        {
                            if (isFieldName)
                            {
                                writer.WriteFieldName(bufferedStringValue.Span);
                            }
                            else
                            {
                                writer.WriteStringValue(bufferedStringValue.Span);
                            }
                        }
                        else
                        {
                            string value = this.GetStringValue();
                            if (isFieldName)
                            {
                                writer.WriteFieldName(value);
                            }
                            else
                            {
                                writer.WriteStringValue(value);
                            }
                        }
                    }
                    break;

                case JsonTokenType.Number:
                    {
                        Number64 value = this.GetNumberValue();
                        writer.WriteNumber64Value(value);
                    }
                    break;

                case JsonTokenType.True:
                    writer.WriteBoolValue(true);
                    break;

                case JsonTokenType.False:
                    writer.WriteBoolValue(false);
                    break;

                case JsonTokenType.Null:
                    writer.WriteNullValue();
                    break;

                case JsonTokenType.Int8:
                    {
                        sbyte value = this.GetInt8Value();
                        writer.WriteInt8Value(value);
                    }
                    break;

                case JsonTokenType.Int16:
                    {
                        short value = this.GetInt16Value();
                        writer.WriteInt16Value(value);
                    }
                    break;

                case JsonTokenType.Int32:
                    {
                        int value = this.GetInt32Value();
                        writer.WriteInt32Value(value);
                    }
                    break;

                case JsonTokenType.Int64:
                    {
                        long value = this.GetInt64Value();
                        writer.WriteInt64Value(value);
                    }
                    break;

                case JsonTokenType.UInt32:
                    {
                        uint value = this.GetUInt32Value();
                        writer.WriteUInt32Value(value);
                    }
                    break;

                case JsonTokenType.Float32:
                    {
                        float value = this.GetFloat32Value();
                        writer.WriteFloat32Value(value);
                    }
                    break;

                case JsonTokenType.Float64:
                    {
                        double value = this.GetFloat64Value();
                        writer.WriteFloat64Value(value);
                    }
                    break;

                case JsonTokenType.Guid:
                    {
                        Guid value = this.GetGuidValue();
                        writer.WriteGuidValue(value);
                    }
                    break;

                case JsonTokenType.Binary:
                    {
                        ReadOnlyMemory<byte> value = this.GetBinaryValue();
                        writer.WriteBinaryValue(value.Span);
                    }
                    break;

                default:
                    throw new InvalidOperationException($"Unknown enum type: {tokenType}.");
            }
        }

        /// <inheritdoc />
        public virtual void WriteAll(IJsonWriter writer)
        {
            while (this.Read())
            {
                this.WriteCurrentToken(writer);
            }
        }
    }
}<|MERGE_RESOLUTION|>--- conflicted
+++ resolved
@@ -95,12 +95,6 @@
 
         /// <inheritdoc />
         public abstract UtfAnyString GetStringValue();
-<<<<<<< HEAD
-
-        /// <inheritdoc />
-        public abstract Utf8String GetUtf8StringValue();
-=======
->>>>>>> 3dca3d9f
 
         /// <inheritdoc />
         public abstract bool TryGetBufferedStringValue(out Utf8Memory value);
