//------------------------------------------------------------
// Copyright (c) Microsoft Corporation.  All rights reserved.
//------------------------------------------------------------

namespace Microsoft.Azure.Cosmos.Encryption.Custom
{
    using System;
    using System.Collections.Generic;
    using System.Diagnostics;
    using System.IO;
    using System.Linq;
    using System.Text;
    using System.Threading;
    using System.Threading.Tasks;
    using Microsoft.Data.Encryption.Cryptography.Serializers;
    using Newtonsoft.Json;
    using Newtonsoft.Json.Linq;

    /// <summary>
    /// Allows encrypting items in a container using Cosmos Legacy Encryption Algorithm and MDE Encryption Algorithm.
    /// </summary>
    internal static class EncryptionProcessor
    {
        internal static readonly CosmosJsonDotNetSerializer BaseSerializer = new CosmosJsonDotNetSerializer(
            new JsonSerializerSettings()
            {
                DateParseHandling = DateParseHandling.None,
            });

        /// <remarks>
        /// If there isn't any PathsToEncrypt, input stream will be returned without any modification.
        /// Else input stream will be disposed, and a new stream is returned.
        /// In case of an exception, input stream won't be disposed, but position will be end of stream.
        /// </remarks>
        public static async Task<Stream> EncryptAsync(
            Stream input,
            Encryptor encryptor,
            EncryptionOptions encryptionOptions,
            CosmosDiagnosticsContext diagnosticsContext,
            CancellationToken cancellationToken)
        {
            EncryptionProcessor.ValidateInputForEncrypt(
                input,
                encryptor,
                encryptionOptions);

            if (!encryptionOptions.PathsToEncrypt.Any())
            {
                return input;
            }

            if (!encryptionOptions.PathsToEncrypt.Distinct().SequenceEqual(encryptionOptions.PathsToEncrypt))
            {
                throw new InvalidOperationException("Duplicate paths in PathsToEncrypt passed via EncryptionOptions.");
            }

            foreach (string path in encryptionOptions.PathsToEncrypt)
            {
                if (string.IsNullOrWhiteSpace(path) || path[0] != '/' || path.LastIndexOf('/') != 0)
                {
                    throw new InvalidOperationException($"Invalid path {path ?? string.Empty}, {nameof(encryptionOptions.PathsToEncrypt)}");
                }

                if (string.Equals(path.Substring(1), "id"))
                {
                    throw new InvalidOperationException($"{nameof(encryptionOptions.PathsToEncrypt)} includes a invalid path: '{path}'.");
                }
            }

            JObject itemJObj = EncryptionProcessor.BaseSerializer.FromStream<JObject>(input);
            List<string> pathsEncrypted = new List<string>();
            EncryptionProperties encryptionProperties = null;
            byte[] plainText = null;
            byte[] cipherText = null;
            TypeMarker typeMarker;

            switch (encryptionOptions.EncryptionAlgorithm)
            {
                case CosmosEncryptionAlgorithm.MdeAeadAes256CbcHmac256Randomized:

                    foreach (string pathToEncrypt in encryptionOptions.PathsToEncrypt)
                    {
                        string propertyName = pathToEncrypt.Substring(1);
                        if (!itemJObj.TryGetValue(propertyName, out JToken propertyValue))
                        {
                            continue;
                        }

                        if (propertyValue.Type == JTokenType.Null)
                        {
                            continue;
                        }

                        (typeMarker, plainText) = EncryptionProcessor.Serialize(propertyValue);

                        cipherText = await encryptor.EncryptAsync(
                            plainText,
                            encryptionOptions.DataEncryptionKeyId,
                            encryptionOptions.EncryptionAlgorithm);

                        if (cipherText == null)
                        {
                            throw new InvalidOperationException($"{nameof(Encryptor)} returned null cipherText from {nameof(EncryptAsync)}.");
                        }

                        byte[] cipherTextWithTypeMarker = new byte[cipherText.Length + 1];
                        cipherTextWithTypeMarker[0] = (byte)typeMarker;
                        Buffer.BlockCopy(cipherText, 0, cipherTextWithTypeMarker, 1, cipherText.Length);
                        itemJObj[propertyName] = cipherTextWithTypeMarker;
                        pathsEncrypted.Add(pathToEncrypt);
                    }

                    encryptionProperties = new EncryptionProperties(
                          encryptionFormatVersion: 3,
                          encryptionOptions.EncryptionAlgorithm,
                          encryptionOptions.DataEncryptionKeyId,
                          encryptedData: null,
                          pathsEncrypted);
                    break;

                case CosmosEncryptionAlgorithm.AEAes256CbcHmacSha256Randomized:

                    JObject toEncryptJObj = new JObject();

                    foreach (string pathToEncrypt in encryptionOptions.PathsToEncrypt)
                    {
                        string propertyName = pathToEncrypt.Substring(1);
                        if (!itemJObj.TryGetValue(propertyName, out JToken propertyValue))
                        {
                            continue;
                        }

                        toEncryptJObj.Add(propertyName, propertyValue.Value<JToken>());
                        itemJObj.Remove(propertyName);
                    }

                    MemoryStream memoryStream = EncryptionProcessor.BaseSerializer.ToStream<JObject>(toEncryptJObj);
                    Debug.Assert(memoryStream != null);
                    Debug.Assert(memoryStream.TryGetBuffer(out _));
                    plainText = memoryStream.ToArray();

                    cipherText = await encryptor.EncryptAsync(
                        plainText,
                        encryptionOptions.DataEncryptionKeyId,
                        encryptionOptions.EncryptionAlgorithm,
                        cancellationToken);

                    if (cipherText == null)
                    {
                        throw new InvalidOperationException($"{nameof(Encryptor)} returned null cipherText from {nameof(EncryptAsync)}.");
                    }

                    encryptionProperties = new EncryptionProperties(
                          encryptionFormatVersion: 2,
                          encryptionOptions.EncryptionAlgorithm,
                          encryptionOptions.DataEncryptionKeyId,
                          encryptedData: cipherText,
                          encryptionOptions.PathsToEncrypt);
                    break;

                default:
                    throw new NotSupportedException($"Encryption Algorithm : {encryptionOptions.EncryptionAlgorithm} is not supported.");
            }

            itemJObj.Add(Constants.EncryptedInfo, JObject.FromObject(encryptionProperties));
            input.Dispose();
            return EncryptionProcessor.BaseSerializer.ToStream(itemJObj);
        }

        /// <remarks>
        /// If there isn't any data that needs to be decrypted, input stream will be returned without any modification.
        /// Else input stream will be disposed, and a new stream is returned.
        /// In case of an exception, input stream won't be disposed, but position will be end of stream.
        /// </remarks>
        public static async Task<(Stream, DecryptionContext)> DecryptAsync(
            Stream input,
            Encryptor encryptor,
            CosmosDiagnosticsContext diagnosticsContext,
            CancellationToken cancellationToken)
        {
            if (input == null)
            {
                return (input, null);
            }

            Debug.Assert(input.CanSeek);
            Debug.Assert(encryptor != null);
            Debug.Assert(diagnosticsContext != null);

            JObject itemJObj = EncryptionProcessor.RetrieveItem(input);
            JObject encryptionPropertiesJObj = EncryptionProcessor.RetrieveEncryptionProperties(itemJObj);

            if (encryptionPropertiesJObj == null)
            {
                input.Position = 0;
                return (input, null);
            }

            EncryptionProperties encryptionProperties = encryptionPropertiesJObj.ToObject<EncryptionProperties>();
            DecryptionContext decryptionContext;

            switch (encryptionProperties.EncryptionAlgorithm)
            {
                case CosmosEncryptionAlgorithm.MdeAeadAes256CbcHmac256Randomized:
                    decryptionContext = await EncryptionProcessor.MdeEncAlgoDecryptObjectAsync(
                        itemJObj,
                        encryptor,
                        encryptionProperties,
                        diagnosticsContext,
                        cancellationToken);
                    break;

                case CosmosEncryptionAlgorithm.AEAes256CbcHmacSha256Randomized:
                    decryptionContext = await EncryptionProcessor.LegacyEncAlgoDecryptContentAsync(
                        itemJObj,
                        encryptionProperties,
                        encryptor,
                        diagnosticsContext,
                        cancellationToken);
                    break;

                default:
                    throw new NotSupportedException($"Encryption Algorithm : {encryptionProperties.EncryptionAlgorithm} is not supported.");
            }

            input.Dispose();
            return (EncryptionProcessor.BaseSerializer.ToStream(itemJObj), decryptionContext);
        }

        public static async Task<(JObject, DecryptionContext)> DecryptAsync(
            JObject document,
            Encryptor encryptor,
            CosmosDiagnosticsContext diagnosticsContext,
            CancellationToken cancellationToken)
        {
            Debug.Assert(document != null);

            Debug.Assert(encryptor != null);

            JObject encryptionPropertiesJObj = EncryptionProcessor.RetrieveEncryptionProperties(document);

            if (encryptionPropertiesJObj == null)
            {
                return (document, null);
            }

            EncryptionProperties encryptionProperties = encryptionPropertiesJObj.ToObject<EncryptionProperties>();

            DecryptionContext decryptionContext;

            switch (encryptionProperties.EncryptionAlgorithm)
            {
                case CosmosEncryptionAlgorithm.MdeAeadAes256CbcHmac256Randomized:
                    decryptionContext = await EncryptionProcessor.MdeEncAlgoDecryptObjectAsync(
                        document,
                        encryptor,
                        encryptionProperties,
                        diagnosticsContext,
                        cancellationToken);
                    break;

                case CosmosEncryptionAlgorithm.AEAes256CbcHmacSha256Randomized:
                    decryptionContext = await EncryptionProcessor.LegacyEncAlgoDecryptContentAsync(
                        document,
                        encryptionProperties,
                        encryptor,
                        diagnosticsContext,
                        cancellationToken);
                    break;

                default:
                    throw new NotSupportedException($"Encryption Algorithm : {encryptionProperties.EncryptionAlgorithm} is not supported.");
            }

            return (document, decryptionContext);
        }

        private static async Task<DecryptionContext> MdeEncAlgoDecryptObjectAsync(
            JObject document,
            Encryptor encryptor,
            EncryptionProperties encryptionProperties,
            CosmosDiagnosticsContext diagnosticsContext,
            CancellationToken cancellationToken)
        {
            JObject plainTextJObj = new JObject();
            foreach (string path in encryptionProperties.EncryptedPaths)
            {
                string propertyName = path.Substring(1);
                if (!document.TryGetValue(propertyName, out JToken propertyValue))
                {
                    continue;
                }

                byte[] cipherTextWithTypeMarker = propertyValue.ToObject<byte[]>();

                if (cipherTextWithTypeMarker == null)
                {
                    continue;
                }

                byte[] cipherText = new byte[cipherTextWithTypeMarker.Length - 1];
                Buffer.BlockCopy(cipherTextWithTypeMarker, 1, cipherText, 0, cipherTextWithTypeMarker.Length - 1);

                byte[] plainText = await EncryptionProcessor.MdeEncAlgoDecryptPropertyAsync(
                    encryptionProperties,
                    cipherText,
                    encryptor,
                    diagnosticsContext,
                    cancellationToken);

                EncryptionProcessor.DeserializeAndAddProperty(
                    (TypeMarker)cipherTextWithTypeMarker[0],
                    plainText,
                    plainTextJObj,
                    propertyName);
            }

            List<string> pathsDecrypted = new List<string>();
            foreach (JProperty property in plainTextJObj.Properties())
            {
                document[property.Name] = property.Value;
                pathsDecrypted.Add("/" + property.Name);
            }

            DecryptionContext decryptionContext = EncryptionProcessor.CreateDecryptionContext(
                pathsDecrypted,
                encryptionProperties.DataEncryptionKeyId);

            document.Remove(Constants.EncryptedInfo);
            return decryptionContext;
        }

        private static DecryptionContext CreateDecryptionContext(
            List<string> pathsDecrypted,
            string dataEncryptionKeyId)
        {
            DecryptionInfo decryptionInfo = new DecryptionInfo(
                pathsDecrypted,
                dataEncryptionKeyId);

            DecryptionContext decryptionContext = new DecryptionContext(
                new List<DecryptionInfo>() { decryptionInfo });

            return decryptionContext;
        }

        private static async Task<byte[]> MdeEncAlgoDecryptPropertyAsync(
            EncryptionProperties encryptionProperties,
            byte[] cipherText,
            Encryptor encryptor,
            CosmosDiagnosticsContext diagnosticsContext,
            CancellationToken cancellationToken)
        {
            if (encryptionProperties.EncryptionFormatVersion != 3)
            {
                throw new NotSupportedException($"Unknown encryption format version: {encryptionProperties.EncryptionFormatVersion}. Please upgrade your SDK to the latest version.");
            }

            byte[] plainText = await encryptor.DecryptAsync(
                cipherText,
                encryptionProperties.DataEncryptionKeyId,
                encryptionProperties.EncryptionAlgorithm,
                cancellationToken);

            if (plainText == null)
            {
                throw new InvalidOperationException($"{nameof(Encryptor)} returned null plainText from {nameof(DecryptAsync)}.");
            }

            return plainText;
        }

        private static async Task<DecryptionContext> LegacyEncAlgoDecryptContentAsync(
            JObject document,
            EncryptionProperties encryptionProperties,
            Encryptor encryptor,
            CosmosDiagnosticsContext diagnosticsContext,
            CancellationToken cancellationToken)
        {
            if (encryptionProperties.EncryptionFormatVersion != 2)
            {
                throw new NotSupportedException($"Unknown encryption format version: {encryptionProperties.EncryptionFormatVersion}. Please upgrade your SDK to the latest version.");
            }

            byte[] plainText = await encryptor.DecryptAsync(
                encryptionProperties.EncryptedData,
                encryptionProperties.DataEncryptionKeyId,
                encryptionProperties.EncryptionAlgorithm,
                cancellationToken);

            if (plainText == null)
            {
                throw new InvalidOperationException($"{nameof(Encryptor)} returned null plainText from {nameof(DecryptAsync)}.");
            }

            JObject plainTextJObj;
            using (MemoryStream memoryStream = new MemoryStream(plainText))
            using (StreamReader streamReader = new StreamReader(memoryStream))
            using (JsonTextReader jsonTextReader = new JsonTextReader(streamReader))
            {
                plainTextJObj = JObject.Load(jsonTextReader);
            }

            List<string> pathsDecrypted = new List<string>();
            foreach (JProperty property in plainTextJObj.Properties())
            {
                document.Add(property.Name, property.Value);
                pathsDecrypted.Add("/" + property.Name);
            }

            DecryptionContext decryptionContext = EncryptionProcessor.CreateDecryptionContext(
                pathsDecrypted,
                encryptionProperties.DataEncryptionKeyId);

            document.Remove(Constants.EncryptedInfo);

            return decryptionContext;
        }

        private static void ValidateInputForEncrypt(
            Stream input,
            Encryptor encryptor,
            EncryptionOptions encryptionOptions)
        {
            if (input == null)
            {
                throw new ArgumentNullException(nameof(input));
            }

            if (encryptor == null)
            {
                throw new ArgumentNullException(nameof(encryptor));
            }

            if (encryptionOptions == null)
            {
                throw new ArgumentNullException(nameof(encryptionOptions));
            }

            if (string.IsNullOrWhiteSpace(encryptionOptions.DataEncryptionKeyId))
            {
                throw new ArgumentNullException(nameof(encryptionOptions.DataEncryptionKeyId));
            }

            if (string.IsNullOrWhiteSpace(encryptionOptions.EncryptionAlgorithm))
            {
                throw new ArgumentNullException(nameof(encryptionOptions.EncryptionAlgorithm));
            }

            if (encryptionOptions.PathsToEncrypt == null)
            {
                throw new ArgumentNullException(nameof(encryptionOptions.PathsToEncrypt));
            }
        }

        private static JObject RetrieveItem(
            Stream input)
        {
            Debug.Assert(input != null);

            JObject itemJObj;
            using (StreamReader sr = new StreamReader(input, Encoding.UTF8, detectEncodingFromByteOrderMarks: true, bufferSize: 1024, leaveOpen: true))
            using (JsonTextReader jsonTextReader = new JsonTextReader(sr))
            {
                JsonSerializerSettings jsonSerializerSettings = new JsonSerializerSettings()
                {
                    DateParseHandling = DateParseHandling.None,
                };

                itemJObj = JsonSerializer.Create(jsonSerializerSettings).Deserialize<JObject>(jsonTextReader);
            }

            return itemJObj;
        }

        private static JObject RetrieveEncryptionProperties(
            JObject item)
        {
            JProperty encryptionPropertiesJProp = item.Property(Constants.EncryptedInfo);
            JObject encryptionPropertiesJObj = null;
            if (encryptionPropertiesJProp != null && encryptionPropertiesJProp.Value != null && encryptionPropertiesJProp.Value.Type == JTokenType.Object)
            {
                encryptionPropertiesJObj = (JObject)encryptionPropertiesJProp.Value;
            }

            return encryptionPropertiesJObj;
        }

        private static (TypeMarker, byte[]) Serialize(JToken propertyValue)
        {
            SqlSerializerFactory sqlSerializerFactory = new SqlSerializerFactory();

            // UTF-8 encoding.
<<<<<<< HEAD
            SqlVarCharSerializer sqlVarcharSerializer = new SqlVarCharSerializer(size: -1, codePageCharacterEncoding: 65001);
=======
            SqlVarCharSerializer sqlVarCharSerializer = new SqlVarCharSerializer(size: -1, codePageCharacterEncoding: 65001);
>>>>>>> c8a85f74

            switch (propertyValue.Type)
            {
                case JTokenType.Undefined:
                    Debug.Assert(false, "Undefined value cannot be in the JSON");
                    return (default, null);
                case JTokenType.Null:
                    Debug.Assert(false, "Null type should have been handled by caller");
                    return (TypeMarker.Null, null);
                case JTokenType.Boolean:
                    return (TypeMarker.Boolean, sqlSerializerFactory.GetDefaultSerializer<bool>().Serialize(propertyValue.ToObject<bool>()));
                case JTokenType.Float:
                    return (TypeMarker.Double, sqlSerializerFactory.GetDefaultSerializer<double>().Serialize(propertyValue.ToObject<double>()));
                case JTokenType.Integer:
                    return (TypeMarker.Long, sqlSerializerFactory.GetDefaultSerializer<long>().Serialize(propertyValue.ToObject<long>()));
                case JTokenType.String:
                    return (TypeMarker.String, sqlVarCharSerializer.Serialize(propertyValue.ToObject<string>()));
                case JTokenType.Array:
                    return (TypeMarker.Array, sqlVarCharSerializer.Serialize(propertyValue.ToString()));
                case JTokenType.Object:
                    return (TypeMarker.Object, sqlVarCharSerializer.Serialize(propertyValue.ToString()));
                default:
                    throw new InvalidOperationException($" Invalid or Unsupported Data Type Passed : {propertyValue.Type}");
            }
        }

        private static void DeserializeAndAddProperty(
            TypeMarker typeMarker,
            byte[] serializedBytes,
            JObject jObject,
            string key)
        {
            SqlSerializerFactory sqlSerializerFactory = new SqlSerializerFactory();

            // UTF-8 encoding.
<<<<<<< HEAD
            SqlVarCharSerializer sqlVarcharSerializer = new SqlVarCharSerializer(size: -1, codePageCharacterEncoding: 65001);
=======
            SqlVarCharSerializer sqlVarCharSerializer = new SqlVarCharSerializer(size: -1, codePageCharacterEncoding: 65001);
>>>>>>> c8a85f74

            switch (typeMarker)
            {
                case TypeMarker.Boolean:
                    jObject.Add(key, sqlSerializerFactory.GetDefaultSerializer<bool>().Deserialize(serializedBytes));
                    break;
                case TypeMarker.Double:
                    jObject.Add(key, sqlSerializerFactory.GetDefaultSerializer<double>().Deserialize(serializedBytes));
                    break;
                case TypeMarker.Long:
                    jObject.Add(key, sqlSerializerFactory.GetDefaultSerializer<long>().Deserialize(serializedBytes));
                    break;
                case TypeMarker.String:
                    jObject.Add(key, sqlVarCharSerializer.Deserialize(serializedBytes));
                    break;
                case TypeMarker.Array:
                    jObject.Add(key, JsonConvert.DeserializeObject<JArray>(sqlVarCharSerializer.Deserialize(serializedBytes)));
                    break;
                case TypeMarker.Object:
                    jObject.Add(key, JsonConvert.DeserializeObject<JObject>(sqlVarCharSerializer.Deserialize(serializedBytes)));
                    break;
                default:
                    Debug.Fail(string.Format("Unexpected type marker {0}", typeMarker));
                    break;
            }
        }

        private enum TypeMarker : byte
        {
            Null = 1, // not used
            String = 2,
            Double = 3,
            Long = 4,
            Boolean = 5,
            Array = 6,
            Object = 7,
        }
    }
}<|MERGE_RESOLUTION|>--- conflicted
+++ resolved
@@ -491,11 +491,7 @@
             SqlSerializerFactory sqlSerializerFactory = new SqlSerializerFactory();
 
             // UTF-8 encoding.
-<<<<<<< HEAD
-            SqlVarCharSerializer sqlVarcharSerializer = new SqlVarCharSerializer(size: -1, codePageCharacterEncoding: 65001);
-=======
             SqlVarCharSerializer sqlVarCharSerializer = new SqlVarCharSerializer(size: -1, codePageCharacterEncoding: 65001);
->>>>>>> c8a85f74
 
             switch (propertyValue.Type)
             {
@@ -531,11 +527,7 @@
             SqlSerializerFactory sqlSerializerFactory = new SqlSerializerFactory();
 
             // UTF-8 encoding.
-<<<<<<< HEAD
-            SqlVarCharSerializer sqlVarcharSerializer = new SqlVarCharSerializer(size: -1, codePageCharacterEncoding: 65001);
-=======
             SqlVarCharSerializer sqlVarCharSerializer = new SqlVarCharSerializer(size: -1, codePageCharacterEncoding: 65001);
->>>>>>> c8a85f74
 
             switch (typeMarker)
             {
