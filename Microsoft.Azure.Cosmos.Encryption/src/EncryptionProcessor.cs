﻿//------------------------------------------------------------
// Copyright (c) Microsoft Corporation.  All rights reserved.
//------------------------------------------------------------

namespace Microsoft.Azure.Cosmos.Encryption
{
    using System;
    using System.Diagnostics;
    using System.IO;
    using System.Linq;
    using System.Text;
    using System.Threading;
    using System.Threading.Tasks;
    using Microsoft.Data.Encryption.Cryptography;
    using Microsoft.Data.Encryption.Cryptography.Serializers;
    using Newtonsoft.Json;
    using Newtonsoft.Json.Linq;

    internal static class EncryptionProcessor
    {
        internal static readonly CosmosJsonDotNetSerializer BaseSerializer = new CosmosJsonDotNetSerializer(
            new JsonSerializerSettings()
            {
                DateParseHandling = DateParseHandling.None,
            });

        private enum TypeMarker : byte
        {
            Null = 1, // not used
            Boolean = 2,
            Double = 3,
            Long = 4,
            String = 5,
        }

        /// <remarks>
        /// If there isn't any PathsToEncrypt, input stream will be returned without any modification.
        /// Else input stream will be disposed, and a new stream is returned.
        /// In case of an exception, input stream won't be disposed, but position will be end of stream.
        /// </remarks>
        public static async Task<Stream> EncryptAsync(
            Stream input,
            EncryptionSettings encryptionSettings,
            CosmosDiagnosticsContext diagnosticsContext,
            CancellationToken cancellationToken)
        {
            if (input == null)
            {
                throw new ArgumentNullException(nameof(input));
            }

            Debug.Assert(diagnosticsContext != null);
<<<<<<< HEAD

            JObject itemJObj = EncryptionProcessor.BaseSerializer.FromStream<JObject>(input);

=======

            JObject itemJObj = EncryptionProcessor.BaseSerializer.FromStream<JObject>(input);

>>>>>>> 5c711c6a
            foreach (string propertyName in encryptionSettings.PropertiesToEncrypt)
            {
                // possibly a wrong path configured in the Client Encryption Policy, ignore.
                if (!itemJObj.TryGetValue(propertyName, out JToken propertyValue))
                {
                    continue;
                }

                EncryptionSettingForProperty settingforProperty = encryptionSettings.GetEncryptionSettingForProperty(propertyName);

                if (settingforProperty == null)
                {
                    throw new ArgumentException($"Invalid Encryption Setting for the Property:{propertyName}. ");
                }

<<<<<<< HEAD
                await EncryptPropertyAsync(
                    itemJObj,
                    propertyValue,
                    settingforProperty,
                    cancellationToken);
=======
                AeadAes256CbcHmac256EncryptionAlgorithm aeadAes256CbcHmac256EncryptionAlgorithm = await settingforProperty.BuildEncryptionAlgorithmForSettingAsync(cancellationToken: cancellationToken);

                EncryptProperty(
                    itemJObj,
                    propertyValue,
                    aeadAes256CbcHmac256EncryptionAlgorithm);
>>>>>>> 5c711c6a
            }

            input.Dispose();
            return EncryptionProcessor.BaseSerializer.ToStream(itemJObj);
        }

        /// <remarks>
        /// If there isn't any data that needs to be decrypted, input stream will be returned without any modification.
        /// Else input stream will be disposed, and a new stream is returned.
        /// In case of an exception, input stream won't be disposed, but position will be end of stream.
        /// </remarks>
        public static async Task<Stream> DecryptAsync(
            Stream input,
            EncryptionSettings encryptionSettings,
            CosmosDiagnosticsContext diagnosticsContext,
            CancellationToken cancellationToken)
        {
            if (input == null)
            {
                return input;
            }

            Debug.Assert(input.CanSeek);
            Debug.Assert(diagnosticsContext != null);

            JObject itemJObj = RetrieveItem(input);

            await DecryptObjectAsync(
                itemJObj,
                encryptionSettings,
                diagnosticsContext,
                cancellationToken);
<<<<<<< HEAD

            input.Dispose();
            return EncryptionProcessor.BaseSerializer.ToStream(itemJObj);
        }

        public static async Task<JObject> DecryptAsync(
            JObject document,
            EncryptionSettings encryptionSettings,
            CosmosDiagnosticsContext diagnosticsContext,
            CancellationToken cancellationToken)
        {
            Debug.Assert(document != null);

            await DecryptObjectAsync(
                document,
                encryptionSettings,
                diagnosticsContext,
                cancellationToken);

            return document;
        }

        internal static async Task<Stream> EncryptValueStreamAsync(
            Stream valueStream,
            EncryptionSettingForProperty settingsForProperty,
            CancellationToken cancellationToken)
        {
=======

            input.Dispose();
            return EncryptionProcessor.BaseSerializer.ToStream(itemJObj);
        }

        public static async Task<JObject> DecryptAsync(
            JObject document,
            EncryptionSettings encryptionSettings,
            CosmosDiagnosticsContext diagnosticsContext,
            CancellationToken cancellationToken)
        {
            Debug.Assert(document != null);

            await DecryptObjectAsync(
                document,
                encryptionSettings,
                diagnosticsContext,
                cancellationToken);

            return document;
        }

        internal static async Task<Stream> EncryptValueStreamAsync(
            Stream valueStream,
            EncryptionSettingForProperty settingsForProperty,
            CancellationToken cancellationToken)
        {
>>>>>>> 5c711c6a
            if (valueStream == null)
            {
                throw new ArgumentNullException(nameof(valueStream));
            }

            if (settingsForProperty == null)
            {
                throw new ArgumentNullException(nameof(settingsForProperty));
            }

<<<<<<< HEAD
            JToken propertyValueToEncrypt = EncryptionProcessor.BaseSerializer.FromStream<JToken>(valueStream);

            propertyValueToEncrypt = await EncryptJTokenAsync(propertyValueToEncrypt, settingsForProperty, cancellationToken);

            return EncryptionProcessor.BaseSerializer.ToStream(propertyValueToEncrypt);
        }

        private static (TypeMarker, byte[]) Serialize(JToken propertyValue)
        {
            SqlSerializerFactory sqlSerializerFactory = new SqlSerializerFactory();

            // UTF-8 Encoding
            SqlVarCharSerializer sqlVarcharSerializer = new SqlVarCharSerializer(size: -1, codePageCharacterEncoding: 65001);

            return propertyValue.Type switch
            {
                JTokenType.Boolean => (TypeMarker.Boolean, sqlSerializerFactory.GetDefaultSerializer<bool>().Serialize(propertyValue.ToObject<bool>())),
                JTokenType.Float => (TypeMarker.Double, sqlSerializerFactory.GetDefaultSerializer<double>().Serialize(propertyValue.ToObject<double>())),
                JTokenType.Integer => (TypeMarker.Long, sqlSerializerFactory.GetDefaultSerializer<long>().Serialize(propertyValue.ToObject<long>())),
                JTokenType.String => (TypeMarker.String, sqlVarcharSerializer.Serialize(propertyValue.ToObject<string>())),
                _ => throw new InvalidOperationException($"Invalid or Unsupported Data Type Passed : {propertyValue.Type}. "),
            };
        }

        private static JToken DeserializeAndAddProperty(
            byte[] serializedBytes,
            TypeMarker typeMarker)
        {
            SqlSerializerFactory sqlSerializerFactory = new SqlSerializerFactory();

            // UTF-8 Encoding
            SqlVarCharSerializer sqlVarcharSerializer = new SqlVarCharSerializer(size: -1, codePageCharacterEncoding: 65001);

            return typeMarker switch
            {
                TypeMarker.Boolean => sqlSerializerFactory.GetDefaultSerializer<bool>().Deserialize(serializedBytes),
                TypeMarker.Double => sqlSerializerFactory.GetDefaultSerializer<double>().Deserialize(serializedBytes),
                TypeMarker.Long => sqlSerializerFactory.GetDefaultSerializer<long>().Deserialize(serializedBytes),
                TypeMarker.String => sqlVarcharSerializer.Deserialize(serializedBytes),
                _ => throw new InvalidOperationException($"Invalid or Unsupported Data Type Passed : {typeMarker}. "),
            };
        }

        private static async Task<JToken> EncryptJTokenAsync(
           JToken propertyValueToEncrypt,
           EncryptionSettingForProperty encryptionSettingForProperty,
           CancellationToken cancellationToken)
=======
            AeadAes256CbcHmac256EncryptionAlgorithm aeadAes256CbcHmac256EncryptionAlgorithm = await settingsForProperty.BuildEncryptionAlgorithmForSettingAsync(cancellationToken: cancellationToken);

            JToken propertyValueToEncrypt = EncryptionProcessor.BaseSerializer.FromStream<JToken>(valueStream);
            (EncryptionProcessor.TypeMarker typeMarker, byte[] serializedData) = EncryptionProcessor.Serialize(propertyValueToEncrypt);

            byte[] cipherText = aeadAes256CbcHmac256EncryptionAlgorithm.Encrypt(serializedData);

            if (cipherText == null)
            {
                throw new InvalidOperationException($"{nameof(EncryptValueStreamAsync)} returned null cipherText from {nameof(aeadAes256CbcHmac256EncryptionAlgorithm.Encrypt)}. Please refer to https://aka.ms/CosmosClientEncryption for more details. ");
            }

            byte[] cipherTextWithTypeMarker = new byte[cipherText.Length + 1];
            cipherTextWithTypeMarker[0] = (byte)typeMarker;
            Buffer.BlockCopy(cipherText, 0, cipherTextWithTypeMarker, 1, cipherText.Length);

            return EncryptionProcessor.BaseSerializer.ToStream(cipherTextWithTypeMarker);
        }

        private static (TypeMarker, byte[]) Serialize(JToken propertyValue)
        {
            SqlSerializerFactory sqlSerializerFactory = new SqlSerializerFactory();

            // UTF-8 Encoding
            SqlVarCharSerializer sqlVarcharSerializer = new SqlVarCharSerializer(size: -1, codePageCharacterEncoding: 65001);

            return propertyValue.Type switch
            {
                JTokenType.Boolean => (TypeMarker.Boolean, sqlSerializerFactory.GetDefaultSerializer<bool>().Serialize(propertyValue.ToObject<bool>())),
                JTokenType.Float => (TypeMarker.Double, sqlSerializerFactory.GetDefaultSerializer<double>().Serialize(propertyValue.ToObject<double>())),
                JTokenType.Integer => (TypeMarker.Long, sqlSerializerFactory.GetDefaultSerializer<long>().Serialize(propertyValue.ToObject<long>())),
                JTokenType.String => (TypeMarker.String, sqlVarcharSerializer.Serialize(propertyValue.ToObject<string>())),
                _ => throw new InvalidOperationException($"Invalid or Unsupported Data Type Passed : {propertyValue.Type}. "),
            };
        }

        private static JToken DeserializeAndAddProperty(
            byte[] serializedBytes,
            TypeMarker typeMarker)
        {
            SqlSerializerFactory sqlSerializerFactory = new SqlSerializerFactory();

            // UTF-8 Encoding
            SqlVarCharSerializer sqlVarcharSerializer = new SqlVarCharSerializer(size: -1, codePageCharacterEncoding: 65001);

            return typeMarker switch
            {
                TypeMarker.Boolean => sqlSerializerFactory.GetDefaultSerializer<bool>().Deserialize(serializedBytes),
                TypeMarker.Double => sqlSerializerFactory.GetDefaultSerializer<double>().Deserialize(serializedBytes),
                TypeMarker.Long => sqlSerializerFactory.GetDefaultSerializer<long>().Deserialize(serializedBytes),
                TypeMarker.String => sqlVarcharSerializer.Deserialize(serializedBytes),
                _ => throw new InvalidOperationException($"Invalid or Unsupported Data Type Passed : {typeMarker}. "),
            };
        }

        private static void EncryptProperty(
            JObject itemJObj,
            JToken propertyValue,
            AeadAes256CbcHmac256EncryptionAlgorithm aeadAes256CbcHmac256EncryptionAlgorithm)
>>>>>>> 5c711c6a
        {
            /* Top Level can be an Object*/
            if (propertyValueToEncrypt.Type == JTokenType.Object)
            {
                foreach (JProperty jProperty in propertyValueToEncrypt.Children<JProperty>())
                {
                    if (jProperty.Value.Type == JTokenType.Object || jProperty.Value.Type == JTokenType.Array)
                    {
<<<<<<< HEAD
                        await EncryptJTokenAsync(
=======
                        EncryptProperty(
                            itemJObj,
>>>>>>> 5c711c6a
                            jProperty.Value,
                            encryptionSettingForProperty,
                            cancellationToken);
                    }
                    else
                    {
<<<<<<< HEAD
                        jProperty.Value = await SerializeAndEncryptValueAsync(jProperty.Value, encryptionSettingForProperty, cancellationToken);
=======
                        jProperty.Value = SerializeAndEncryptValue(jProperty.Value, aeadAes256CbcHmac256EncryptionAlgorithm);
>>>>>>> 5c711c6a
                    }
                }
            }
            else if (propertyValueToEncrypt.Type == JTokenType.Array)
            {
                if (propertyValueToEncrypt.Children().Any())
                {
                    // objects as array elements.
                    if (propertyValueToEncrypt.Children().First().Type == JTokenType.Object)
                    {
                        foreach (JObject arrayjObject in propertyValueToEncrypt.Children<JObject>())
                        {
                            foreach (JProperty jProperty in arrayjObject.Properties())
                            {
                                if (jProperty.Value.Type == JTokenType.Object || jProperty.Value.Type == JTokenType.Array)
                                {
<<<<<<< HEAD
                                    await EncryptJTokenAsync(
=======
                                    EncryptProperty(
                                        itemJObj,
>>>>>>> 5c711c6a
                                        jProperty.Value,
                                        encryptionSettingForProperty,
                                        cancellationToken);
                                }

                                // primitive type
                                else
                                {
<<<<<<< HEAD
                                    jProperty.Value = await SerializeAndEncryptValueAsync(jProperty.Value, encryptionSettingForProperty, cancellationToken);
=======
                                    jProperty.Value = SerializeAndEncryptValue(jProperty.Value, aeadAes256CbcHmac256EncryptionAlgorithm);
>>>>>>> 5c711c6a
                                }
                            }
                        }
                    }

                    // array as elements.
                    else if (propertyValueToEncrypt.Children().First().Type == JTokenType.Array)
                    {
                        foreach (JArray jArray in propertyValueToEncrypt.Value<JArray>())
                        {
                            for (int i = 0; i < jArray.Count(); i++)
                            {
                                // iterates over individual elements
                                if (jArray[i].Type == JTokenType.Object || jArray[i].Type == JTokenType.Array)
                                {
<<<<<<< HEAD
                                    await EncryptJTokenAsync(
=======
                                    EncryptProperty(
                                        itemJObj,
>>>>>>> 5c711c6a
                                        jArray[i],
                                        encryptionSettingForProperty,
                                        cancellationToken);
                                }

                                // primitive type
                                else
                                {
<<<<<<< HEAD
                                    jArray[i] = await SerializeAndEncryptValueAsync(jArray[i], encryptionSettingForProperty, cancellationToken);
=======
                                    jArray[i] = SerializeAndEncryptValue(jArray[i], aeadAes256CbcHmac256EncryptionAlgorithm);
>>>>>>> 5c711c6a
                                }
                            }
                        }
                    }

                    // array of primitive types.
                    else
                    {
                        for (int i = 0; i < propertyValueToEncrypt.Count(); i++)
                        {
<<<<<<< HEAD
                            propertyValueToEncrypt[i] = await SerializeAndEncryptValueAsync(propertyValueToEncrypt[i], encryptionSettingForProperty, cancellationToken);
=======
                            propertyValue[i] = SerializeAndEncryptValue(propertyValue[i], aeadAes256CbcHmac256EncryptionAlgorithm);
>>>>>>> 5c711c6a
                        }
                    }
                }
            }
            else
            {
<<<<<<< HEAD
                propertyValueToEncrypt = await SerializeAndEncryptValueAsync(propertyValueToEncrypt, encryptionSettingForProperty, cancellationToken);
            }

            return propertyValueToEncrypt;
        }

        private static async Task EncryptPropertyAsync(
            JObject itemJObj,
            JToken propertyValue,
            EncryptionSettingForProperty encryptionSettingForProperty,
            CancellationToken cancellationToken)
        {
            if (propertyValue.Type == JTokenType.Object || propertyValue.Type == JTokenType.Array)
            {
                await EncryptJTokenAsync(propertyValue, encryptionSettingForProperty, cancellationToken);
            }
            else
            {
                itemJObj.Property(propertyValue.Path).Value = await EncryptJTokenAsync(
                    propertyValue,
                    encryptionSettingForProperty,
                    cancellationToken);
            }
        }

        private static async Task<JToken> SerializeAndEncryptValueAsync(
=======
                itemJObj.Property(propertyValue.Path).Value = SerializeAndEncryptValue(
                    itemJObj.Property(propertyValue.Path).Value,
                    aeadAes256CbcHmac256EncryptionAlgorithm);
            }
        }

        private static JToken SerializeAndEncryptValue(
>>>>>>> 5c711c6a
           JToken jToken,
           EncryptionSettingForProperty encryptionSettingForProperty,
           CancellationToken cancellationToken)
        {
            JToken propertyValueToEncrypt = jToken;

            if (propertyValueToEncrypt.Type == JTokenType.Null)
            {
                return propertyValueToEncrypt;
            }

            (TypeMarker typeMarker, byte[] plainText) = Serialize(propertyValueToEncrypt);

            AeadAes256CbcHmac256EncryptionAlgorithm aeadAes256CbcHmac256EncryptionAlgorithm = await encryptionSettingForProperty.BuildEncryptionAlgorithmForSettingAsync(cancellationToken: cancellationToken);
            byte[] cipherText = aeadAes256CbcHmac256EncryptionAlgorithm.Encrypt(plainText);

            if (cipherText == null)
            {
<<<<<<< HEAD
                throw new InvalidOperationException($"{nameof(SerializeAndEncryptValueAsync)} returned null cipherText from {nameof(aeadAes256CbcHmac256EncryptionAlgorithm.Encrypt)}. ");
=======
                throw new InvalidOperationException($"{nameof(SerializeAndEncryptValue)} returned null cipherText from {nameof(aeadAes256CbcHmac256EncryptionAlgorithm.Encrypt)}. ");
>>>>>>> 5c711c6a
            }

            byte[] cipherTextWithTypeMarker = new byte[cipherText.Length + 1];
            cipherTextWithTypeMarker[0] = (byte)typeMarker;
            Buffer.BlockCopy(cipherText, 0, cipherTextWithTypeMarker, 1, cipherText.Length);
            return cipherTextWithTypeMarker;
        }

<<<<<<< HEAD
        private static async Task<JToken> DecryptAndDeserializeValueAsync(
=======
        private static JToken DecryptAndDeserializeValue(
>>>>>>> 5c711c6a
           JToken jToken,
           EncryptionSettingForProperty encryptionSettingForProperty,
           CancellationToken cancellationToken)
        {
            byte[] cipherTextWithTypeMarker = jToken.ToObject<byte[]>();

            if (cipherTextWithTypeMarker == null)
            {
                return null;
            }

            byte[] cipherText = new byte[cipherTextWithTypeMarker.Length - 1];
            Buffer.BlockCopy(cipherTextWithTypeMarker, 1, cipherText, 0, cipherTextWithTypeMarker.Length - 1);

            AeadAes256CbcHmac256EncryptionAlgorithm aeadAes256CbcHmac256EncryptionAlgorithm = await encryptionSettingForProperty.BuildEncryptionAlgorithmForSettingAsync(cancellationToken: cancellationToken);
            byte[] plainText = aeadAes256CbcHmac256EncryptionAlgorithm.Decrypt(cipherText);

            if (plainText == null)
            {
<<<<<<< HEAD
                throw new InvalidOperationException($"{nameof(DecryptAndDeserializeValueAsync)} returned null plainText from {nameof(aeadAes256CbcHmac256EncryptionAlgorithm.Decrypt)}. ");
=======
                throw new InvalidOperationException($"{nameof(DecryptAndDeserializeValue)} returned null plainText from {nameof(aeadAes256CbcHmac256EncryptionAlgorithm.Decrypt)}. ");
>>>>>>> 5c711c6a
            }

            return DeserializeAndAddProperty(
                plainText,
                (TypeMarker)cipherTextWithTypeMarker[0]);
        }

<<<<<<< HEAD
        private static async Task DecryptPropertyAsync(
=======
        private static void DecryptProperty(
>>>>>>> 5c711c6a
            JObject itemJObj,
            EncryptionSettingForProperty encryptionSettingForProperty,
            string propertyName,
            JToken propertyValue,
            CancellationToken cancellationToken)
        {
            if (propertyValue.Type == JTokenType.Object)
            {
                foreach (JProperty jProperty in propertyValue.Children<JProperty>())
                {
                    if (jProperty.Value.Type == JTokenType.Object || jProperty.Value.Type == JTokenType.Array)
                    {
<<<<<<< HEAD
                        await DecryptPropertyAsync(
=======
                        DecryptProperty(
>>>>>>> 5c711c6a
                            itemJObj,
                            encryptionSettingForProperty,
                            jProperty.Name,
                            jProperty.Value,
                            cancellationToken);
                    }
                    else
                    {
<<<<<<< HEAD
                        jProperty.Value = await DecryptAndDeserializeValueAsync(
=======
                        jProperty.Value = DecryptAndDeserializeValue(
>>>>>>> 5c711c6a
                            jProperty.Value,
                            encryptionSettingForProperty,
                            cancellationToken);
                    }
                }
            }
            else if (propertyValue.Type == JTokenType.Array)
            {
                if (propertyValue.Children().Any())
                {
                    if (propertyValue.Children().First().Type == JTokenType.Object)
                    {
                        foreach (JObject arrayjObject in propertyValue.Children<JObject>())
                        {
                            foreach (JProperty jProperty in arrayjObject.Properties())
                            {
                                if (jProperty.Value.Type == JTokenType.Object || jProperty.Value.Type == JTokenType.Array)
                                {
<<<<<<< HEAD
                                    await DecryptPropertyAsync(
=======
                                    DecryptProperty(
>>>>>>> 5c711c6a
                                        itemJObj,
                                        encryptionSettingForProperty,
                                        jProperty.Name,
                                        jProperty.Value,
                                        cancellationToken);
                                }
                                else
                                {
<<<<<<< HEAD
                                    jProperty.Value = await DecryptAndDeserializeValueAsync(
=======
                                    jProperty.Value = DecryptAndDeserializeValue(
>>>>>>> 5c711c6a
                                        jProperty.Value,
                                        encryptionSettingForProperty,
                                        cancellationToken);
                                }
                            }
                        }
                    }
                    else if (propertyValue.Children().First().Type == JTokenType.Array)
                    {
                        foreach (JArray jArray in propertyValue.Value<JArray>())
                        {
                            for (int i = 0; i < jArray.Count(); i++)
                            {
                                // iterates over individual elements
                                if (jArray[i].Type == JTokenType.Object || jArray[i].Type == JTokenType.Array)
                                {
<<<<<<< HEAD
                                    await DecryptPropertyAsync(
=======
                                    DecryptProperty(
>>>>>>> 5c711c6a
                                        itemJObj,
                                        encryptionSettingForProperty,
                                        jArray[i].Path,
                                        jArray[i],
                                        cancellationToken);
                                }
                                else
                                {
<<<<<<< HEAD
                                    jArray[i] = await DecryptAndDeserializeValueAsync(
=======
                                    jArray[i] = DecryptAndDeserializeValue(
>>>>>>> 5c711c6a
                                        jArray[i],
                                        encryptionSettingForProperty,
                                        cancellationToken);
                                }
                            }
                        }
                    }

                    // primitive type
                    else
                    {
                        for (int i = 0; i < propertyValue.Count(); i++)
                        {
<<<<<<< HEAD
                            propertyValue[i] = await DecryptAndDeserializeValueAsync(
=======
                            propertyValue[i] = DecryptAndDeserializeValue(
>>>>>>> 5c711c6a
                                propertyValue[i],
                                encryptionSettingForProperty,
                                cancellationToken);
                        }
                    }
                }
            }
            else
            {
<<<<<<< HEAD
                itemJObj.Property(propertyName).Value = await DecryptAndDeserializeValueAsync(
=======
                itemJObj.Property(propertyName).Value = DecryptAndDeserializeValue(
>>>>>>> 5c711c6a
                    itemJObj.Property(propertyName).Value,
                    encryptionSettingForProperty,
                    cancellationToken);
            }
        }

        private static async Task DecryptObjectAsync(
            JObject document,
            EncryptionSettings encryptionSettings,
            CosmosDiagnosticsContext diagnosticsContext,
            CancellationToken cancellationToken)
        {
            Debug.Assert(diagnosticsContext != null);

            foreach (string propertyName in encryptionSettings.PropertiesToEncrypt)
            {
                if (document.TryGetValue(propertyName, out JToken propertyValue))
                {
                    EncryptionSettingForProperty settingsForProperty = encryptionSettings.GetEncryptionSettingForProperty(propertyName);

                    if (settingsForProperty == null)
                    {
                        throw new ArgumentException($"Invalid Encryption Setting for Property:{propertyName}. ");
                    }

<<<<<<< HEAD
                    await DecryptPropertyAsync(
=======
                    AeadAes256CbcHmac256EncryptionAlgorithm aeadAes256CbcHmac256EncryptionAlgorithm = await settingsForProperty.BuildEncryptionAlgorithmForSettingAsync(cancellationToken: cancellationToken);

                    DecryptProperty(
>>>>>>> 5c711c6a
                        document,
                        settingsForProperty,
                        propertyName,
                        propertyValue,
                        cancellationToken);
                }
            }

            return;
        }

        private static JObject RetrieveItem(
            Stream input)
        {
            Debug.Assert(input != null);

            JObject itemJObj;
            using (StreamReader sr = new StreamReader(input, Encoding.UTF8, detectEncodingFromByteOrderMarks: true, bufferSize: 1024, leaveOpen: true))
            using (JsonTextReader jsonTextReader = new JsonTextReader(sr))
            {
                JsonSerializerSettings jsonSerializerSettings = new JsonSerializerSettings()
                {
                    DateParseHandling = DateParseHandling.None,
                };

                itemJObj = JsonSerializer.Create(jsonSerializerSettings).Deserialize<JObject>(jsonTextReader);
            }

            return itemJObj;
        }
    }
}<|MERGE_RESOLUTION|>--- conflicted
+++ resolved
@@ -50,15 +50,9 @@
             }
 
             Debug.Assert(diagnosticsContext != null);
-<<<<<<< HEAD
 
             JObject itemJObj = EncryptionProcessor.BaseSerializer.FromStream<JObject>(input);
 
-=======
-
-            JObject itemJObj = EncryptionProcessor.BaseSerializer.FromStream<JObject>(input);
-
->>>>>>> 5c711c6a
             foreach (string propertyName in encryptionSettings.PropertiesToEncrypt)
             {
                 // possibly a wrong path configured in the Client Encryption Policy, ignore.
@@ -74,20 +68,12 @@
                     throw new ArgumentException($"Invalid Encryption Setting for the Property:{propertyName}. ");
                 }
 
-<<<<<<< HEAD
                 await EncryptPropertyAsync(
                     itemJObj,
                     propertyValue,
                     settingforProperty,
                     cancellationToken);
-=======
-                AeadAes256CbcHmac256EncryptionAlgorithm aeadAes256CbcHmac256EncryptionAlgorithm = await settingforProperty.BuildEncryptionAlgorithmForSettingAsync(cancellationToken: cancellationToken);
-
-                EncryptProperty(
-                    itemJObj,
-                    propertyValue,
-                    aeadAes256CbcHmac256EncryptionAlgorithm);
->>>>>>> 5c711c6a
+
             }
 
             input.Dispose();
@@ -120,7 +106,6 @@
                 encryptionSettings,
                 diagnosticsContext,
                 cancellationToken);
-<<<<<<< HEAD
 
             input.Dispose();
             return EncryptionProcessor.BaseSerializer.ToStream(itemJObj);
@@ -148,35 +133,6 @@
             EncryptionSettingForProperty settingsForProperty,
             CancellationToken cancellationToken)
         {
-=======
-
-            input.Dispose();
-            return EncryptionProcessor.BaseSerializer.ToStream(itemJObj);
-        }
-
-        public static async Task<JObject> DecryptAsync(
-            JObject document,
-            EncryptionSettings encryptionSettings,
-            CosmosDiagnosticsContext diagnosticsContext,
-            CancellationToken cancellationToken)
-        {
-            Debug.Assert(document != null);
-
-            await DecryptObjectAsync(
-                document,
-                encryptionSettings,
-                diagnosticsContext,
-                cancellationToken);
-
-            return document;
-        }
-
-        internal static async Task<Stream> EncryptValueStreamAsync(
-            Stream valueStream,
-            EncryptionSettingForProperty settingsForProperty,
-            CancellationToken cancellationToken)
-        {
->>>>>>> 5c711c6a
             if (valueStream == null)
             {
                 throw new ArgumentNullException(nameof(valueStream));
@@ -186,8 +142,7 @@
             {
                 throw new ArgumentNullException(nameof(settingsForProperty));
             }
-
-<<<<<<< HEAD
+			
             JToken propertyValueToEncrypt = EncryptionProcessor.BaseSerializer.FromStream<JToken>(valueStream);
 
             propertyValueToEncrypt = await EncryptJTokenAsync(propertyValueToEncrypt, settingsForProperty, cancellationToken);
@@ -235,67 +190,6 @@
            JToken propertyValueToEncrypt,
            EncryptionSettingForProperty encryptionSettingForProperty,
            CancellationToken cancellationToken)
-=======
-            AeadAes256CbcHmac256EncryptionAlgorithm aeadAes256CbcHmac256EncryptionAlgorithm = await settingsForProperty.BuildEncryptionAlgorithmForSettingAsync(cancellationToken: cancellationToken);
-
-            JToken propertyValueToEncrypt = EncryptionProcessor.BaseSerializer.FromStream<JToken>(valueStream);
-            (EncryptionProcessor.TypeMarker typeMarker, byte[] serializedData) = EncryptionProcessor.Serialize(propertyValueToEncrypt);
-
-            byte[] cipherText = aeadAes256CbcHmac256EncryptionAlgorithm.Encrypt(serializedData);
-
-            if (cipherText == null)
-            {
-                throw new InvalidOperationException($"{nameof(EncryptValueStreamAsync)} returned null cipherText from {nameof(aeadAes256CbcHmac256EncryptionAlgorithm.Encrypt)}. Please refer to https://aka.ms/CosmosClientEncryption for more details. ");
-            }
-
-            byte[] cipherTextWithTypeMarker = new byte[cipherText.Length + 1];
-            cipherTextWithTypeMarker[0] = (byte)typeMarker;
-            Buffer.BlockCopy(cipherText, 0, cipherTextWithTypeMarker, 1, cipherText.Length);
-
-            return EncryptionProcessor.BaseSerializer.ToStream(cipherTextWithTypeMarker);
-        }
-
-        private static (TypeMarker, byte[]) Serialize(JToken propertyValue)
-        {
-            SqlSerializerFactory sqlSerializerFactory = new SqlSerializerFactory();
-
-            // UTF-8 Encoding
-            SqlVarCharSerializer sqlVarcharSerializer = new SqlVarCharSerializer(size: -1, codePageCharacterEncoding: 65001);
-
-            return propertyValue.Type switch
-            {
-                JTokenType.Boolean => (TypeMarker.Boolean, sqlSerializerFactory.GetDefaultSerializer<bool>().Serialize(propertyValue.ToObject<bool>())),
-                JTokenType.Float => (TypeMarker.Double, sqlSerializerFactory.GetDefaultSerializer<double>().Serialize(propertyValue.ToObject<double>())),
-                JTokenType.Integer => (TypeMarker.Long, sqlSerializerFactory.GetDefaultSerializer<long>().Serialize(propertyValue.ToObject<long>())),
-                JTokenType.String => (TypeMarker.String, sqlVarcharSerializer.Serialize(propertyValue.ToObject<string>())),
-                _ => throw new InvalidOperationException($"Invalid or Unsupported Data Type Passed : {propertyValue.Type}. "),
-            };
-        }
-
-        private static JToken DeserializeAndAddProperty(
-            byte[] serializedBytes,
-            TypeMarker typeMarker)
-        {
-            SqlSerializerFactory sqlSerializerFactory = new SqlSerializerFactory();
-
-            // UTF-8 Encoding
-            SqlVarCharSerializer sqlVarcharSerializer = new SqlVarCharSerializer(size: -1, codePageCharacterEncoding: 65001);
-
-            return typeMarker switch
-            {
-                TypeMarker.Boolean => sqlSerializerFactory.GetDefaultSerializer<bool>().Deserialize(serializedBytes),
-                TypeMarker.Double => sqlSerializerFactory.GetDefaultSerializer<double>().Deserialize(serializedBytes),
-                TypeMarker.Long => sqlSerializerFactory.GetDefaultSerializer<long>().Deserialize(serializedBytes),
-                TypeMarker.String => sqlVarcharSerializer.Deserialize(serializedBytes),
-                _ => throw new InvalidOperationException($"Invalid or Unsupported Data Type Passed : {typeMarker}. "),
-            };
-        }
-
-        private static void EncryptProperty(
-            JObject itemJObj,
-            JToken propertyValue,
-            AeadAes256CbcHmac256EncryptionAlgorithm aeadAes256CbcHmac256EncryptionAlgorithm)
->>>>>>> 5c711c6a
         {
             /* Top Level can be an Object*/
             if (propertyValueToEncrypt.Type == JTokenType.Object)
@@ -304,23 +198,14 @@
                 {
                     if (jProperty.Value.Type == JTokenType.Object || jProperty.Value.Type == JTokenType.Array)
                     {
-<<<<<<< HEAD
                         await EncryptJTokenAsync(
-=======
-                        EncryptProperty(
-                            itemJObj,
->>>>>>> 5c711c6a
                             jProperty.Value,
                             encryptionSettingForProperty,
                             cancellationToken);
                     }
                     else
                     {
-<<<<<<< HEAD
                         jProperty.Value = await SerializeAndEncryptValueAsync(jProperty.Value, encryptionSettingForProperty, cancellationToken);
-=======
-                        jProperty.Value = SerializeAndEncryptValue(jProperty.Value, aeadAes256CbcHmac256EncryptionAlgorithm);
->>>>>>> 5c711c6a
                     }
                 }
             }
@@ -337,12 +222,7 @@
                             {
                                 if (jProperty.Value.Type == JTokenType.Object || jProperty.Value.Type == JTokenType.Array)
                                 {
-<<<<<<< HEAD
                                     await EncryptJTokenAsync(
-=======
-                                    EncryptProperty(
-                                        itemJObj,
->>>>>>> 5c711c6a
                                         jProperty.Value,
                                         encryptionSettingForProperty,
                                         cancellationToken);
@@ -351,11 +231,7 @@
                                 // primitive type
                                 else
                                 {
-<<<<<<< HEAD
                                     jProperty.Value = await SerializeAndEncryptValueAsync(jProperty.Value, encryptionSettingForProperty, cancellationToken);
-=======
-                                    jProperty.Value = SerializeAndEncryptValue(jProperty.Value, aeadAes256CbcHmac256EncryptionAlgorithm);
->>>>>>> 5c711c6a
                                 }
                             }
                         }
@@ -371,12 +247,7 @@
                                 // iterates over individual elements
                                 if (jArray[i].Type == JTokenType.Object || jArray[i].Type == JTokenType.Array)
                                 {
-<<<<<<< HEAD
                                     await EncryptJTokenAsync(
-=======
-                                    EncryptProperty(
-                                        itemJObj,
->>>>>>> 5c711c6a
                                         jArray[i],
                                         encryptionSettingForProperty,
                                         cancellationToken);
@@ -385,11 +256,7 @@
                                 // primitive type
                                 else
                                 {
-<<<<<<< HEAD
                                     jArray[i] = await SerializeAndEncryptValueAsync(jArray[i], encryptionSettingForProperty, cancellationToken);
-=======
-                                    jArray[i] = SerializeAndEncryptValue(jArray[i], aeadAes256CbcHmac256EncryptionAlgorithm);
->>>>>>> 5c711c6a
                                 }
                             }
                         }
@@ -400,18 +267,13 @@
                     {
                         for (int i = 0; i < propertyValueToEncrypt.Count(); i++)
                         {
-<<<<<<< HEAD
                             propertyValueToEncrypt[i] = await SerializeAndEncryptValueAsync(propertyValueToEncrypt[i], encryptionSettingForProperty, cancellationToken);
-=======
-                            propertyValue[i] = SerializeAndEncryptValue(propertyValue[i], aeadAes256CbcHmac256EncryptionAlgorithm);
->>>>>>> 5c711c6a
                         }
                     }
                 }
             }
             else
             {
-<<<<<<< HEAD
                 propertyValueToEncrypt = await SerializeAndEncryptValueAsync(propertyValueToEncrypt, encryptionSettingForProperty, cancellationToken);
             }
 
@@ -438,15 +300,6 @@
         }
 
         private static async Task<JToken> SerializeAndEncryptValueAsync(
-=======
-                itemJObj.Property(propertyValue.Path).Value = SerializeAndEncryptValue(
-                    itemJObj.Property(propertyValue.Path).Value,
-                    aeadAes256CbcHmac256EncryptionAlgorithm);
-            }
-        }
-
-        private static JToken SerializeAndEncryptValue(
->>>>>>> 5c711c6a
            JToken jToken,
            EncryptionSettingForProperty encryptionSettingForProperty,
            CancellationToken cancellationToken)
@@ -465,11 +318,7 @@
 
             if (cipherText == null)
             {
-<<<<<<< HEAD
                 throw new InvalidOperationException($"{nameof(SerializeAndEncryptValueAsync)} returned null cipherText from {nameof(aeadAes256CbcHmac256EncryptionAlgorithm.Encrypt)}. ");
-=======
-                throw new InvalidOperationException($"{nameof(SerializeAndEncryptValue)} returned null cipherText from {nameof(aeadAes256CbcHmac256EncryptionAlgorithm.Encrypt)}. ");
->>>>>>> 5c711c6a
             }
 
             byte[] cipherTextWithTypeMarker = new byte[cipherText.Length + 1];
@@ -478,11 +327,7 @@
             return cipherTextWithTypeMarker;
         }
 
-<<<<<<< HEAD
         private static async Task<JToken> DecryptAndDeserializeValueAsync(
-=======
-        private static JToken DecryptAndDeserializeValue(
->>>>>>> 5c711c6a
            JToken jToken,
            EncryptionSettingForProperty encryptionSettingForProperty,
            CancellationToken cancellationToken)
@@ -502,23 +347,15 @@
 
             if (plainText == null)
             {
-<<<<<<< HEAD
                 throw new InvalidOperationException($"{nameof(DecryptAndDeserializeValueAsync)} returned null plainText from {nameof(aeadAes256CbcHmac256EncryptionAlgorithm.Decrypt)}. ");
-=======
-                throw new InvalidOperationException($"{nameof(DecryptAndDeserializeValue)} returned null plainText from {nameof(aeadAes256CbcHmac256EncryptionAlgorithm.Decrypt)}. ");
->>>>>>> 5c711c6a
             }
 
             return DeserializeAndAddProperty(
                 plainText,
                 (TypeMarker)cipherTextWithTypeMarker[0]);
         }
-
-<<<<<<< HEAD
+		
         private static async Task DecryptPropertyAsync(
-=======
-        private static void DecryptProperty(
->>>>>>> 5c711c6a
             JObject itemJObj,
             EncryptionSettingForProperty encryptionSettingForProperty,
             string propertyName,
@@ -531,11 +368,7 @@
                 {
                     if (jProperty.Value.Type == JTokenType.Object || jProperty.Value.Type == JTokenType.Array)
                     {
-<<<<<<< HEAD
                         await DecryptPropertyAsync(
-=======
-                        DecryptProperty(
->>>>>>> 5c711c6a
                             itemJObj,
                             encryptionSettingForProperty,
                             jProperty.Name,
@@ -544,11 +377,7 @@
                     }
                     else
                     {
-<<<<<<< HEAD
                         jProperty.Value = await DecryptAndDeserializeValueAsync(
-=======
-                        jProperty.Value = DecryptAndDeserializeValue(
->>>>>>> 5c711c6a
                             jProperty.Value,
                             encryptionSettingForProperty,
                             cancellationToken);
@@ -567,11 +396,7 @@
                             {
                                 if (jProperty.Value.Type == JTokenType.Object || jProperty.Value.Type == JTokenType.Array)
                                 {
-<<<<<<< HEAD
                                     await DecryptPropertyAsync(
-=======
-                                    DecryptProperty(
->>>>>>> 5c711c6a
                                         itemJObj,
                                         encryptionSettingForProperty,
                                         jProperty.Name,
@@ -580,11 +405,7 @@
                                 }
                                 else
                                 {
-<<<<<<< HEAD
                                     jProperty.Value = await DecryptAndDeserializeValueAsync(
-=======
-                                    jProperty.Value = DecryptAndDeserializeValue(
->>>>>>> 5c711c6a
                                         jProperty.Value,
                                         encryptionSettingForProperty,
                                         cancellationToken);
@@ -601,11 +422,7 @@
                                 // iterates over individual elements
                                 if (jArray[i].Type == JTokenType.Object || jArray[i].Type == JTokenType.Array)
                                 {
-<<<<<<< HEAD
                                     await DecryptPropertyAsync(
-=======
-                                    DecryptProperty(
->>>>>>> 5c711c6a
                                         itemJObj,
                                         encryptionSettingForProperty,
                                         jArray[i].Path,
@@ -614,11 +431,7 @@
                                 }
                                 else
                                 {
-<<<<<<< HEAD
                                     jArray[i] = await DecryptAndDeserializeValueAsync(
-=======
-                                    jArray[i] = DecryptAndDeserializeValue(
->>>>>>> 5c711c6a
                                         jArray[i],
                                         encryptionSettingForProperty,
                                         cancellationToken);
@@ -632,11 +445,7 @@
                     {
                         for (int i = 0; i < propertyValue.Count(); i++)
                         {
-<<<<<<< HEAD
                             propertyValue[i] = await DecryptAndDeserializeValueAsync(
-=======
-                            propertyValue[i] = DecryptAndDeserializeValue(
->>>>>>> 5c711c6a
                                 propertyValue[i],
                                 encryptionSettingForProperty,
                                 cancellationToken);
@@ -646,11 +455,7 @@
             }
             else
             {
-<<<<<<< HEAD
                 itemJObj.Property(propertyName).Value = await DecryptAndDeserializeValueAsync(
-=======
-                itemJObj.Property(propertyName).Value = DecryptAndDeserializeValue(
->>>>>>> 5c711c6a
                     itemJObj.Property(propertyName).Value,
                     encryptionSettingForProperty,
                     cancellationToken);
@@ -676,13 +481,7 @@
                         throw new ArgumentException($"Invalid Encryption Setting for Property:{propertyName}. ");
                     }
 
-<<<<<<< HEAD
                     await DecryptPropertyAsync(
-=======
-                    AeadAes256CbcHmac256EncryptionAlgorithm aeadAes256CbcHmac256EncryptionAlgorithm = await settingsForProperty.BuildEncryptionAlgorithmForSettingAsync(cancellationToken: cancellationToken);
-
-                    DecryptProperty(
->>>>>>> 5c711c6a
                         document,
                         settingsForProperty,
                         propertyName,
