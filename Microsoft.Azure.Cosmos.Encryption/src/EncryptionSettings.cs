--- conflicted
+++ resolved
@@ -5,10 +5,6 @@
 namespace Microsoft.Azure.Cosmos.Encryption
 {
     using System;
-<<<<<<< HEAD
-    using System.Collections.Concurrent;
-=======
->>>>>>> 5c711c6a
     using System.Collections.Generic;
     using System.Diagnostics;
     using System.Linq;
@@ -24,25 +20,6 @@
 
         private const string IsClientEncryptedHeader = "x-ms-cosmos-is-client-encrypted";
 
-<<<<<<< HEAD
-        private readonly ConcurrentDictionary<string, EncryptionSettingForProperty> encryptionSettingsDictByPropertyName = new ConcurrentDictionary<string, EncryptionSettingForProperty>();
-
-        private readonly EncryptionContainer encryptionContainer;
-
-        private ClientEncryptionPolicy clientEncryptionPolicy;
-
-        private string databaseRidValue;
-
-        public string ContainerRidValue { get; private set; }
-
-        public ICollection<string> PropertiesToEncrypt => this.encryptionSettingsDictByPropertyName.Keys;
-
-        public static Task<EncryptionSettings> CreateAsync(EncryptionContainer encryptionContainer)
-        {
-            EncryptionSettings encryptionSettings = new EncryptionSettings(encryptionContainer);
-
-            return encryptionSettings.InitializeEncryptionSettingsAsync();
-=======
         private readonly Dictionary<string, EncryptionSettingForProperty> encryptionSettingsDictByPropertyName;
 
         public string ContainerRidValue { get; }
@@ -52,14 +29,11 @@
         public static Task<EncryptionSettings> CreateAsync(EncryptionContainer encryptionContainer, CancellationToken cancellationToken)
         {
             return InitializeEncryptionSettingsAsync(encryptionContainer, cancellationToken);
->>>>>>> 5c711c6a
         }
 
         public EncryptionSettingForProperty GetEncryptionSettingForProperty(string propertyName)
         {
             this.encryptionSettingsDictByPropertyName.TryGetValue(propertyName, out EncryptionSettingForProperty encryptionSettingsForProperty);
-<<<<<<< HEAD
-=======
 
             return encryptionSettingsForProperty;
         }
@@ -72,7 +46,6 @@
                 headers.Add(IntendedCollectionHeader, this.ContainerRidValue);
             };
         }
->>>>>>> 5c711c6a
 
         private EncryptionSettings(string containerRidValue)
         {
@@ -81,34 +54,6 @@
             this.PropertiesToEncrypt = this.encryptionSettingsDictByPropertyName.Keys;
         }
 
-<<<<<<< HEAD
-        public void SetRequestHeaders(RequestOptions requestOptions)
-        {
-            requestOptions.AddRequestHeaders = (headers) =>
-            {
-                headers.Add(IsClientEncryptedHeader, bool.TrueString);
-                headers.Add(IntendedCollectionHeader, this.ContainerRidValue);
-            };
-        }
-
-        private EncryptionSettings(EncryptionContainer encryptionContainer)
-        {
-            this.encryptionContainer = encryptionContainer;
-        }
-
-        private EncryptionType GetEncryptionTypeForProperty(ClientEncryptionIncludedPath clientEncryptionIncludedPath)
-        {
-            switch (clientEncryptionIncludedPath.EncryptionType)
-            {
-                case CosmosEncryptionType.Deterministic:
-                    return EncryptionType.Deterministic;
-                case CosmosEncryptionType.Randomized:
-                    return EncryptionType.Randomized;
-                case CosmosEncryptionType.Plaintext:
-                    return EncryptionType.Plaintext;
-                default:
-                    throw new ArgumentException($"Invalid encryption type {clientEncryptionIncludedPath.EncryptionType}. Please refer to https://aka.ms/CosmosClientEncryption for more details. ");
-=======
         private static EncryptionType GetEncryptionTypeForProperty(ClientEncryptionIncludedPath clientEncryptionIncludedPath)
         {
             return clientEncryptionIncludedPath.EncryptionType switch
@@ -169,68 +114,11 @@
                         propertyName,
                         encryptionSettingsForProperty);
                 }
->>>>>>> 5c711c6a
             }
 
             return encryptionSettings;
         }
 
-<<<<<<< HEAD
-        private async Task<EncryptionSettings> InitializeEncryptionSettingsAsync(CancellationToken cancellationToken = default)
-        {
-            cancellationToken.ThrowIfCancellationRequested();
-
-            ContainerResponse containerResponse = await this.encryptionContainer.ReadContainerAsync();
-
-            Debug.Assert(containerResponse.StatusCode == HttpStatusCode.OK, "ReadContainerAsync request has failed as part of InitializeEncryptionSettingsAsync operation. ");
-            Debug.Assert(containerResponse.Resource != null, "Null resource received in ContainerResponse as part of InitializeEncryptionSettingsAsync operation. ");
-
-            // set the Database Rid.
-            this.databaseRidValue = containerResponse.Resource.SelfLink.Split('/').ElementAt(1);
-
-            // set the Container Rid.
-            this.ContainerRidValue = containerResponse.Resource.SelfLink.Split('/').ElementAt(3);
-
-            // set the ClientEncryptionPolicy for the Settings.
-            this.clientEncryptionPolicy = containerResponse.Resource.ClientEncryptionPolicy;
-            if (this.clientEncryptionPolicy == null)
-            {
-                return this;
-            }
-
-            // for each of the unique keys in the policy Add it in /Update the cache.
-            foreach (string clientEncryptionKeyId in this.clientEncryptionPolicy.IncludedPaths.Select(x => x.ClientEncryptionKeyId).Distinct())
-            {
-                await this.encryptionContainer.EncryptionCosmosClient.GetClientEncryptionKeyPropertiesAsync(
-                     clientEncryptionKeyId: clientEncryptionKeyId,
-                     encryptionContainer: this.encryptionContainer,
-                     databaseRid: this.databaseRidValue,
-                     cancellationToken: cancellationToken);
-            }
-
-            // update the property level setting.
-            foreach (ClientEncryptionIncludedPath propertyToEncrypt in this.clientEncryptionPolicy.IncludedPaths)
-            {
-                EncryptionType encryptionType = this.GetEncryptionTypeForProperty(propertyToEncrypt);
-
-                EncryptionSettingForProperty encryptionSettingsForProperty = new EncryptionSettingForProperty(
-                    propertyToEncrypt.ClientEncryptionKeyId,
-                    encryptionType,
-                    this.encryptionContainer,
-                    this.databaseRidValue);
-
-                string propertyName = propertyToEncrypt.Path.Substring(1);
-
-                this.SetEncryptionSettingForProperty(
-                    propertyName,
-                    encryptionSettingsForProperty);
-            }
-
-            return this;
-        }
-
-=======
->>>>>>> 5c711c6a
         private void SetEncryptionSettingForProperty(
             string propertyName,
             EncryptionSettingForProperty encryptionSettingsForProperty)
