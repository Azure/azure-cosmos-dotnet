--- conflicted
+++ resolved
@@ -89,22 +89,14 @@
           ],
           "MethodInfo": "Microsoft.Azure.Cosmos.Encryption.EncryptionKeyWrapProvider get_EncryptionKeyWrapProvider();IsAbstract:False;IsStatic:False;IsVirtual:False;IsGenericMethod:False;IsConstructor:False;IsFinal:False;"
         },
-<<<<<<< HEAD
         "System.Threading.Tasks.Task InitializeAsync(Microsoft.Azure.Cosmos.Database, System.String, System.Threading.CancellationToken)[System.Runtime.CompilerServices.AsyncStateMachineAttribute(typeof(Microsoft.Azure.Cosmos.Encryption.CosmosDataEncryptionKeyProvider+<InitializeAsync>d__22))]": {
-=======
-        "System.Threading.Tasks.Task InitializeAsync(Microsoft.Azure.Cosmos.Database, System.String, System.Threading.CancellationToken)[System.Runtime.CompilerServices.AsyncStateMachineAttribute(typeof(Microsoft.Azure.Cosmos.Encryption.CosmosDataEncryptionKeyProvider+<InitializeAsync>))]": {
->>>>>>> 4fcdd952
           "Type": "Method",
           "Attributes": [
             "AsyncStateMachineAttribute"
           ],
           "MethodInfo": "System.Threading.Tasks.Task InitializeAsync(Microsoft.Azure.Cosmos.Database, System.String, System.Threading.CancellationToken);IsAbstract:False;IsStatic:False;IsVirtual:False;IsGenericMethod:False;IsConstructor:False;IsFinal:False;"
         },
-<<<<<<< HEAD
         "System.Threading.Tasks.Task`1[Microsoft.Azure.Cosmos.Encryption.DataEncryptionKey] FetchDataEncryptionKeyAsync(System.String, System.String, System.Threading.CancellationToken)[System.Runtime.CompilerServices.AsyncStateMachineAttribute(typeof(Microsoft.Azure.Cosmos.Encryption.CosmosDataEncryptionKeyProvider+<FetchDataEncryptionKeyAsync>d__23))]": {
-=======
-        "System.Threading.Tasks.Task`1[Microsoft.Azure.Cosmos.Encryption.DataEncryptionKey] FetchDataEncryptionKeyAsync(System.String, System.String, System.Threading.CancellationToken)[System.Runtime.CompilerServices.AsyncStateMachineAttribute(typeof(Microsoft.Azure.Cosmos.Encryption.CosmosDataEncryptionKeyProvider+<FetchDataEncryptionKeyAsync>))]": {
->>>>>>> 4fcdd952
           "Type": "Method",
           "Attributes": [
             "AsyncStateMachineAttribute"
@@ -438,22 +430,14 @@
               ],
               "MethodInfo": "Microsoft.Azure.Cosmos.Encryption.EncryptionKeyWrapProvider get_EncryptionKeyWrapProvider();IsAbstract:False;IsStatic:False;IsVirtual:False;IsGenericMethod:False;IsConstructor:False;IsFinal:False;"
             },
-<<<<<<< HEAD
             "System.Threading.Tasks.Task InitializeAsync(Microsoft.Azure.Cosmos.Database, System.String, System.Threading.CancellationToken)[System.Runtime.CompilerServices.AsyncStateMachineAttribute(typeof(Microsoft.Azure.Cosmos.Encryption.CosmosDataEncryptionKeyProvider+<InitializeAsync>d__22))]": {
-=======
-            "System.Threading.Tasks.Task InitializeAsync(Microsoft.Azure.Cosmos.Database, System.String, System.Threading.CancellationToken)[System.Runtime.CompilerServices.AsyncStateMachineAttribute(typeof(Microsoft.Azure.Cosmos.Encryption.CosmosDataEncryptionKeyProvider+<InitializeAsync>))]": {
->>>>>>> 4fcdd952
               "Type": "Method",
               "Attributes": [
                 "AsyncStateMachineAttribute"
               ],
               "MethodInfo": "System.Threading.Tasks.Task InitializeAsync(Microsoft.Azure.Cosmos.Database, System.String, System.Threading.CancellationToken);IsAbstract:False;IsStatic:False;IsVirtual:False;IsGenericMethod:False;IsConstructor:False;IsFinal:False;"
             },
-<<<<<<< HEAD
             "System.Threading.Tasks.Task`1[Microsoft.Azure.Cosmos.Encryption.DataEncryptionKey] FetchDataEncryptionKeyAsync(System.String, System.String, System.Threading.CancellationToken)[System.Runtime.CompilerServices.AsyncStateMachineAttribute(typeof(Microsoft.Azure.Cosmos.Encryption.CosmosDataEncryptionKeyProvider+<FetchDataEncryptionKeyAsync>d__23))]": {
-=======
-            "System.Threading.Tasks.Task`1[Microsoft.Azure.Cosmos.Encryption.DataEncryptionKey] FetchDataEncryptionKeyAsync(System.String, System.String, System.Threading.CancellationToken)[System.Runtime.CompilerServices.AsyncStateMachineAttribute(typeof(Microsoft.Azure.Cosmos.Encryption.CosmosDataEncryptionKeyProvider+<FetchDataEncryptionKeyAsync>))]": {
->>>>>>> 4fcdd952
               "Type": "Method",
               "Attributes": [
                 "AsyncStateMachineAttribute"
