﻿//------------------------------------------------------------
// Copyright (c) Microsoft Corporation.  All rights reserved.
//------------------------------------------------------------

namespace Microsoft.Azure.Cosmos.Encryption.EmulatorTests
{
    using System;
    using System.Collections.Generic;
    using System.IO;
    using System.Linq;
    using System.Net;
    using System.Threading;
    using System.Threading.Tasks;
    using Microsoft.Azure.Cosmos;
    using Microsoft.Azure.Cosmos.Encryption.Custom;
    using Microsoft.Data.Encryption.Cryptography;
    using Microsoft.VisualStudio.TestTools.UnitTesting;
    using Newtonsoft.Json;
    using static Microsoft.Azure.Cosmos.Encryption.EmulatorTests.LegacyEncryptionTests;
    using EncryptionKeyWrapMetadata = Custom.EncryptionKeyWrapMetadata;
    using DataEncryptionKey = Custom.DataEncryptionKey;

    [TestClass]
    public class MdeCustomEncryptionTests
    {
        private static readonly Uri masterKeyUri1 = new Uri("https://demo.keyvault.net/keys/samplekey1/03ded886623sss09bzc60351e536a111");
        private static readonly Uri masterKeyUri2 = new Uri("https://demo.keyvault.net/keys/samplekey2/47d306aeaaeyyyaabs9467235460dc22");
        private static readonly EncryptionKeyWrapMetadata metadata1 = new EncryptionKeyWrapMetadata(name: "metadata1", value: masterKeyUri1.ToString());
        private static readonly EncryptionKeyWrapMetadata metadata2 = new EncryptionKeyWrapMetadata(name: "metadata2", value: masterKeyUri2.ToString());
        private const string dekId = "mydek";
        private const string legacydekId = "mylegacydek";
        private static CosmosClient client;
        private static Database database;
        private static DataEncryptionKeyProperties dekProperties;
        private static Container itemContainer;
        private static Container encryptionContainer;
        private static Container keyContainer;
        private static TestEncryptionKeyStoreProvider testKeyStoreProvider;
        private static CosmosDataEncryptionKeyProvider dekProvider;
        private static TestEncryptor encryptor;


        private static TestKeyWrapProvider legacytestKeyWrapProvider;
        private static CosmosDataEncryptionKeyProvider dualDekProvider;
        private const string metadataUpdateSuffix = "updated";
        private static TimeSpan cacheTTL = TimeSpan.FromDays(1);
        private static DataEncryptionKeyProperties legacyDekProperties;
        private static TestEncryptor encryptorWithDualWrapProvider;


        [ClassInitialize]
        public static async Task ClassInitialize(TestContext context)
        {
            _ = context;
<<<<<<< HEAD
            MdeCustomEncryptionTests.testKeyStoreProvider = new TestEncryptionKeyStoreProvider();
            MdeCustomEncryptionTests.dekProvider = new CosmosDataEncryptionKeyProvider(new TestKeyWrapProvider(),MdeCustomEncryptionTests.testKeyStoreProvider);
            MdeCustomEncryptionTests.encryptor = new TestEncryptor(MdeCustomEncryptionTests.dekProvider);
=======
>>>>>>> 2ccc5372

            MdeCustomEncryptionTests.client = TestCommon.CreateCosmosClient();
            MdeCustomEncryptionTests.database = await MdeCustomEncryptionTests.client.CreateDatabaseAsync(Guid.NewGuid().ToString());
            MdeCustomEncryptionTests.keyContainer = await MdeCustomEncryptionTests.database.CreateContainerAsync(Guid.NewGuid().ToString(), "/id", 400);
            MdeCustomEncryptionTests.itemContainer = await MdeCustomEncryptionTests.database.CreateContainerAsync(Guid.NewGuid().ToString(), "/PK", 400);

            MdeCustomEncryptionTests.testKeyStoreProvider = new TestEncryptionKeyStoreProvider();
            await LegacyClassInitializeAsync();

            MdeCustomEncryptionTests.encryptor = new TestEncryptor(MdeCustomEncryptionTests.dekProvider);
            MdeCustomEncryptionTests.encryptionContainer = MdeCustomEncryptionTests.itemContainer.WithEncryptor(encryptor);
            await MdeCustomEncryptionTests.dekProvider.InitializeAsync(MdeCustomEncryptionTests.database, MdeCustomEncryptionTests.keyContainer.Id);
            MdeCustomEncryptionTests.dekProperties = await MdeCustomEncryptionTests.CreateDekAsync(MdeCustomEncryptionTests.dekProvider, MdeCustomEncryptionTests.dekId);
<<<<<<< HEAD

            /*For Legacy Compatibility*/
            MdeCustomEncryptionTests.legacytestKeyWrapProvider = new TestKeyWrapProvider();
            MdeCustomEncryptionTests.dualDekProvider = new CosmosDataEncryptionKeyProvider(legacytestKeyWrapProvider, MdeCustomEncryptionTests.testKeyStoreProvider);
            await MdeCustomEncryptionTests.dualDekProvider.InitializeAsync(MdeCustomEncryptionTests.database, MdeCustomEncryptionTests.keyContainer.Id);
            MdeCustomEncryptionTests.legacyDekProperties = await MdeCustomEncryptionTests.CreateLegacyDekAsync(MdeCustomEncryptionTests.dualDekProvider, MdeCustomEncryptionTests.legacydekId);
            MdeCustomEncryptionTests.encryptorWithDualWrapProvider = new TestEncryptor(MdeCustomEncryptionTests.dualDekProvider);
=======
>>>>>>> 2ccc5372
        }

        [ClassCleanup]
        public static async Task ClassCleanup()
        {
            if (MdeCustomEncryptionTests.database != null)
            {
                using (await MdeCustomEncryptionTests.database.DeleteStreamAsync()) { }
            }

            if (MdeCustomEncryptionTests.client != null)
            {
                MdeCustomEncryptionTests.client.Dispose();
            }
        }

        [TestMethod]
        public async Task EncryptionCreateDek()
        {
            string dekId = "anotherDek";
            DataEncryptionKeyProperties dekProperties = await MdeCustomEncryptionTests.CreateDekAsync(MdeCustomEncryptionTests.dekProvider, dekId);
            Assert.AreEqual(
                new EncryptionKeyWrapMetadata(name: "metadata1", value: MdeCustomEncryptionTests.metadata1.Value),
                dekProperties.EncryptionKeyWrapMetadata);

            // Use different DEK provider to avoid (unintentional) cache impact
            CosmosDataEncryptionKeyProvider dekProvider = new CosmosDataEncryptionKeyProvider(new TestEncryptionKeyStoreProvider());
            await dekProvider.InitializeAsync(MdeCustomEncryptionTests.database, MdeCustomEncryptionTests.keyContainer.Id);
            DataEncryptionKeyProperties readProperties = await dekProvider.DataEncryptionKeyContainer.ReadDataEncryptionKeyAsync(dekId);
            Assert.AreEqual(dekProperties, readProperties);
        }

        [TestMethod]
<<<<<<< HEAD
        public async Task EncryptionCreateDekWithDualDekProvider()
        {
            string dekId = "dekWithDualDekProviderNewAlgo";
            DataEncryptionKeyProperties dekProperties = await MdeCustomEncryptionTests.CreateDekAsync(MdeCustomEncryptionTests.dualDekProvider, dekId);
            Assert.AreEqual(
                new EncryptionKeyWrapMetadata(name: "metadata1", value: MdeCustomEncryptionTests.metadata1.Value),
                dekProperties.EncryptionKeyWrapMetadata);

            // Use different DEK provider to avoid (unintentional) cache impact
            CosmosDataEncryptionKeyProvider dekProvider = new CosmosDataEncryptionKeyProvider(new TestKeyWrapProvider(),new TestEncryptionKeyStoreProvider(),TimeSpan.FromMinutes(30));
            await dekProvider.InitializeAsync(MdeCustomEncryptionTests.database, MdeCustomEncryptionTests.keyContainer.Id);
            DataEncryptionKeyProperties readProperties = await dekProvider.DataEncryptionKeyContainer.ReadDataEncryptionKeyAsync(dekId);
            Assert.AreEqual(dekProperties, readProperties);

            dekId = "dekWithDualDekProviderLegacyAlgo";
            dekProperties = await MdeCustomEncryptionTests.CreateLegacyDekAsync(MdeCustomEncryptionTests.dualDekProvider, dekId);
            Assert.AreEqual(
                new EncryptionKeyWrapMetadata(MdeCustomEncryptionTests.metadata1.Value + MdeCustomEncryptionTests.metadataUpdateSuffix),
                dekProperties.EncryptionKeyWrapMetadata);

            readProperties = await dekProvider.DataEncryptionKeyContainer.ReadDataEncryptionKeyAsync(dekId);
            Assert.AreEqual(dekProperties, readProperties);
        }

        [TestMethod]
        public async Task EncryptionCreateDekWithNonMdeAlgorithmFails()
        {
            string dekId = "oldDek";
            TestEncryptionKeyStoreProvider testKeyStoreProvider = new TestEncryptionKeyStoreProvider
            {
                DataEncryptionKeyCacheTimeToLive = TimeSpan.FromSeconds(3600)
            };

            CosmosDataEncryptionKeyProvider dekProvider = new CosmosDataEncryptionKeyProvider(testKeyStoreProvider);
            try
            {
                await MdeCustomEncryptionTests.CreateDekAsync(dekProvider, dekId, CosmosEncryptionAlgorithm.AEAes256CbcHmacSha256Randomized);
                Assert.Fail("CreateDataEncryptionKeyAsync should not have succeeded. ");
            }
            catch (InvalidOperationException ex)
            {
                Assert.AreEqual("For use of 'AEAes256CbcHmacSha256Randomized' algorithm, Encryptor or CosmosDataEncryptionKeyProvider needs to be initialized with EncryptionKeyWrapProvider.", ex.Message);
            }
        }

        [TestMethod]
        public async Task EncryptionCreateItemWithIncompatibleWrapProvider()
        {
            Container legacyEncryptionContainer;
            CosmosDataEncryptionKeyProvider legacydekProvider = new CosmosDataEncryptionKeyProvider(new TestKeyWrapProvider());
            await legacydekProvider.InitializeAsync(MdeCustomEncryptionTests.database, MdeCustomEncryptionTests.keyContainer.Id);
            TestEncryptor legacyEncryptor = new TestEncryptor(legacydekProvider);
            legacyEncryptionContainer = MdeCustomEncryptionTests.itemContainer.WithEncryptor(legacyEncryptor);
            TestDoc testDoc = TestDoc.Create(null);
            
            try
            {
                ItemResponse<TestDoc> createResponse = await legacyEncryptionContainer.CreateItemAsync(
                testDoc,
                new PartitionKey(testDoc.PK),
                MdeCustomEncryptionTests.GetRequestOptions(MdeCustomEncryptionTests.dekId, TestDoc.PathsToEncrypt, legacyAlgo: true));
                Assert.Fail("CreateItemAsync should not have succeeded. ");
            }
            catch(InvalidOperationException ex)
            {
                Assert.AreEqual("For use of 'MdeAeadAes256CbcHmac256Randomized' algorithm based DEK, Encryptor or CosmosDataEncryptionKeyProvider needs to be initialized with EncryptionKeyStoreProvider.", ex.Message);
            }           
        }

        [TestMethod]
        public async Task EncryptionCreateItemUsingLegacyAlgoWithMdeDek()
        {
            TestDoc testDoc = await MdeCustomEncryptionTests.CreateItemAsync(MdeCustomEncryptionTests.encryptionContainer, MdeCustomEncryptionTests.dekId, TestDoc.PathsToEncrypt, legacyAlgo: true);
            await MdeCustomEncryptionTests.VerifyItemByReadAsync(MdeCustomEncryptionTests.encryptionContainer, testDoc, dekId: MdeCustomEncryptionTests.dekId);
        }

        [TestMethod]
        public async Task EncryptionCreateItemUsingMDEAlgoWithLegacyDek()
        {
            CosmosDataEncryptionKeyProvider legacydekProvider = new CosmosDataEncryptionKeyProvider(new TestKeyWrapProvider());
            await legacydekProvider.InitializeAsync(MdeCustomEncryptionTests.database, MdeCustomEncryptionTests.keyContainer.Id);

            TestDoc testDoc = TestDoc.Create(null);

            ItemResponse<TestDoc> createResponse = await MdeCustomEncryptionTests.encryptionContainer.CreateItemAsync(
                testDoc,
                new PartitionKey(testDoc.PK),
                MdeCustomEncryptionTests.GetRequestOptions(MdeCustomEncryptionTests.legacydekId, TestDoc.PathsToEncrypt, legacyAlgo: false));

            VerifyExpectedDocResponse(testDoc, createResponse);

            await MdeCustomEncryptionTests.VerifyItemByReadAsync(MdeCustomEncryptionTests.encryptionContainer, testDoc, dekId: MdeCustomEncryptionTests.legacydekId);
        }

        [TestMethod]
=======
>>>>>>> 2ccc5372
        public async Task EncryptionRewrapDek()
        {
            string dekId = "randomDek";

            DataEncryptionKeyProperties dekProperties = await MdeCustomEncryptionTests.CreateDekAsync(MdeCustomEncryptionTests.dekProvider, dekId);
            Assert.AreEqual(
                MdeCustomEncryptionTests.metadata1,
                dekProperties.EncryptionKeyWrapMetadata);

            ItemResponse<DataEncryptionKeyProperties> dekResponse = await MdeCustomEncryptionTests.dekProvider.DataEncryptionKeyContainer.RewrapDataEncryptionKeyAsync(
                dekId,
                MdeCustomEncryptionTests.metadata2);

            Assert.AreEqual(HttpStatusCode.OK, dekResponse.StatusCode);
            dekProperties = MdeCustomEncryptionTests.VerifyDekResponse(
                dekResponse,
                dekId);
            Assert.AreEqual(
                MdeCustomEncryptionTests.metadata2,
                dekProperties.EncryptionKeyWrapMetadata);

            // Use different DEK provider to avoid (unintentional) cache impact
            CosmosDataEncryptionKeyProvider dekProvider = new CosmosDataEncryptionKeyProvider(new TestEncryptionKeyStoreProvider());
            await dekProvider.InitializeAsync(MdeCustomEncryptionTests.database, MdeCustomEncryptionTests.keyContainer.Id);
            DataEncryptionKeyProperties readProperties = await dekProvider.DataEncryptionKeyContainer.ReadDataEncryptionKeyAsync(dekId);
            Assert.AreEqual(dekProperties, readProperties);
        }

        [TestMethod]
        public async Task EncryptionRewrapDekEtagMismatch()
        {
            string dekId = "dummyDek";
            EncryptionKeyWrapMetadata newMetadata = new EncryptionKeyWrapMetadata(name: "newMetadata", value: "newMetadataValue");

            DataEncryptionKeyProperties dekProperties = await MdeCustomEncryptionTests.CreateDekAsync(MdeCustomEncryptionTests.dekProvider, dekId);
            Assert.AreEqual(
                MdeCustomEncryptionTests.metadata1,
                dekProperties.EncryptionKeyWrapMetadata);

            // modify dekProperties directly, which would lead to etag change
            DataEncryptionKeyProperties updatedDekProperties = new DataEncryptionKeyProperties(
                dekProperties.Id,
                dekProperties.EncryptionAlgorithm,
                dekProperties.WrappedDataEncryptionKey,
                dekProperties.EncryptionKeyWrapMetadata,
                DateTime.UtcNow);
            await MdeCustomEncryptionTests.keyContainer.ReplaceItemAsync<DataEncryptionKeyProperties>(
                updatedDekProperties,
                dekProperties.Id,
                new PartitionKey(dekProperties.Id));

            // rewrap should succeed, despite difference in cached value
            ItemResponse<DataEncryptionKeyProperties> dekResponse = await MdeCustomEncryptionTests.dekProvider.DataEncryptionKeyContainer.RewrapDataEncryptionKeyAsync(
                dekId,
                newMetadata);

            Assert.AreEqual(HttpStatusCode.OK, dekResponse.StatusCode);
            dekProperties = MdeCustomEncryptionTests.VerifyDekResponse(
                dekResponse,
                dekId);
            Assert.AreEqual(
                newMetadata,
                dekProperties.EncryptionKeyWrapMetadata);

            Assert.AreEqual(2, MdeCustomEncryptionTests.testKeyStoreProvider.WrapKeyCallsCount[newMetadata.Value]);

            // Use different DEK provider to avoid (unintentional) cache impact
            CosmosDataEncryptionKeyProvider dekProvider = new CosmosDataEncryptionKeyProvider(new TestEncryptionKeyStoreProvider());
            await dekProvider.InitializeAsync(MdeCustomEncryptionTests.database, MdeCustomEncryptionTests.keyContainer.Id);
            DataEncryptionKeyProperties readProperties = await dekProvider.DataEncryptionKeyContainer.ReadDataEncryptionKeyAsync(dekId);
            Assert.AreEqual(dekProperties, readProperties);
        }

        [TestMethod]
        public async Task EncryptionDekReadFeed()
        {
            Container newKeyContainer = await MdeCustomEncryptionTests.database.CreateContainerAsync(Guid.NewGuid().ToString(), "/id", 400);
            try
            {
                CosmosDataEncryptionKeyProvider dekProvider = new CosmosDataEncryptionKeyProvider(new TestEncryptionKeyStoreProvider());
                await dekProvider.InitializeAsync(MdeCustomEncryptionTests.database, newKeyContainer.Id);

                string contosoV1 = "Contoso_v001";
                string contosoV2 = "Contoso_v002";
                string fabrikamV1 = "Fabrikam_v001";
                string fabrikamV2 = "Fabrikam_v002";

                await MdeCustomEncryptionTests.CreateDekAsync(dekProvider, contosoV1);
                await MdeCustomEncryptionTests.CreateDekAsync(dekProvider, contosoV2);
                await MdeCustomEncryptionTests.CreateDekAsync(dekProvider, fabrikamV1);
                await MdeCustomEncryptionTests.CreateDekAsync(dekProvider, fabrikamV2);

                // Test getting all keys
                await MdeCustomEncryptionTests.IterateDekFeedAsync(
                    dekProvider,
                    new List<string> { contosoV1, contosoV2, fabrikamV1, fabrikamV2 },
                    isExpectedDeksCompleteSetForRequest: true,
                    isResultOrderExpected: false,
                    "SELECT * from c");

                // Test getting specific subset of keys
                await MdeCustomEncryptionTests.IterateDekFeedAsync(
                    dekProvider,
                    new List<string> { contosoV2 },
                    isExpectedDeksCompleteSetForRequest: false,
                    isResultOrderExpected: true,
                    "SELECT TOP 1 * from c where c.id >= 'Contoso_v000' and c.id <= 'Contoso_v999' ORDER BY c.id DESC");

                // Ensure only required results are returned
                await MdeCustomEncryptionTests.IterateDekFeedAsync(
                    dekProvider,
                    new List<string> { contosoV1, contosoV2 },
                    isExpectedDeksCompleteSetForRequest: true,
                    isResultOrderExpected: true,
                    "SELECT * from c where c.id >= 'Contoso_v000' and c.id <= 'Contoso_v999' ORDER BY c.id ASC");

                // Test pagination
                await MdeCustomEncryptionTests.IterateDekFeedAsync(
                    dekProvider,
                    new List<string> { contosoV1, contosoV2, fabrikamV1, fabrikamV2 },
                    isExpectedDeksCompleteSetForRequest: true,
                    isResultOrderExpected: false,
                    "SELECT * from c",
                    itemCountInPage: 3);
            }
            finally
            {
                await newKeyContainer.DeleteContainerStreamAsync();
            }
        }

        [TestMethod]
        public async Task EncryptionCreateItemWithoutEncryptionOptions()
        {
            TestDoc testDoc = TestDoc.Create();
            ItemResponse<TestDoc> createResponse = await MdeCustomEncryptionTests.encryptionContainer.CreateItemAsync(
                testDoc,
                new PartitionKey(testDoc.PK));
            Assert.AreEqual(HttpStatusCode.Created, createResponse.StatusCode);
            VerifyExpectedDocResponse(testDoc, createResponse.Resource);
        }

        [TestMethod]
        public async Task EncryptionCreateItemWithNullEncryptionOptions()
        {
            TestDoc testDoc = TestDoc.Create();
            ItemResponse<TestDoc> createResponse = await MdeCustomEncryptionTests.encryptionContainer.CreateItemAsync(
                testDoc,
                new PartitionKey(testDoc.PK),
                new EncryptionItemRequestOptions());
            Assert.AreEqual(HttpStatusCode.Created, createResponse.StatusCode);
            VerifyExpectedDocResponse(testDoc, createResponse.Resource);
        }

        [TestMethod]
        public async Task EncryptionCreateItemWithoutPartitionKey()
        {
            TestDoc testDoc = TestDoc.Create();
            try
            {
                await MdeCustomEncryptionTests.encryptionContainer.CreateItemAsync(
                    testDoc,
                    requestOptions: MdeCustomEncryptionTests.GetRequestOptions(MdeCustomEncryptionTests.dekId, TestDoc.PathsToEncrypt));
                Assert.Fail("CreateItem should've failed because PartitionKey was not provided.");
            }
            catch (NotSupportedException ex)
            {
                Assert.AreEqual("partitionKey cannot be null for operations using EncryptionContainer.", ex.Message);
            }
        }

        [TestMethod]
        public async Task EncryptionFailsWithUnknownDek()
        {
            string unknownDek = "unknownDek";

            try
            {
                await MdeCustomEncryptionTests.CreateItemAsync(MdeCustomEncryptionTests.encryptionContainer, unknownDek, TestDoc.PathsToEncrypt);
            }
            catch (ArgumentException ex)
            {
                Assert.AreEqual($"Failed to retrieve Data Encryption Key with id: '{unknownDek}'.", ex.Message);
                Assert.IsTrue(ex.InnerException is CosmosException);
            }
        }

        [TestMethod]
        public async Task ValidateCachingOfProtectedDataEncryptionKey()
        {
            TestEncryptionKeyStoreProvider testEncryptionKeyStoreProvider = new TestEncryptionKeyStoreProvider();
            string dekId = "pDekCache";
            DataEncryptionKeyProperties dekProperties = await MdeCustomEncryptionTests.CreateDekAsync(MdeCustomEncryptionTests.dualDekProvider, dekId);
            Assert.AreEqual(
                new EncryptionKeyWrapMetadata(name: "metadata1", value: MdeCustomEncryptionTests.metadata1.Value),
                dekProperties.EncryptionKeyWrapMetadata);

            // Caching for 30 min.
            CosmosDataEncryptionKeyProvider dekProvider = new CosmosDataEncryptionKeyProvider(testEncryptionKeyStoreProvider, TimeSpan.FromMinutes(30));
            await dekProvider.InitializeAsync(MdeCustomEncryptionTests.database, MdeCustomEncryptionTests.keyContainer.Id);

            TestEncryptor encryptor = new TestEncryptor(dekProvider);
            Container encryptionContainer = MdeCustomEncryptionTests.itemContainer.WithEncryptor(encryptor);
            for (int i = 0; i < 2; i++)
                await MdeCustomEncryptionTests.CreateItemAsync(encryptionContainer, dekId, TestDoc.PathsToEncrypt);

            testEncryptionKeyStoreProvider.UnWrapKeyCallsCount.TryGetValue(masterKeyUri1.ToString(), out int unwrapcount);
            Assert.AreEqual(1, unwrapcount);

            testEncryptionKeyStoreProvider = new TestEncryptionKeyStoreProvider();
            // No caching
            dekProvider = new CosmosDataEncryptionKeyProvider(testEncryptionKeyStoreProvider, cacheTimeToLive: TimeSpan.FromSeconds(0));
            await dekProvider.InitializeAsync(MdeCustomEncryptionTests.database, MdeCustomEncryptionTests.keyContainer.Id);

            encryptor = new TestEncryptor(dekProvider);
            encryptionContainer = MdeCustomEncryptionTests.itemContainer.WithEncryptor(encryptor);
            for (int i = 0; i < 2; i++)
                await MdeCustomEncryptionTests.CreateItemAsync(encryptionContainer, dekId, TestDoc.PathsToEncrypt);

<<<<<<< HEAD
            await MdeCustomEncryptionTests.ValidateQueryResultsAsync(
                MdeCustomEncryptionTests.encryptionContainer,
                "SELECT * FROM c",
                expectedDoc,
                legacyAlgo: true);

            await MdeCustomEncryptionTests.ValidateQueryResultsAsync(
                MdeCustomEncryptionTests.encryptionContainer,
                string.Format(
                    "SELECT * FROM c where c.PK = '{0}' and c.id = '{1}' and c.NonSensitive = '{2}'",
                    expectedDoc.PK,
                    expectedDoc.Id,
                    expectedDoc.NonSensitive),
                expectedDoc,
                legacyAlgo: true);

            await MdeCustomEncryptionTests.ValidateQueryResultsAsync(
                MdeCustomEncryptionTests.encryptionContainer,
                string.Format("SELECT * FROM c where c.Sensitive_IntFormat = '{0}'", testDoc.Sensitive_StringFormat),
                expectedDoc: null,
                legacyAlgo: true);

            await MdeCustomEncryptionTests.ValidateQueryResultsAsync(
                MdeCustomEncryptionTests.encryptionContainer,
                queryDefinition: new QueryDefinition(
                    "select * from c where c.id = @theId and c.PK = @thePK")
                         .WithParameter("@theId", expectedDoc.Id)
                         .WithParameter("@thePK", expectedDoc.PK),
                expectedDoc: expectedDoc,
                legacyAlgo: true);

            expectedDoc.Sensitive_NestedObjectFormatL1 = null;
            expectedDoc.Sensitive_ArrayFormat = null;
            expectedDoc.Sensitive_DecimalFormat = 0;
            expectedDoc.Sensitive_IntFormat = 0;
            expectedDoc.Sensitive_FloatFormat = 0;
            expectedDoc.Sensitive_BoolFormat = false;
            expectedDoc.Sensitive_StringFormat = null;
            expectedDoc.Sensitive_DateFormat = new DateTime();

            await MdeCustomEncryptionTests.ValidateQueryResultsAsync(
                MdeCustomEncryptionTests.encryptionContainer,
                "SELECT c.id, c.PK, c.NonSensitive FROM c",
                expectedDoc);

            /* create Items with New Algorithm*/
            await this.EncryptionCreateItem();

            /* read back Data Items encrypted with Old Algorithm*/
            await MdeCustomEncryptionTests.VerifyItemByReadAsync(MdeCustomEncryptionTests.encryptionContainer, testDoc, dekId: MdeCustomEncryptionTests.legacydekId);

            await MdeCustomEncryptionTests.VerifyItemByReadStreamAsync(MdeCustomEncryptionTests.encryptionContainer, testDoc);

            /* Create and read back Data Items encrypted with Old Algorithm*/
            TestDoc testDoc2 = await MdeCustomEncryptionTests.CreateItemAsyncUsingLegacyAlgorithm(MdeCustomEncryptionTests.encryptionContainer, MdeCustomEncryptionTests.legacydekId, TestDoc.PathsToEncrypt);

            await MdeCustomEncryptionTests.VerifyItemByReadAsync(MdeCustomEncryptionTests.encryptionContainer, testDoc2, dekId: MdeCustomEncryptionTests.legacydekId);

            await MdeCustomEncryptionTests.VerifyItemByReadStreamAsync(MdeCustomEncryptionTests.encryptionContainer, testDoc2);

            /* create Items with New Algorithm*/
            await this.EncryptionCreateItem();

            /* read back Data Items encrypted with Old Algorithm*/
            await MdeCustomEncryptionTests.VerifyItemByReadAsync(MdeCustomEncryptionTests.encryptionContainer, testDoc2, dekId: MdeCustomEncryptionTests.legacydekId);

            await MdeCustomEncryptionTests.VerifyItemByReadStreamAsync(MdeCustomEncryptionTests.encryptionContainer, testDoc2);

            /*Reset the Container for Other Tests to be carried on regular Encryptor with Single Dek Provider.*/
            MdeCustomEncryptionTests.encryptionContainer = MdeCustomEncryptionTests.itemContainer.WithEncryptor(encryptor);
        }

        [TestMethod]
        public async Task ValidateCachingofProtectedDataEncryptionKey()
        {            
            string dekId = "pDekCache";
            DataEncryptionKeyProperties dekProperties = await MdeCustomEncryptionTests.CreateDekAsync(MdeCustomEncryptionTests.dualDekProvider, dekId);
            Assert.AreEqual(
                new EncryptionKeyWrapMetadata(name: "metadata1", value: MdeCustomEncryptionTests.metadata1.Value),
                dekProperties.EncryptionKeyWrapMetadata);

            TestEncryptionKeyStoreProvider testEncryptionKeyStoreProvider = new TestEncryptionKeyStoreProvider();
            // default 2 hours.
            CosmosDataEncryptionKeyProvider dekProvider = new CosmosDataEncryptionKeyProvider(testEncryptionKeyStoreProvider);
            await dekProvider.InitializeAsync(MdeCustomEncryptionTests.database, MdeCustomEncryptionTests.keyContainer.Id);

            TestEncryptor encryptor = new TestEncryptor(dekProvider);
            Container encryptionContainer = MdeCustomEncryptionTests.itemContainer.WithEncryptor(encryptor);
            for (int i = 0; i < 2; i++)
                await MdeCustomEncryptionTests.CreateItemAsync(encryptionContainer, dekId, TestDoc.PathsToEncrypt);

            testEncryptionKeyStoreProvider.UnWrapKeyCallsCount.TryGetValue(masterKeyUri1.ToString(), out int unwrapcount);
            Assert.AreEqual(1, unwrapcount);

            // Caching for 30 min.
            testEncryptionKeyStoreProvider = new TestEncryptionKeyStoreProvider
            {
                DataEncryptionKeyCacheTimeToLive = null
            };

            dekProvider = new CosmosDataEncryptionKeyProvider(testEncryptionKeyStoreProvider);
            await dekProvider.InitializeAsync(MdeCustomEncryptionTests.database, MdeCustomEncryptionTests.keyContainer.Id);

            encryptor = new TestEncryptor(dekProvider);
            encryptionContainer = MdeCustomEncryptionTests.itemContainer.WithEncryptor(encryptor);
            for (int i = 0; i < 2; i++)
                await MdeCustomEncryptionTests.CreateItemAsync(encryptionContainer, dekId, TestDoc.PathsToEncrypt);

            testEncryptionKeyStoreProvider.UnWrapKeyCallsCount.TryGetValue(masterKeyUri1.ToString(), out unwrapcount);
            Assert.AreEqual(1, unwrapcount);
=======
            testEncryptionKeyStoreProvider.UnWrapKeyCallsCount.TryGetValue(masterKeyUri1.ToString(), out unwrapcount);
            Assert.AreEqual(32, unwrapcount);
>>>>>>> 2ccc5372

            // No caching
            testEncryptionKeyStoreProvider = new TestEncryptionKeyStoreProvider
            {
                DataEncryptionKeyCacheTimeToLive = TimeSpan.Zero
            };

            dekProvider = new CosmosDataEncryptionKeyProvider(testEncryptionKeyStoreProvider,TimeSpan.FromMinutes(30));
            await dekProvider.InitializeAsync(MdeCustomEncryptionTests.database, MdeCustomEncryptionTests.keyContainer.Id);

            encryptor = new TestEncryptor(dekProvider);
            encryptionContainer = MdeCustomEncryptionTests.itemContainer.WithEncryptor(encryptor);
            for (int i = 0; i < 2; i++)
                await MdeCustomEncryptionTests.CreateItemAsync(encryptionContainer, dekId, TestDoc.PathsToEncrypt);

            testEncryptionKeyStoreProvider.UnWrapKeyCallsCount.TryGetValue(masterKeyUri1.ToString(), out unwrapcount);
            Assert.AreEqual(32, unwrapcount);            
        }

        [TestMethod]
        public async Task EncryptionCreateItem()
        {
            TestDoc testDoc = await MdeCustomEncryptionTests.CreateItemAsync(MdeCustomEncryptionTests.encryptionContainer, MdeCustomEncryptionTests.dekId, TestDoc.PathsToEncrypt);

            await MdeCustomEncryptionTests.VerifyItemByReadAsync(MdeCustomEncryptionTests.encryptionContainer, testDoc);

            await MdeCustomEncryptionTests.VerifyItemByReadStreamAsync(MdeCustomEncryptionTests.encryptionContainer, testDoc);

            TestDoc expectedDoc = new TestDoc(testDoc);

            // Read feed (null query)
            await MdeCustomEncryptionTests.ValidateQueryResultsAsync(
                MdeCustomEncryptionTests.encryptionContainer,
                query: null,
                expectedDoc);

            await MdeCustomEncryptionTests.ValidateQueryResultsAsync(
                MdeCustomEncryptionTests.encryptionContainer,
                "SELECT * FROM c",
                expectedDoc);

            await MdeCustomEncryptionTests.ValidateQueryResultsAsync(
                MdeCustomEncryptionTests.encryptionContainer,
                string.Format(
                    "SELECT * FROM c where c.PK = '{0}' and c.id = '{1}' and c.NonSensitive = '{2}'",
                    expectedDoc.PK,
                    expectedDoc.Id,
                    expectedDoc.NonSensitive),
                expectedDoc);

            await MdeCustomEncryptionTests.ValidateQueryResultsAsync(
                MdeCustomEncryptionTests.encryptionContainer,
                string.Format("SELECT * FROM c where c.Sensitive_IntFormat = '{0}'", testDoc.Sensitive_IntFormat),
                expectedDoc: null);

            await MdeCustomEncryptionTests.ValidateQueryResultsAsync(
                MdeCustomEncryptionTests.encryptionContainer,
                queryDefinition: new QueryDefinition(
                    "select * from c where c.id = @theId and c.PK = @thePK")
                         .WithParameter("@theId", expectedDoc.Id)
                         .WithParameter("@thePK", expectedDoc.PK),
                expectedDoc: expectedDoc);

            expectedDoc.Sensitive_NestedObjectFormatL1 = null;
            expectedDoc.Sensitive_ArrayFormat = null;
            expectedDoc.Sensitive_DecimalFormat = 0;
            expectedDoc.Sensitive_IntFormat = 0;
            expectedDoc.Sensitive_FloatFormat = 0;
            expectedDoc.Sensitive_BoolFormat = false;
            expectedDoc.Sensitive_StringFormat = null;
            expectedDoc.Sensitive_DateFormat = new DateTime();

            await MdeCustomEncryptionTests.ValidateQueryResultsAsync(
                MdeCustomEncryptionTests.encryptionContainer,
                "SELECT c.id, c.PK, c.NonSensitive FROM c",
                expectedDoc);
        }

        [TestMethod]
        [ExpectedException(typeof(InvalidOperationException), "Decryptable content is not initialized.")]
        public void ValidateDecryptableContent()
        {
            TestDoc testDoc = TestDoc.Create();
            EncryptableItem<TestDoc> encryptableItem = new EncryptableItem<TestDoc>(testDoc);
            encryptableItem.DecryptableItem.GetItemAsync<TestDoc>();
        }

        [TestMethod]
        public async Task EncryptionCreateItemWithLazyDecryption()
        {
            TestDoc testDoc = TestDoc.Create();
            ItemResponse<EncryptableItem<TestDoc>> createResponse = await MdeCustomEncryptionTests.encryptionContainer.CreateItemAsync(
                new EncryptableItem<TestDoc>(testDoc),
                new PartitionKey(testDoc.PK),
                MdeCustomEncryptionTests.GetRequestOptions(MdeCustomEncryptionTests.dekId, TestDoc.PathsToEncrypt));

            Assert.AreEqual(HttpStatusCode.Created, createResponse.StatusCode);
            Assert.IsNotNull(createResponse.Resource);

            await MdeCustomEncryptionTests.ValidateDecryptableItem(createResponse.Resource.DecryptableItem, testDoc);

            // stream
            TestDoc testDoc1 = TestDoc.Create();
            ItemResponse<EncryptableItemStream> createResponseStream = await MdeCustomEncryptionTests.encryptionContainer.CreateItemAsync(
                new EncryptableItemStream(TestCommon.ToStream(testDoc1)),
                new PartitionKey(testDoc1.PK),
                MdeCustomEncryptionTests.GetRequestOptions(MdeCustomEncryptionTests.dekId, TestDoc.PathsToEncrypt));

            Assert.AreEqual(HttpStatusCode.Created, createResponseStream.StatusCode);
            Assert.IsNotNull(createResponseStream.Resource);

            await MdeCustomEncryptionTests.ValidateDecryptableItem(createResponseStream.Resource.DecryptableItem, testDoc1);
        }

        [TestMethod]
        public async Task EncryptionChangeFeedDecryptionSuccessful()
        {
            string dek2 = "dek2ForChangeFeed";
            await MdeCustomEncryptionTests.CreateDekAsync(MdeCustomEncryptionTests.dekProvider, dek2);

            TestDoc testDoc1 = await MdeCustomEncryptionTests.CreateItemAsync(MdeCustomEncryptionTests.encryptionContainer, MdeCustomEncryptionTests.dekId, TestDoc.PathsToEncrypt);
            TestDoc testDoc2 = await MdeCustomEncryptionTests.CreateItemAsync(MdeCustomEncryptionTests.encryptionContainer, dek2, TestDoc.PathsToEncrypt);
            
            // change feed iterator
            await this.ValidateChangeFeedIteratorResponse(MdeCustomEncryptionTests.encryptionContainer, testDoc1, testDoc2);

            // change feed processor
            // await this.ValidateChangeFeedProcessorResponse(EncryptionTests.encryptionContainer, testDoc1, testDoc2);
        }

        [TestMethod]
        public async Task EncryptionHandleDecryptionFailure()
        {
            string dek2 = "failDek";
            await MdeCustomEncryptionTests.CreateDekAsync(MdeCustomEncryptionTests.dekProvider, dek2);

            TestDoc testDoc1 = await MdeCustomEncryptionTests.CreateItemAsync(MdeCustomEncryptionTests.encryptionContainer, dek2, TestDoc.PathsToEncrypt);
            TestDoc testDoc2 = await MdeCustomEncryptionTests.CreateItemAsync(MdeCustomEncryptionTests.encryptionContainer, MdeCustomEncryptionTests.dekId, TestDoc.PathsToEncrypt);

            string query = $"SELECT * FROM c WHERE c.PK in ('{testDoc1.PK}', '{testDoc2.PK}')";

            // success
            await MdeCustomEncryptionTests.ValidateQueryResultsMultipleDocumentsAsync(MdeCustomEncryptionTests.encryptionContainer, testDoc1, testDoc2, query);

            // induce failure
            MdeCustomEncryptionTests.encryptor.FailDecryption = true;

            FeedIterator<DecryptableItem> queryResponseIterator = MdeCustomEncryptionTests.encryptionContainer.GetItemQueryIterator<DecryptableItem>(query);
            FeedResponse<DecryptableItem> readDocsLazily = await queryResponseIterator.ReadNextAsync();
            await this.ValidateLazyDecryptionResponse(readDocsLazily, dek2);

            // validate changeFeed handling
            FeedIterator<DecryptableItem> changeIterator = MdeCustomEncryptionTests.encryptionContainer.GetChangeFeedIterator<DecryptableItem>(
               ChangeFeedStartFrom.Beginning(),
               ChangeFeedMode.Incremental);
            
            while (changeIterator.HasMoreResults)
            {
                try
                {
                    readDocsLazily = await changeIterator.ReadNextAsync();
                    if (readDocsLazily.Resource != null)
                    {
                        await this.ValidateLazyDecryptionResponse(readDocsLazily, dek2);
                    }
                }
                catch (CosmosException ex)
                {
                    Assert.IsTrue(ex.Message.Contains("Response status code does not indicate success: NotModified (304)"));
                    break;
                }
            }
            // await this.ValidateChangeFeedProcessorResponse(EncryptionTests.itemContainerCore, testDoc1, testDoc2, false);
            MdeCustomEncryptionTests.encryptor.FailDecryption = false;
        }

        [TestMethod]
        public async Task EncryptionDecryptQueryResultMultipleDocs()
        {
            TestDoc testDoc1 = await MdeCustomEncryptionTests.CreateItemAsync(MdeCustomEncryptionTests.encryptionContainer, MdeCustomEncryptionTests.dekId, TestDoc.PathsToEncrypt);
            TestDoc testDoc2 = await MdeCustomEncryptionTests.CreateItemAsync(MdeCustomEncryptionTests.encryptionContainer, MdeCustomEncryptionTests.dekId, TestDoc.PathsToEncrypt);

            // test GetItemLinqQueryable
            await MdeCustomEncryptionTests.ValidateQueryResultsMultipleDocumentsAsync(MdeCustomEncryptionTests.encryptionContainer, testDoc1, testDoc2, null);

            string query = $"SELECT * FROM c WHERE c.PK in ('{testDoc1.PK}', '{testDoc2.PK}')";
            await MdeCustomEncryptionTests.ValidateQueryResultsMultipleDocumentsAsync(MdeCustomEncryptionTests.encryptionContainer, testDoc1, testDoc2, query);

            // ORDER BY query
            query += " ORDER BY c._ts";
            await MdeCustomEncryptionTests.ValidateQueryResultsMultipleDocumentsAsync(MdeCustomEncryptionTests.encryptionContainer, testDoc1, testDoc2, query);
        }

        [TestMethod]
        public async Task EncryptionDecryptQueryResultMultipleEncryptedProperties()
        {
            List<string> pathsEncrypted = new List<string>() { "/Sensitive_StringFormat", "/NonSensitive" };
            TestDoc testDoc = await MdeCustomEncryptionTests.CreateItemAsync(
                MdeCustomEncryptionTests.encryptionContainer,
                MdeCustomEncryptionTests.dekId,
                pathsEncrypted);

            TestDoc expectedDoc = new TestDoc(testDoc);

            await MdeCustomEncryptionTests.ValidateQueryResultsAsync(
                MdeCustomEncryptionTests.encryptionContainer,
                "SELECT * FROM c",
                expectedDoc,
                pathsEncrypted: pathsEncrypted);
        }

        [TestMethod]
        public async Task EncryptionDecryptQueryValueResponse()
        {
            await MdeCustomEncryptionTests.CreateItemAsync(MdeCustomEncryptionTests.encryptionContainer, MdeCustomEncryptionTests.dekId, TestDoc.PathsToEncrypt);
            string query = "SELECT VALUE COUNT(1) FROM c";

            await MdeCustomEncryptionTests.ValidateQueryResponseAsync(MdeCustomEncryptionTests.encryptionContainer, query);
            await MdeCustomEncryptionTests.ValidateQueryResponseWithLazyDecryptionAsync(MdeCustomEncryptionTests.encryptionContainer, query);
        }

        [TestMethod]
        public async Task EncryptionDecryptGroupByQueryResultTest()
        {
            string partitionKey = Guid.NewGuid().ToString();

            await MdeCustomEncryptionTests.CreateItemAsync(MdeCustomEncryptionTests.encryptionContainer, MdeCustomEncryptionTests.dekId, TestDoc.PathsToEncrypt, partitionKey);
            await MdeCustomEncryptionTests.CreateItemAsync(MdeCustomEncryptionTests.encryptionContainer, MdeCustomEncryptionTests.dekId, TestDoc.PathsToEncrypt, partitionKey);

            string query = $"SELECT COUNT(c.Id), c.PK " +
                           $"FROM c WHERE c.PK = '{partitionKey}' " +
                           $"GROUP BY c.PK ";

            await MdeCustomEncryptionTests.ValidateQueryResponseAsync(MdeCustomEncryptionTests.encryptionContainer, query);
        }

        [TestMethod]
        public async Task EncryptionStreamIteratorValidation()
        {
            await MdeCustomEncryptionTests.CreateItemAsync(MdeCustomEncryptionTests.encryptionContainer, MdeCustomEncryptionTests.dekId, TestDoc.PathsToEncrypt);
            await MdeCustomEncryptionTests.CreateItemAsync(MdeCustomEncryptionTests.encryptionContainer, MdeCustomEncryptionTests.dekId, TestDoc.PathsToEncrypt);

            // test GetItemLinqQueryable with ToEncryptionStreamIterator extension
            await MdeCustomEncryptionTests.ValidateQueryResponseAsync(MdeCustomEncryptionTests.encryptionContainer);
        }

        [TestMethod]
        public async Task EncryptionRudItem()
        {
            TestDoc testDoc = await MdeCustomEncryptionTests.UpsertItemAsync(
                MdeCustomEncryptionTests.encryptionContainer,
                TestDoc.Create(),
                MdeCustomEncryptionTests.dekId,
                TestDoc.PathsToEncrypt,
                HttpStatusCode.Created);

            await MdeCustomEncryptionTests.VerifyItemByReadAsync(MdeCustomEncryptionTests.encryptionContainer, testDoc);

            testDoc.NonSensitive = Guid.NewGuid().ToString();
            testDoc.Sensitive_StringFormat = Guid.NewGuid().ToString();

            ItemResponse<TestDoc> upsertResponse = await MdeCustomEncryptionTests.UpsertItemAsync(
                MdeCustomEncryptionTests.encryptionContainer,
                testDoc,
                MdeCustomEncryptionTests.dekId,
                TestDoc.PathsToEncrypt,
                HttpStatusCode.OK);
            TestDoc updatedDoc = upsertResponse.Resource;

            await MdeCustomEncryptionTests.VerifyItemByReadAsync(MdeCustomEncryptionTests.encryptionContainer, updatedDoc);

            updatedDoc.NonSensitive = Guid.NewGuid().ToString();
            updatedDoc.Sensitive_StringFormat = Guid.NewGuid().ToString();

            TestDoc replacedDoc = await MdeCustomEncryptionTests.ReplaceItemAsync(
                MdeCustomEncryptionTests.encryptionContainer,
                updatedDoc,
                MdeCustomEncryptionTests.dekId,
                TestDoc.PathsToEncrypt,
                upsertResponse.ETag);

            await MdeCustomEncryptionTests.VerifyItemByReadAsync(MdeCustomEncryptionTests.encryptionContainer, replacedDoc);

            await MdeCustomEncryptionTests.DeleteItemAsync(MdeCustomEncryptionTests.encryptionContainer, replacedDoc);
        }

        [TestMethod]
        public async Task EncryptionRudItemLazyDecryption()
        {
            TestDoc testDoc = TestDoc.Create();
            // Upsert (item doesn't exist)
            ItemResponse<EncryptableItem<TestDoc>> upsertResponse = await MdeCustomEncryptionTests.encryptionContainer.UpsertItemAsync(
                new EncryptableItem<TestDoc>(testDoc),
                new PartitionKey(testDoc.PK),
                MdeCustomEncryptionTests.GetRequestOptions(MdeCustomEncryptionTests.dekId, TestDoc.PathsToEncrypt));

            Assert.AreEqual(HttpStatusCode.Created, upsertResponse.StatusCode);
            Assert.IsNotNull(upsertResponse.Resource);

            await MdeCustomEncryptionTests.ValidateDecryptableItem(upsertResponse.Resource.DecryptableItem, testDoc);
            await MdeCustomEncryptionTests.VerifyItemByReadAsync(MdeCustomEncryptionTests.encryptionContainer, testDoc);

            // Upsert with stream (item exists)
            testDoc.NonSensitive = Guid.NewGuid().ToString();
            testDoc.Sensitive_StringFormat = Guid.NewGuid().ToString();

            ItemResponse<EncryptableItemStream> upsertResponseStream = await MdeCustomEncryptionTests.encryptionContainer.UpsertItemAsync(
                new EncryptableItemStream(TestCommon.ToStream(testDoc)),
                new PartitionKey(testDoc.PK),
                MdeCustomEncryptionTests.GetRequestOptions(MdeCustomEncryptionTests.dekId, TestDoc.PathsToEncrypt));

            Assert.AreEqual(HttpStatusCode.OK, upsertResponseStream.StatusCode);
            Assert.IsNotNull(upsertResponseStream.Resource);

            await MdeCustomEncryptionTests.ValidateDecryptableItem(upsertResponseStream.Resource.DecryptableItem, testDoc);
            await MdeCustomEncryptionTests.VerifyItemByReadAsync(MdeCustomEncryptionTests.encryptionContainer, testDoc);

            // replace
            testDoc.NonSensitive = Guid.NewGuid().ToString();
            testDoc.Sensitive_StringFormat = Guid.NewGuid().ToString();

            ItemResponse<EncryptableItemStream> replaceResponseStream = await MdeCustomEncryptionTests.encryptionContainer.ReplaceItemAsync(
                new EncryptableItemStream(TestCommon.ToStream(testDoc)),
                testDoc.Id,
                new PartitionKey(testDoc.PK),
                MdeCustomEncryptionTests.GetRequestOptions(MdeCustomEncryptionTests.dekId, TestDoc.PathsToEncrypt, upsertResponseStream.ETag));

            Assert.AreEqual(HttpStatusCode.OK, replaceResponseStream.StatusCode);
            Assert.IsNotNull(replaceResponseStream.Resource);

            await MdeCustomEncryptionTests.ValidateDecryptableItem(replaceResponseStream.Resource.DecryptableItem, testDoc);
            await MdeCustomEncryptionTests.VerifyItemByReadAsync(MdeCustomEncryptionTests.encryptionContainer, testDoc);

            await MdeCustomEncryptionTests.DeleteItemAsync(MdeCustomEncryptionTests.encryptionContainer, testDoc);
        }


        [TestMethod]
        public async Task EncryptionResourceTokenAuthRestricted()
        {
            TestDoc testDoc = await MdeCustomEncryptionTests.CreateItemAsync(MdeCustomEncryptionTests.encryptionContainer, MdeCustomEncryptionTests.dekId, TestDoc.PathsToEncrypt);

            User restrictedUser = MdeCustomEncryptionTests.database.GetUser(Guid.NewGuid().ToString());
            await MdeCustomEncryptionTests.database.CreateUserAsync(restrictedUser.Id);

            PermissionProperties restrictedUserPermission = await restrictedUser.CreatePermissionAsync(
                new PermissionProperties(Guid.NewGuid().ToString(), PermissionMode.All, MdeCustomEncryptionTests.itemContainer));

            CosmosDataEncryptionKeyProvider dekProvider = new CosmosDataEncryptionKeyProvider(new TestEncryptionKeyStoreProvider());
            TestEncryptor encryptor = new TestEncryptor(dekProvider);

            CosmosClient clientForRestrictedUser = TestCommon.CreateCosmosClient(
                restrictedUserPermission.Token);

            Database databaseForRestrictedUser = clientForRestrictedUser.GetDatabase(MdeCustomEncryptionTests.database.Id);
            Container containerForRestrictedUser = databaseForRestrictedUser.GetContainer(MdeCustomEncryptionTests.itemContainer.Id);

            Container encryptionContainerForRestrictedUser = containerForRestrictedUser.WithEncryptor(encryptor);

            await MdeCustomEncryptionTests.PerformForbiddenOperationAsync(() =>
                dekProvider.InitializeAsync(databaseForRestrictedUser, MdeCustomEncryptionTests.keyContainer.Id), "CosmosDekProvider.InitializeAsync");

            await MdeCustomEncryptionTests.PerformOperationOnUninitializedDekProviderAsync(() =>
                dekProvider.DataEncryptionKeyContainer.ReadDataEncryptionKeyAsync(MdeCustomEncryptionTests.dekId), "DEK.ReadAsync");

            try
            {
                await encryptionContainerForRestrictedUser.ReadItemAsync<TestDoc>(testDoc.Id, new PartitionKey(testDoc.PK));
            }
            catch (InvalidOperationException ex)
            {
                Assert.AreEqual(ex.Message, "The CosmosDataEncryptionKeyProvider was not initialized.");
            }

            try
            {
                await encryptionContainerForRestrictedUser.ReadItemStreamAsync(testDoc.Id, new PartitionKey(testDoc.PK));
            }
            catch (InvalidOperationException ex)
            {
                Assert.AreEqual(ex.Message, "The CosmosDataEncryptionKeyProvider was not initialized.");
            }
        }

        [TestMethod]
        public async Task EncryptionResourceTokenAuthAllowed()
        {
            User keyManagerUser = MdeCustomEncryptionTests.database.GetUser(Guid.NewGuid().ToString());
            await MdeCustomEncryptionTests.database.CreateUserAsync(keyManagerUser.Id);

            PermissionProperties keyManagerUserPermission = await keyManagerUser.CreatePermissionAsync(
                new PermissionProperties(Guid.NewGuid().ToString(), PermissionMode.All, MdeCustomEncryptionTests.keyContainer));

            CosmosDataEncryptionKeyProvider dekProvider = new CosmosDataEncryptionKeyProvider(new TestEncryptionKeyStoreProvider());
            TestEncryptor encryptor = new TestEncryptor(dekProvider);
            CosmosClient clientForKeyManagerUser = TestCommon.CreateCosmosClient(keyManagerUserPermission.Token);

            Database databaseForKeyManagerUser = clientForKeyManagerUser.GetDatabase(MdeCustomEncryptionTests.database.Id);

            await dekProvider.InitializeAsync(databaseForKeyManagerUser, MdeCustomEncryptionTests.keyContainer.Id);

            DataEncryptionKeyProperties readDekProperties = await dekProvider.DataEncryptionKeyContainer.ReadDataEncryptionKeyAsync(MdeCustomEncryptionTests.dekId);
            Assert.AreEqual(MdeCustomEncryptionTests.dekProperties, readDekProperties);
        }

        [TestMethod]
        public async Task EncryptionRestrictedProperties()
        {
            try
            {
                await MdeCustomEncryptionTests.CreateItemAsync(MdeCustomEncryptionTests.encryptionContainer, MdeCustomEncryptionTests.dekId, new List<string>() { "/id" });
                Assert.Fail("Expected item creation with id specified to be encrypted to fail.");
            }
            catch (InvalidOperationException ex)
            {
                Assert.AreEqual("PathsToEncrypt includes a invalid path: '/id'.", ex.Message);
            }

            try
            {
                await MdeCustomEncryptionTests.CreateItemAsync(MdeCustomEncryptionTests.encryptionContainer, MdeCustomEncryptionTests.dekId, new List<string>() { "/PK" });
                Assert.Fail("Expected item creation with PK specified to be encrypted to fail.");
            }
            catch (CosmosException ex) when (ex.StatusCode == HttpStatusCode.BadRequest)
            {
            }
        }

        [TestMethod]
        public async Task EncryptionBulkCrud()
        {
            TestDoc docToReplace = await MdeCustomEncryptionTests.CreateItemAsync(MdeCustomEncryptionTests.encryptionContainer, MdeCustomEncryptionTests.dekId, TestDoc.PathsToEncrypt);
            docToReplace.NonSensitive = Guid.NewGuid().ToString();
            docToReplace.Sensitive_StringFormat = Guid.NewGuid().ToString();

            TestDoc docToUpsert = await MdeCustomEncryptionTests.CreateItemAsync(MdeCustomEncryptionTests.encryptionContainer, MdeCustomEncryptionTests.dekId, TestDoc.PathsToEncrypt);
            docToUpsert.NonSensitive = Guid.NewGuid().ToString();
            docToUpsert.Sensitive_StringFormat = Guid.NewGuid().ToString();

            TestDoc docToDelete = await MdeCustomEncryptionTests.CreateItemAsync(MdeCustomEncryptionTests.encryptionContainer, MdeCustomEncryptionTests.dekId, TestDoc.PathsToEncrypt);

            CosmosClient clientWithBulk = TestCommon.CreateCosmosClient(builder => builder
                .WithBulkExecution(true)
                .Build());

            Database databaseWithBulk = clientWithBulk.GetDatabase(MdeCustomEncryptionTests.database.Id);
            Container containerWithBulk = databaseWithBulk.GetContainer(MdeCustomEncryptionTests.itemContainer.Id);
            Container encryptionContainerWithBulk = containerWithBulk.WithEncryptor(MdeCustomEncryptionTests.encryptor);

            List<Task> tasks = new List<Task>()
            {
                MdeCustomEncryptionTests.CreateItemAsync(encryptionContainerWithBulk, MdeCustomEncryptionTests.dekId, TestDoc.PathsToEncrypt),
                MdeCustomEncryptionTests.UpsertItemAsync(encryptionContainerWithBulk, TestDoc.Create(), MdeCustomEncryptionTests.dekId, TestDoc.PathsToEncrypt, HttpStatusCode.Created),
                MdeCustomEncryptionTests.ReplaceItemAsync(encryptionContainerWithBulk, docToReplace, MdeCustomEncryptionTests.dekId, TestDoc.PathsToEncrypt),
                MdeCustomEncryptionTests.UpsertItemAsync(encryptionContainerWithBulk, docToUpsert, MdeCustomEncryptionTests.dekId, TestDoc.PathsToEncrypt, HttpStatusCode.OK),
                MdeCustomEncryptionTests.DeleteItemAsync(encryptionContainerWithBulk, docToDelete)
            };

            await Task.WhenAll(tasks);
        }

        [TestMethod]
        public async Task EncryptionTransactionBatchCrud()
        {
            string partitionKey = "thePK";
            string dek1 = MdeCustomEncryptionTests.dekId;
            string dek2 = "dek2Forbatch";
            await MdeCustomEncryptionTests.CreateDekAsync(MdeCustomEncryptionTests.dekProvider, dek2);

            TestDoc doc1ToCreate = TestDoc.Create(partitionKey);
            TestDoc doc2ToCreate = TestDoc.Create(partitionKey);
            TestDoc doc3ToCreate = TestDoc.Create(partitionKey);
            TestDoc doc4ToCreate = TestDoc.Create(partitionKey);

            ItemResponse<TestDoc> doc1ToReplaceCreateResponse = await MdeCustomEncryptionTests.CreateItemAsync(MdeCustomEncryptionTests.encryptionContainer, dek1, TestDoc.PathsToEncrypt, partitionKey);
            TestDoc doc1ToReplace = doc1ToReplaceCreateResponse.Resource;
            doc1ToReplace.NonSensitive = Guid.NewGuid().ToString();
            doc1ToReplace.Sensitive_StringFormat = Guid.NewGuid().ToString();

            TestDoc doc2ToReplace = await MdeCustomEncryptionTests.CreateItemAsync(MdeCustomEncryptionTests.encryptionContainer, dek2, TestDoc.PathsToEncrypt, partitionKey);
            doc2ToReplace.NonSensitive = Guid.NewGuid().ToString();
            doc2ToReplace.Sensitive_StringFormat = Guid.NewGuid().ToString();

            TestDoc doc1ToUpsert = await MdeCustomEncryptionTests.CreateItemAsync(MdeCustomEncryptionTests.encryptionContainer, dek2, TestDoc.PathsToEncrypt, partitionKey);
            doc1ToUpsert.NonSensitive = Guid.NewGuid().ToString();
            doc1ToUpsert.Sensitive_StringFormat = Guid.NewGuid().ToString();

            TestDoc doc2ToUpsert = await MdeCustomEncryptionTests.CreateItemAsync(MdeCustomEncryptionTests.encryptionContainer, dek1, TestDoc.PathsToEncrypt, partitionKey);
            doc2ToUpsert.NonSensitive = Guid.NewGuid().ToString();
            doc2ToUpsert.Sensitive_StringFormat = Guid.NewGuid().ToString();

            TestDoc docToDelete = await MdeCustomEncryptionTests.CreateItemAsync(MdeCustomEncryptionTests.encryptionContainer, dek1, TestDoc.PathsToEncrypt, partitionKey);

            TransactionalBatchResponse batchResponse = await MdeCustomEncryptionTests.encryptionContainer.CreateTransactionalBatch(new Cosmos.PartitionKey(partitionKey))
                .CreateItem(doc1ToCreate, MdeCustomEncryptionTests.GetBatchItemRequestOptions(dek1, TestDoc.PathsToEncrypt))
                .CreateItemStream(doc2ToCreate.ToStream(), MdeCustomEncryptionTests.GetBatchItemRequestOptions(dek2, TestDoc.PathsToEncrypt))
                .ReplaceItem(doc1ToReplace.Id, doc1ToReplace, MdeCustomEncryptionTests.GetBatchItemRequestOptions(dek2, TestDoc.PathsToEncrypt, doc1ToReplaceCreateResponse.ETag))
                .CreateItem(doc3ToCreate)
                .CreateItem(doc4ToCreate, MdeCustomEncryptionTests.GetBatchItemRequestOptions(dek1, new List<string>())) // empty PathsToEncrypt list
                .ReplaceItemStream(doc2ToReplace.Id, doc2ToReplace.ToStream(), MdeCustomEncryptionTests.GetBatchItemRequestOptions(dek2, TestDoc.PathsToEncrypt))
                .UpsertItem(doc1ToUpsert, MdeCustomEncryptionTests.GetBatchItemRequestOptions(dek1, TestDoc.PathsToEncrypt))
                .DeleteItem(docToDelete.Id)
                .UpsertItemStream(doc2ToUpsert.ToStream(), MdeCustomEncryptionTests.GetBatchItemRequestOptions(dek2, TestDoc.PathsToEncrypt))
                .ExecuteAsync();

            Assert.AreEqual(HttpStatusCode.OK, batchResponse.StatusCode);

            TransactionalBatchOperationResult<TestDoc> doc1 = batchResponse.GetOperationResultAtIndex<TestDoc>(0);
            VerifyExpectedDocResponse(doc1ToCreate, doc1.Resource);

            TransactionalBatchOperationResult<TestDoc> doc2 = batchResponse.GetOperationResultAtIndex<TestDoc>(1);
            VerifyExpectedDocResponse(doc2ToCreate, doc2.Resource);

            TransactionalBatchOperationResult<TestDoc> doc3 = batchResponse.GetOperationResultAtIndex<TestDoc>(2);
            VerifyExpectedDocResponse(doc1ToReplace, doc3.Resource);

            TransactionalBatchOperationResult<TestDoc> doc4 = batchResponse.GetOperationResultAtIndex<TestDoc>(3);
            VerifyExpectedDocResponse(doc3ToCreate, doc4.Resource);

            TransactionalBatchOperationResult<TestDoc> doc5 = batchResponse.GetOperationResultAtIndex<TestDoc>(4);
            VerifyExpectedDocResponse(doc4ToCreate, doc5.Resource);

            TransactionalBatchOperationResult<TestDoc> doc6 = batchResponse.GetOperationResultAtIndex<TestDoc>(5);
            VerifyExpectedDocResponse(doc2ToReplace, doc6.Resource);

            TransactionalBatchOperationResult<TestDoc> doc7 = batchResponse.GetOperationResultAtIndex<TestDoc>(6);
            VerifyExpectedDocResponse(doc1ToUpsert, doc7.Resource);

            TransactionalBatchOperationResult<TestDoc> doc8 = batchResponse.GetOperationResultAtIndex<TestDoc>(8);
            VerifyExpectedDocResponse(doc2ToUpsert, doc8.Resource);

            await MdeCustomEncryptionTests.VerifyItemByReadAsync(MdeCustomEncryptionTests.encryptionContainer, doc1ToCreate);
            await MdeCustomEncryptionTests.VerifyItemByReadAsync(MdeCustomEncryptionTests.encryptionContainer, doc2ToCreate, dekId: dek2);
            await MdeCustomEncryptionTests.VerifyItemByReadAsync(MdeCustomEncryptionTests.encryptionContainer, doc3ToCreate, isDocDecrypted: false);
            await MdeCustomEncryptionTests.VerifyItemByReadAsync(MdeCustomEncryptionTests.encryptionContainer, doc4ToCreate, isDocDecrypted: false);
            await MdeCustomEncryptionTests.VerifyItemByReadAsync(MdeCustomEncryptionTests.encryptionContainer, doc1ToReplace, dekId: dek2);
            await MdeCustomEncryptionTests.VerifyItemByReadAsync(MdeCustomEncryptionTests.encryptionContainer, doc2ToReplace, dekId: dek2);
            await MdeCustomEncryptionTests.VerifyItemByReadAsync(MdeCustomEncryptionTests.encryptionContainer, doc1ToUpsert);
            await MdeCustomEncryptionTests.VerifyItemByReadAsync(MdeCustomEncryptionTests.encryptionContainer, doc2ToUpsert, dekId: dek2);

            ResponseMessage readResponseMessage = await MdeCustomEncryptionTests.encryptionContainer.ReadItemStreamAsync(docToDelete.Id, new PartitionKey(docToDelete.PK));
            Assert.AreEqual(HttpStatusCode.NotFound, readResponseMessage.StatusCode);

            // doc3ToCreate, doc4ToCreate wasn't encrypted
            await MdeCustomEncryptionTests.VerifyItemByReadAsync(MdeCustomEncryptionTests.itemContainer, doc3ToCreate);
            await MdeCustomEncryptionTests.VerifyItemByReadAsync(MdeCustomEncryptionTests.itemContainer, doc4ToCreate);            
        }

        [TestMethod]
        public async Task EncryptionTransactionalBatchWithCustomSerializer()
        {
            CustomSerializer customSerializer = new CustomSerializer();
            CosmosClient clientWithCustomSerializer = TestCommon.CreateCosmosClient(builder => builder
                .WithCustomSerializer(customSerializer)
                .Build());

            Database databaseWithCustomSerializer = clientWithCustomSerializer.GetDatabase(MdeCustomEncryptionTests.database.Id);
            Container containerWithCustomSerializer = databaseWithCustomSerializer.GetContainer(MdeCustomEncryptionTests.itemContainer.Id);
            Container encryptionContainerWithCustomSerializer = containerWithCustomSerializer.WithEncryptor(MdeCustomEncryptionTests.encryptor);

            string partitionKey = "thePK";
            string dek1 = MdeCustomEncryptionTests.dekId;

            TestDoc doc1ToCreate = TestDoc.Create(partitionKey);

            ItemResponse<TestDoc> doc1ToReplaceCreateResponse = await MdeCustomEncryptionTests.CreateItemAsync(encryptionContainerWithCustomSerializer, dek1, TestDoc.PathsToEncrypt, partitionKey);
            TestDoc doc1ToReplace = doc1ToReplaceCreateResponse.Resource;
            doc1ToReplace.NonSensitive = Guid.NewGuid().ToString();
            doc1ToReplace.Sensitive_StringFormat = Guid.NewGuid().ToString();

            TransactionalBatchResponse batchResponse = await encryptionContainerWithCustomSerializer.CreateTransactionalBatch(new Cosmos.PartitionKey(partitionKey))
                .CreateItem(doc1ToCreate, MdeCustomEncryptionTests.GetBatchItemRequestOptions(dek1, TestDoc.PathsToEncrypt))
                .ReplaceItem(doc1ToReplace.Id, doc1ToReplace, MdeCustomEncryptionTests.GetBatchItemRequestOptions(dek1, TestDoc.PathsToEncrypt, doc1ToReplaceCreateResponse.ETag))
                .ExecuteAsync();

            Assert.AreEqual(HttpStatusCode.OK, batchResponse.StatusCode);
            // FromStream is called as part of CreateItem request
            Assert.AreEqual(1, customSerializer.FromStreamCalled);

            TransactionalBatchOperationResult<TestDoc> doc1 = batchResponse.GetOperationResultAtIndex<TestDoc>(0);
            VerifyExpectedDocResponse(doc1ToCreate, doc1.Resource);
            Assert.AreEqual(2, customSerializer.FromStreamCalled);

            TransactionalBatchOperationResult<TestDoc> doc2 = batchResponse.GetOperationResultAtIndex<TestDoc>(1);
            VerifyExpectedDocResponse(doc1ToReplace, doc2.Resource);
            Assert.AreEqual(3, customSerializer.FromStreamCalled);

            await MdeCustomEncryptionTests.VerifyItemByReadAsync(encryptionContainerWithCustomSerializer, doc1ToCreate);
            await MdeCustomEncryptionTests.VerifyItemByReadAsync(encryptionContainerWithCustomSerializer, doc1ToReplace);           
        }

        [TestMethod]
        public async Task EncryptionTransactionalBatchConflictResponse()
        {
            string partitionKey = "thePK";
            string dek1 = MdeCustomEncryptionTests.dekId;
            
            ItemResponse<TestDoc> doc1CreatedResponse = await MdeCustomEncryptionTests.CreateItemAsync(MdeCustomEncryptionTests.encryptionContainer, dek1, TestDoc.PathsToEncrypt, partitionKey);
            TestDoc doc1ToCreateAgain = doc1CreatedResponse.Resource;
            doc1ToCreateAgain.NonSensitive = Guid.NewGuid().ToString();
            doc1ToCreateAgain.Sensitive_StringFormat = Guid.NewGuid().ToString();

            TransactionalBatchResponse batchResponse = await MdeCustomEncryptionTests.encryptionContainer.CreateTransactionalBatch(new Cosmos.PartitionKey(partitionKey))
                .CreateItem(doc1ToCreateAgain, MdeCustomEncryptionTests.GetBatchItemRequestOptions(dek1, TestDoc.PathsToEncrypt))
                .ExecuteAsync();

            Assert.AreEqual(HttpStatusCode.Conflict, batchResponse.StatusCode);
            Assert.AreEqual(1, batchResponse.Count);
        }

        // One of query or queryDefinition is to be passed in non-null
        private static async Task ValidateQueryResultsAsync(
            Container container,
            string query = null,
            TestDoc expectedDoc = null,
            QueryDefinition queryDefinition = null,
            List<string> pathsEncrypted = null,
            bool legacyAlgo = false)
        {
            QueryRequestOptions requestOptions = expectedDoc != null
                ? new QueryRequestOptions()
                {
                    PartitionKey = new PartitionKey(expectedDoc.PK),
                }
                : null;

            FeedIterator<TestDoc> queryResponseIterator;
            FeedIterator<DecryptableItem> queryResponseIteratorForLazyDecryption;
            if (query != null)
            {
                queryResponseIterator = container.GetItemQueryIterator<TestDoc>(query, requestOptions: requestOptions);
                queryResponseIteratorForLazyDecryption = container.GetItemQueryIterator<DecryptableItem>(query, requestOptions: requestOptions);
            }
            else
            {
                queryResponseIterator = container.GetItemQueryIterator<TestDoc>(queryDefinition, requestOptions: requestOptions);
                queryResponseIteratorForLazyDecryption = container.GetItemQueryIterator<DecryptableItem>(queryDefinition, requestOptions: requestOptions);
            }
            FeedResponse<TestDoc> readDocs = await queryResponseIterator.ReadNextAsync();
            Assert.AreEqual(null, readDocs.ContinuationToken);

            FeedResponse<DecryptableItem> readDocsLazily = await queryResponseIteratorForLazyDecryption.ReadNextAsync();
            Assert.AreEqual(null, readDocsLazily.ContinuationToken);

            if (expectedDoc != null)
            {
                Assert.AreEqual(1, readDocs.Count);
                TestDoc readDoc = readDocs.Single();
                VerifyExpectedDocResponse(expectedDoc, readDoc);               

                Assert.AreEqual(1, readDocsLazily.Count);
                if (!legacyAlgo)
                {
                    await MdeCustomEncryptionTests.ValidateDecryptableItem(readDocsLazily.First(), expectedDoc, pathsEncrypted: pathsEncrypted);
                }
                else
                {
                    await MdeCustomEncryptionTests.ValidateDecryptableItem(readDocsLazily.First(), expectedDoc, dekId: MdeCustomEncryptionTests.legacydekId, pathsEncrypted: pathsEncrypted);
                }
            }
            else
            {
                Assert.AreEqual(0, readDocs.Count);
            }
        }

        private static async Task ValidateQueryResultsMultipleDocumentsAsync(
            Container container,
            TestDoc testDoc1,
            TestDoc testDoc2,
            string query,
            bool compareEncryptedProperty = true)
        {
            FeedIterator<TestDoc> queryResponseIterator;
            FeedIterator<DecryptableItem> queryResponseIteratorForLazyDecryption;

            if (query == null)
            {
                IOrderedQueryable<TestDoc> linqQueryable = container.GetItemLinqQueryable<TestDoc>();
                queryResponseIterator = container.ToEncryptionFeedIterator<TestDoc>(linqQueryable);

                IOrderedQueryable<DecryptableItem> linqQueryableDecryptableItem = container.GetItemLinqQueryable<DecryptableItem>();
                queryResponseIteratorForLazyDecryption = container.ToEncryptionFeedIterator<DecryptableItem>(linqQueryableDecryptableItem);
            }
            else
            {
                queryResponseIterator = container.GetItemQueryIterator<TestDoc>(query);
                queryResponseIteratorForLazyDecryption = container.GetItemQueryIterator<DecryptableItem>(query);
            }

            FeedResponse<TestDoc> readDocs = await queryResponseIterator.ReadNextAsync();
            Assert.AreEqual(null, readDocs.ContinuationToken);

            FeedResponse<DecryptableItem> readDocsLazily = await queryResponseIteratorForLazyDecryption.ReadNextAsync();
            Assert.AreEqual(null, readDocsLazily.ContinuationToken);

            if (query == null)
            {
                Assert.IsTrue(readDocs.Count >= 2);
                Assert.IsTrue(readDocsLazily.Count >= 2);
            }
            else
            {
                Assert.AreEqual(2, readDocs.Count);
                Assert.AreEqual(2, readDocsLazily.Count);
            }

            for (int index = 0; index < readDocs.Count; index++)
            {
                if (readDocs.ElementAt(index).Id.Equals(testDoc1.Id))
                {
                    if (compareEncryptedProperty)
                    {
                        VerifyExpectedDocResponse(readDocs.ElementAt(index), testDoc1);
                    }
                    else
                    {
                        testDoc1.EqualsExceptEncryptedProperty(readDocs.ElementAt(index));
                    }
                }
                else if (readDocs.ElementAt(index).Id.Equals(testDoc2.Id))
                {
                    if (compareEncryptedProperty)
                    {
                        VerifyExpectedDocResponse(readDocs.ElementAt(index), testDoc2);
                    }
                    else
                    {
                        testDoc2.EqualsExceptEncryptedProperty(readDocs.ElementAt(index));
                    }
                }
            }
        }

        private static async Task ValidateQueryResponseAsync(Container container,
            string query = null)
        {
            FeedIterator feedIterator;
            if (query == null)
            {
                IOrderedQueryable<TestDoc> linqQueryable = container.GetItemLinqQueryable<TestDoc>();
                feedIterator = container.ToEncryptionStreamIterator(linqQueryable);
            }
            else
            {
                feedIterator = container.GetItemQueryStreamIterator(query);
            }

            while (feedIterator.HasMoreResults)
            {
                ResponseMessage response = await feedIterator.ReadNextAsync();
                Assert.IsTrue(response.IsSuccessStatusCode);
                Assert.IsNull(response.ErrorMessage);
            }
        }

        private static async Task ValidateQueryResponseWithLazyDecryptionAsync(Container container,
            string query = null)
        {
            FeedIterator<DecryptableItem> queryResponseIteratorForLazyDecryption = container.GetItemQueryIterator<DecryptableItem>(query);
            FeedResponse<DecryptableItem> readDocsLazily = await queryResponseIteratorForLazyDecryption.ReadNextAsync();
            Assert.AreEqual(null, readDocsLazily.ContinuationToken);
            Assert.AreEqual(1, readDocsLazily.Count);
            (dynamic readDoc, DecryptionContext decryptionContext) = await readDocsLazily.First().GetItemAsync<dynamic>();
            Assert.IsTrue((long)readDoc >= 1);
            Assert.IsNull(decryptionContext);
        }

        private async Task ValidateChangeFeedIteratorResponse(
            Container container,
            TestDoc testDoc1,
            TestDoc testDoc2)
        {
            FeedIterator<TestDoc> changeIterator = container.GetChangeFeedIterator<TestDoc>(
                ChangeFeedStartFrom.Beginning(),
                ChangeFeedMode.Incremental);

            List<TestDoc> changeFeedReturnedDocs = new List<TestDoc>();
            while (changeIterator.HasMoreResults)
            {
                try
                {
                    FeedResponse<TestDoc> testDocs = await changeIterator.ReadNextAsync();
                    for (int index = 0; index < testDocs.Count; index++)
                    {
                        if (testDocs.Resource.ElementAt(index).Id.Equals(testDoc1.Id) || testDocs.Resource.ElementAt(index).Id.Equals(testDoc2.Id))
                        {
                            changeFeedReturnedDocs.Add(testDocs.Resource.ElementAt(index));
                        }
                    }
                }
                catch (CosmosException ex)
                {
                    Assert.IsTrue(ex.Message.Contains("Response status code does not indicate success: NotModified (304)"));
                    break;
                }
            }

            Assert.AreEqual(changeFeedReturnedDocs.Count, 2);

            VerifyExpectedDocResponse(testDoc1, changeFeedReturnedDocs[changeFeedReturnedDocs.Count - 2]);
            VerifyExpectedDocResponse(testDoc2, changeFeedReturnedDocs[changeFeedReturnedDocs.Count - 1]);

        }

        private async Task ValidateChangeFeedProcessorResponse(
            Container container,
            TestDoc testDoc1,
            TestDoc testDoc2)
        {
            List<TestDoc> changeFeedReturnedDocs = new List<TestDoc>();
            ChangeFeedProcessor cfp = container.GetChangeFeedProcessorBuilder(
                "testCFP",
                (IReadOnlyCollection<TestDoc> changes, CancellationToken cancellationToken)
                =>
                {
                    changeFeedReturnedDocs.AddRange(changes);
                    return Task.CompletedTask;
                })
                //.WithInMemoryLeaseContainer()
                //.WithStartFromBeginning()
                .Build();

            await cfp.StartAsync();
            await Task.Delay(2000);
            await cfp.StopAsync();

            Assert.IsTrue(changeFeedReturnedDocs.Count >= 2);

            foreach (TestDoc testDoc in changeFeedReturnedDocs)
            {
                if (testDoc.Id.Equals(testDoc1.Id))
                {
                    Assert.AreEqual(testDoc1, testDoc);
                }
                else if (testDoc.Id.Equals(testDoc2.Id))
                {
                    Assert.AreEqual(testDoc2, testDoc);
                }
            }
        }

        private async Task ValidateLazyDecryptionResponse(
            FeedResponse<DecryptableItem> readDocsLazily,
            string failureDek)
        {
            int decryptedDoc = 0;
            int failedDoc = 0;

            foreach (DecryptableItem doc in readDocsLazily)
            {
                try
                {
                    (_, _) = await doc.GetItemAsync<dynamic>();
                    decryptedDoc++;
                }
                catch (EncryptionException encryptionException)
                {
                    failedDoc++;
                    this.ValidateEncryptionException(encryptionException, failureDek);
                }
            }

            Assert.IsTrue(decryptedDoc >= 1);
            Assert.AreEqual(1, failedDoc);
        }

        private void ValidateEncryptionException(
            EncryptionException encryptionException,
            string failureDek)
        {
            Assert.AreEqual(failureDek, encryptionException.DataEncryptionKeyId);
            Assert.IsNotNull(encryptionException.EncryptedContent);
            Assert.IsNotNull(encryptionException.InnerException);
            Assert.IsTrue(encryptionException.InnerException is InvalidOperationException);
            Assert.AreEqual(encryptionException.InnerException.Message, "Null DataEncryptionKey returned.");
        }

        private static async Task IterateDekFeedAsync(
                    CosmosDataEncryptionKeyProvider dekProvider,
                    List<string> expectedDekIds,
                    bool isExpectedDeksCompleteSetForRequest,
                    bool isResultOrderExpected,
                    string query,
                    int? itemCountInPage = null,
                    QueryDefinition queryDefinition = null)
        {
            int remainingItemCount = expectedDekIds.Count;
            QueryRequestOptions requestOptions = null;
            if (itemCountInPage.HasValue)
            {
                requestOptions = new QueryRequestOptions()
                {
                    MaxItemCount = itemCountInPage
                };
            }

            FeedIterator<DataEncryptionKeyProperties> dekIterator = queryDefinition != null
                ? dekProvider.DataEncryptionKeyContainer.GetDataEncryptionKeyQueryIterator<DataEncryptionKeyProperties>(
                    queryDefinition,
                    requestOptions: requestOptions)
                : dekProvider.DataEncryptionKeyContainer.GetDataEncryptionKeyQueryIterator<DataEncryptionKeyProperties>(
                    query,
                    requestOptions: requestOptions);

            Assert.IsTrue(dekIterator.HasMoreResults);

            List<string> readDekIds = new List<string>();
            while (remainingItemCount > 0)
            {
                FeedResponse<DataEncryptionKeyProperties> page = await dekIterator.ReadNextAsync();
                if (itemCountInPage.HasValue)
                {
                    // last page
                    if (remainingItemCount < itemCountInPage.Value)
                    {
                        Assert.AreEqual(remainingItemCount, page.Count);
                    }
                    else
                    {
                        Assert.AreEqual(itemCountInPage.Value, page.Count);
                    }
                }
                else
                {
                    Assert.AreEqual(expectedDekIds.Count, page.Count);
                }

                remainingItemCount -= page.Count;
                if (isExpectedDeksCompleteSetForRequest)
                {
                    Assert.AreEqual(remainingItemCount > 0, dekIterator.HasMoreResults);
                }

                foreach (DataEncryptionKeyProperties dek in page.Resource)
                {
                    readDekIds.Add(dek.Id);
                }
            }

            if (isResultOrderExpected)
            {
                Assert.IsTrue(expectedDekIds.SequenceEqual(readDekIds));
            }
            else
            {
                Assert.IsTrue(expectedDekIds.ToHashSet().SetEquals(readDekIds));
            }
        }


        private static async Task<ItemResponse<TestDoc>> UpsertItemAsync(
            Container container,
            TestDoc testDoc,
            string dekId,
            List<string> pathsToEncrypt,
            HttpStatusCode expectedStatusCode)
        {
            ItemResponse<TestDoc> upsertResponse = await container.UpsertItemAsync(
                testDoc,
                new PartitionKey(testDoc.PK),
                MdeCustomEncryptionTests.GetRequestOptions(dekId, pathsToEncrypt));
            Assert.AreEqual(expectedStatusCode, upsertResponse.StatusCode);
            VerifyExpectedDocResponse(testDoc, upsertResponse.Resource);
            return upsertResponse;
        }

        private static async Task<ItemResponse<TestDoc>> CreateItemAsync(
            Container container,
            string dekId,
            List<string> pathsToEncrypt,
            string partitionKey = null,
            bool legacyAlgo = false)
        {
            TestDoc testDoc = TestDoc.Create(partitionKey);
            ItemResponse<TestDoc> createResponse = await container.CreateItemAsync(
                testDoc,
                new PartitionKey(testDoc.PK),
                MdeCustomEncryptionTests.GetRequestOptions(dekId, pathsToEncrypt, legacyAlgo: legacyAlgo));
            Assert.AreEqual(HttpStatusCode.Created, createResponse.StatusCode);
            VerifyExpectedDocResponse(testDoc, createResponse.Resource);
            return createResponse;
        }

        private static async Task<ItemResponse<TestDoc>> ReplaceItemAsync(
            Container encryptedContainer,
            TestDoc testDoc,
            string dekId,
            List<string> pathsToEncrypt,
            string etag = null)
        {
            ItemResponse<TestDoc> replaceResponse = await encryptedContainer.ReplaceItemAsync(
                testDoc,
                testDoc.Id,
                new PartitionKey(testDoc.PK),
                MdeCustomEncryptionTests.GetRequestOptions(dekId, pathsToEncrypt, etag));

            Assert.AreEqual(HttpStatusCode.OK, replaceResponse.StatusCode);

            VerifyExpectedDocResponse(testDoc, replaceResponse.Resource);

            return replaceResponse;
        }

        private static async Task<ItemResponse<TestDoc>> DeleteItemAsync(
            Container encryptedContainer,
            TestDoc testDoc)
        {
            ItemResponse<TestDoc> deleteResponse = await encryptedContainer.DeleteItemAsync<TestDoc>(
                testDoc.Id,
                new PartitionKey(testDoc.PK));

            Assert.AreEqual(HttpStatusCode.NoContent, deleteResponse.StatusCode);
            Assert.IsNull(deleteResponse.Resource);
            return deleteResponse;
        }

        private static EncryptionItemRequestOptions GetRequestOptions(
            string dekId,
            List<string> pathsToEncrypt,
            string ifMatchEtag = null,
            bool legacyAlgo = false)
        {
            if (!legacyAlgo)
            {
                return new EncryptionItemRequestOptions
                {
                    EncryptionOptions = MdeCustomEncryptionTests.GetEncryptionOptions(dekId, pathsToEncrypt),
                    IfMatchEtag = ifMatchEtag
                };
            }
            else
            {
                return new EncryptionItemRequestOptions
                {
                    EncryptionOptions = MdeCustomEncryptionTests.GetLegacyEncryptionOptions(dekId, pathsToEncrypt),
                    IfMatchEtag = ifMatchEtag
                };
            }
        }

        private static TransactionalBatchItemRequestOptions GetBatchItemRequestOptions(
            string dekId,
            List<string> pathsToEncrypt,
            string ifMatchEtag = null)
        {
            return new EncryptionTransactionalBatchItemRequestOptions
            {
                EncryptionOptions = MdeCustomEncryptionTests.GetEncryptionOptions(dekId, pathsToEncrypt),
                IfMatchEtag = ifMatchEtag
            };
        }

        private static EncryptionOptions GetEncryptionOptions(
            string dekId,
            List<string> pathsToEncrypt)
        {
            return new EncryptionOptions()
            {
                DataEncryptionKeyId = dekId,
                EncryptionAlgorithm = CosmosEncryptionAlgorithm.MdeAeadAes256CbcHmac256Randomized,
                PathsToEncrypt = pathsToEncrypt
            };
        }

        private static async Task ValidateDecryptableItem(
            DecryptableItem decryptableItem,
            TestDoc testDoc,
            string dekId = null,
            List<string> pathsEncrypted = null,
            bool isDocDecrypted = true)
        {
            (TestDoc readDoc, DecryptionContext decryptionContext) = await decryptableItem.GetItemAsync<TestDoc>();
            VerifyExpectedDocResponse(testDoc, readDoc);

            if (isDocDecrypted && testDoc.Sensitive_StringFormat != null)
            {
                MdeCustomEncryptionTests.ValidateDecryptionContext(decryptionContext, dekId, pathsEncrypted);
            }
            else
            {
                Assert.IsNull(decryptionContext);
            }
        }

        private static void ValidateDecryptionContext(
            DecryptionContext decryptionContext,
            string dekId = null,
            List<string> pathsEncrypted = null)
        {
            Assert.IsNotNull(decryptionContext.DecryptionInfoList);
            Assert.AreEqual(1, decryptionContext.DecryptionInfoList.Count);
            DecryptionInfo decryptionInfo = decryptionContext.DecryptionInfoList.First();
            Assert.AreEqual(dekId ?? MdeCustomEncryptionTests.dekId, decryptionInfo.DataEncryptionKeyId);

            if (pathsEncrypted == null)
            {
                pathsEncrypted = TestDoc.PathsToEncrypt;
            }

            Assert.AreEqual(pathsEncrypted.Count, decryptionInfo.PathsDecrypted.Count);
            Assert.IsFalse(pathsEncrypted.Exists(path => !decryptionInfo.PathsDecrypted.Contains(path)));
        }


        private static async Task VerifyItemByReadStreamAsync(Container container, TestDoc testDoc, ItemRequestOptions requestOptions = null, bool compareEncryptedProperty = true)
        {
            ResponseMessage readResponseMessage = await container.ReadItemStreamAsync(testDoc.Id, new PartitionKey(testDoc.PK), requestOptions);
            Assert.AreEqual(HttpStatusCode.OK, readResponseMessage.StatusCode);
            Assert.IsNotNull(readResponseMessage.Content);
            TestDoc readDoc = TestCommon.FromStream<TestDoc>(readResponseMessage.Content);
            if (compareEncryptedProperty)
            {
                VerifyExpectedDocResponse(testDoc, readDoc);
            }
            else
            {
                testDoc.EqualsExceptEncryptedProperty(readDoc);
            }
        }

        private static async Task VerifyItemByReadAsync(Container container, TestDoc testDoc, ItemRequestOptions requestOptions = null, string dekId = null, bool isDocDecrypted = true, bool compareEncryptedProperty = true)
        {
            ItemResponse<TestDoc> readResponse = await container.ReadItemAsync<TestDoc>(testDoc.Id, new PartitionKey(testDoc.PK), requestOptions);
            Assert.AreEqual(HttpStatusCode.OK, readResponse.StatusCode);
            if (compareEncryptedProperty)
            {
                VerifyExpectedDocResponse(testDoc, readResponse.Resource);
            }
            else
            {
                testDoc.EqualsExceptEncryptedProperty(readResponse.Resource);
            }

            // ignore for reads via regular container..
            if (container == MdeCustomEncryptionTests.encryptionContainer)
            {
                ItemResponse<DecryptableItem> readResponseDecryptableItem = await container.ReadItemAsync<DecryptableItem>(testDoc.Id, new PartitionKey(testDoc.PK), requestOptions);
                Assert.AreEqual(HttpStatusCode.OK, readResponse.StatusCode);
                await MdeCustomEncryptionTests.ValidateDecryptableItem(readResponseDecryptableItem.Resource, testDoc, dekId, isDocDecrypted: isDocDecrypted);
            }
        }

        private static async Task<DataEncryptionKeyProperties> CreateDekAsync(CosmosDataEncryptionKeyProvider dekProvider, string dekId, string algorithm = null)
        {
            ItemResponse<DataEncryptionKeyProperties> dekResponse = await dekProvider.DataEncryptionKeyContainer.CreateDataEncryptionKeyAsync(
                dekId,
                algorithm ?? CosmosEncryptionAlgorithm.MdeAeadAes256CbcHmac256Randomized,
                MdeCustomEncryptionTests.metadata1);

            Assert.AreEqual(HttpStatusCode.Created, dekResponse.StatusCode);
            
            return VerifyDekResponse(dekResponse,
                dekId);
        }


        private static DataEncryptionKeyProperties VerifyDekResponse(
            ItemResponse<DataEncryptionKeyProperties> dekResponse,
            string dekId)
        {
            Assert.IsTrue(dekResponse.RequestCharge > 0);
            Assert.IsNotNull(dekResponse.ETag);

            DataEncryptionKeyProperties dekProperties = dekResponse.Resource;
            Assert.IsNotNull(dekProperties);
            Assert.AreEqual(dekResponse.ETag, dekProperties.ETag);
            Assert.AreEqual(dekId, dekProperties.Id);
            Assert.IsNotNull(dekProperties.SelfLink);
            Assert.IsNotNull(dekProperties.CreatedTime);
            Assert.IsNotNull(dekProperties.LastModified);
            
            return dekProperties;
        }

        private static async Task PerformForbiddenOperationAsync(Func<Task> func, string operationName)
        {
            try
            {
                await func();
                Assert.Fail($"Expected resource token based client to not be able to perform {operationName}");
            }
            catch (CosmosException ex) when (ex.StatusCode == HttpStatusCode.Forbidden)
            {
            }
        }

        private static async Task PerformOperationOnUninitializedDekProviderAsync(Func<Task> func, string operationName)
        {
            try
            {
                await func();
                Assert.Fail($"Expected {operationName} to not work on uninitialized CosmosDataEncryptionKeyProvider.");
            }
            catch (InvalidOperationException ex)
            {
                Assert.IsTrue(ex.Message.Contains("The CosmosDataEncryptionKeyProvider was not initialized."));
            }
        }

        private static void VerifyExpectedDocResponse(TestDoc expectedDoc, TestDoc verifyDoc)
        {
            Assert.AreEqual(expectedDoc.Id, verifyDoc.Id);
            Assert.AreEqual(expectedDoc.Sensitive_StringFormat, verifyDoc.Sensitive_StringFormat);
            if (expectedDoc.Sensitive_ArrayFormat != null)
            {
                Assert.AreEqual(expectedDoc.Sensitive_ArrayFormat[0].Sensitive_ArrayDecimalFormat, verifyDoc.Sensitive_ArrayFormat[0].Sensitive_ArrayDecimalFormat);
                Assert.AreEqual(expectedDoc.Sensitive_ArrayFormat[0].Sensitive_ArrayIntFormat, verifyDoc.Sensitive_ArrayFormat[0].Sensitive_ArrayIntFormat);
                Assert.AreEqual(expectedDoc.Sensitive_NestedObjectFormatL1.Sensitive_IntFormatL1, verifyDoc.Sensitive_NestedObjectFormatL1.Sensitive_IntFormatL1);
                Assert.AreEqual(
                    expectedDoc.Sensitive_NestedObjectFormatL1.Sensitive_NestedObjectFormatL2.Sensitive_IntFormatL2,
                    verifyDoc.Sensitive_NestedObjectFormatL1.Sensitive_NestedObjectFormatL2.Sensitive_IntFormatL2);
            }
            else
            {
                Assert.AreEqual(expectedDoc.Sensitive_ArrayFormat, verifyDoc.Sensitive_ArrayFormat);
                Assert.AreEqual(expectedDoc.Sensitive_NestedObjectFormatL1, verifyDoc.Sensitive_NestedObjectFormatL1);               
            }
            Assert.AreEqual(expectedDoc.Sensitive_DateFormat, verifyDoc.Sensitive_DateFormat);
            Assert.AreEqual(expectedDoc.Sensitive_DecimalFormat, verifyDoc.Sensitive_DecimalFormat);
            Assert.AreEqual(expectedDoc.Sensitive_IntFormat, verifyDoc.Sensitive_IntFormat);
            Assert.AreEqual(expectedDoc.Sensitive_FloatFormat, verifyDoc.Sensitive_FloatFormat);
            Assert.AreEqual(expectedDoc.Sensitive_BoolFormat, verifyDoc.Sensitive_BoolFormat);
            Assert.AreEqual(expectedDoc.NonSensitive, verifyDoc.NonSensitive);
        }

        public class TestDoc
        {
            public static List<string> PathsToEncrypt { get; } = 
                new List<string>() {
                    "/Sensitive_StringFormat", 
                    "/Sensitive_ArrayFormat",
                    "/Sensitive_DecimalFormat",
                    "/Sensitive_IntFormat",
                    "/Sensitive_DateFormat",
                    "/Sensitive_BoolFormat",
                    "/Sensitive_FloatFormat",
                    "/Sensitive_NestedObjectFormatL1"
                };

            [JsonProperty("id")]
            public string Id { get; set; }

            public string PK { get; set; }

            public string NonSensitive { get; set; }

            public string Sensitive_StringFormat { get; set; }

            public DateTime Sensitive_DateFormat { get; set; }

            public decimal Sensitive_DecimalFormat { get; set; }

            public bool Sensitive_BoolFormat { get; set; }

            public int Sensitive_IntFormat { get; set; }

            public float Sensitive_FloatFormat { get; set; }

            public Sensitive_ArrayData[] Sensitive_ArrayFormat { get; set; }

            public Sensitive_NestedObjectL1 Sensitive_NestedObjectFormatL1 { get; set; }

            public TestDoc()
            {
            }

            public class Sensitive_ArrayData
            {
                public int Sensitive_ArrayIntFormat { get; set; }
                public decimal Sensitive_ArrayDecimalFormat { get; set; }
            }

            public class Sensitive_NestedObjectL1
            {
                public int Sensitive_IntFormatL1 { get; set; }
                public Sensitive_NestedObjectL2 Sensitive_NestedObjectFormatL2 { get; set; }
            }

            public class Sensitive_NestedObjectL2
            {
                public int Sensitive_IntFormatL2 { get; set; }                
            }

            public TestDoc(TestDoc other)
            {
                this.Id = other.Id;
                this.PK = other.PK;
                this.NonSensitive = other.NonSensitive;
                this.Sensitive_StringFormat = other.Sensitive_StringFormat;
                this.Sensitive_DateFormat = other.Sensitive_DateFormat;
                this.Sensitive_DecimalFormat = other.Sensitive_DecimalFormat;
                this.Sensitive_IntFormat = other.Sensitive_IntFormat;
                this.Sensitive_ArrayFormat = other.Sensitive_ArrayFormat;
                this.Sensitive_BoolFormat = other.Sensitive_BoolFormat;
                this.Sensitive_FloatFormat = other.Sensitive_FloatFormat;
                this.Sensitive_NestedObjectFormatL1 = other.Sensitive_NestedObjectFormatL1;
            }

            public override bool Equals(object obj)
            {
                return obj is TestDoc doc
                       && this.Id == doc.Id
                       && this.PK == doc.PK
                       && this.NonSensitive == doc.NonSensitive
                       && this.Sensitive_StringFormat == doc.Sensitive_StringFormat
                       && this.Sensitive_DateFormat == doc.Sensitive_DateFormat
                       && this.Sensitive_DecimalFormat == doc.Sensitive_DecimalFormat
                       && this.Sensitive_IntFormat == doc.Sensitive_IntFormat
                       && this.Sensitive_ArrayFormat == doc.Sensitive_ArrayFormat
                       && this.Sensitive_BoolFormat == doc.Sensitive_BoolFormat
                       && this.Sensitive_FloatFormat == doc.Sensitive_FloatFormat
                       && this.Sensitive_NestedObjectFormatL1 != doc.Sensitive_NestedObjectFormatL1;
            }

            public bool EqualsExceptEncryptedProperty(object obj)
            {
                return obj is TestDoc doc
                       && this.Id == doc.Id
                       && this.PK == doc.PK
                       && this.NonSensitive == doc.NonSensitive
                       && this.Sensitive_StringFormat != doc.Sensitive_StringFormat;
            }

            public override int GetHashCode()
            {
                int hashCode = 1652434776;
                hashCode = (hashCode * -1521134295) + EqualityComparer<string>.Default.GetHashCode(this.Id);
                hashCode = (hashCode * -1521134295) + EqualityComparer<string>.Default.GetHashCode(this.PK);
                hashCode = (hashCode * -1521134295) + EqualityComparer<string>.Default.GetHashCode(this.NonSensitive);
                hashCode = (hashCode * -1521134295) + EqualityComparer<string>.Default.GetHashCode(this.Sensitive_StringFormat);
                hashCode = (hashCode * -1521134295) + EqualityComparer<DateTime>.Default.GetHashCode(this.Sensitive_DateFormat);
                hashCode = (hashCode * -1521134295) + EqualityComparer<Decimal>.Default.GetHashCode(this.Sensitive_DecimalFormat);
                hashCode = (hashCode * -1521134295) + EqualityComparer<int>.Default.GetHashCode(this.Sensitive_IntFormat);
                hashCode = (hashCode * -1521134295) + EqualityComparer<Array>.Default.GetHashCode(this.Sensitive_ArrayFormat);
                hashCode = (hashCode * -1521134295) + EqualityComparer<bool>.Default.GetHashCode(this.Sensitive_BoolFormat);
                hashCode = (hashCode * -1521134295) + EqualityComparer<float>.Default.GetHashCode(this.Sensitive_FloatFormat);
                hashCode = (hashCode * -1521134295) + EqualityComparer<Object>.Default.GetHashCode(this.Sensitive_NestedObjectFormatL1);
                return hashCode;
            }

            public static TestDoc Create(string partitionKey = null)
            {
                return new TestDoc()
                {
                    Id = Guid.NewGuid().ToString(),
                    PK = partitionKey ?? Guid.NewGuid().ToString(),
                    NonSensitive = Guid.NewGuid().ToString(),
                    Sensitive_StringFormat = Guid.NewGuid().ToString(),
                    Sensitive_DateFormat = new DateTime(1987, 12, 25),
                    Sensitive_DecimalFormat = 472.3108m,
                    Sensitive_IntFormat = 1965,
                    Sensitive_BoolFormat = true,
                    Sensitive_FloatFormat = 8923.124f,
                    Sensitive_ArrayFormat = new Sensitive_ArrayData[]
                    {
                        new Sensitive_ArrayData
                        {
                            Sensitive_ArrayIntFormat = 1999,
                            Sensitive_ArrayDecimalFormat = 472.3199m
                        }
                    },
                    Sensitive_NestedObjectFormatL1 = new Sensitive_NestedObjectL1()
                    {
                        Sensitive_IntFormatL1 = 1999,
                        Sensitive_NestedObjectFormatL2 = new Sensitive_NestedObjectL2()
                        {
                            Sensitive_IntFormatL2 = 2000,
                        }
                    }                    
                };
            }

            public Stream ToStream()
            {
                return TestCommon.ToStream(this);
            }
        }

        private class TestEncryptionKeyStoreProvider : EncryptionKeyStoreProvider
        {
            readonly Dictionary<string, int> keyinfo = new Dictionary<string, int>
            {
                {masterKeyUri1.ToString(), 1},
                {masterKeyUri2.ToString(), 2},
            };

            public Dictionary<string, int> WrapKeyCallsCount { get; set; }
            public Dictionary<string, int> UnWrapKeyCallsCount { get; set; }

            public TestEncryptionKeyStoreProvider()
            {
                this.WrapKeyCallsCount = new Dictionary<string, int>();
                this.UnWrapKeyCallsCount = new Dictionary<string, int>();
            }

            public override string ProviderName => "TESTKEYSTORE_VAULT";

            public override byte[] UnwrapKey(string masterKeyPath, KeyEncryptionKeyAlgorithm encryptionAlgorithm, byte[] encryptedKey)
            {
                if (!this.UnWrapKeyCallsCount.ContainsKey(masterKeyPath))
                {
                    this.UnWrapKeyCallsCount[masterKeyPath] = 1;
                }
                else
                {
                    this.UnWrapKeyCallsCount[masterKeyPath]++;
                }

                this.keyinfo.TryGetValue(masterKeyPath, out int moveBy);
                byte[] plainkey = encryptedKey.Select(b => (byte)(b - moveBy)).ToArray();
                return plainkey;
            }

            public override byte[] WrapKey(string masterKeyPath, KeyEncryptionKeyAlgorithm encryptionAlgorithm, byte[] key)
            {
                if (!this.WrapKeyCallsCount.ContainsKey(masterKeyPath))
                {
                    this.WrapKeyCallsCount[masterKeyPath] = 1;
                }
                else
                {
                    this.WrapKeyCallsCount[masterKeyPath]++;
                }

                this.keyinfo.TryGetValue(masterKeyPath, out int moveBy);
                byte[] encryptedkey = key.Select(b => (byte)(b + moveBy)).ToArray();
                return encryptedkey;
            }

            public override byte[] Sign(string masterKeyPath, bool allowEnclaveComputations)
            {
                byte[] rawKey = new byte[32];
                SecurityUtility.GenerateRandomBytes(rawKey);
                return rawKey;
            }

            public override bool Verify(string masterKeyPath, bool allowEnclaveComputations, byte[] signature)
            {
                return true;
            }
        }

        // This class is same as CosmosEncryptor but copied so as to induce decryption failure easily for testing.
        private class TestEncryptor : Encryptor
        {
            public DataEncryptionKeyProvider DataEncryptionKeyProvider { get; }
            public bool FailDecryption { get; set; }

            public TestEncryptor(DataEncryptionKeyProvider dataEncryptionKeyProvider)
            {
                this.DataEncryptionKeyProvider = dataEncryptionKeyProvider;
                this.FailDecryption = false;
            }

            public override async Task<byte[]> DecryptAsync(
                byte[] cipherText,
                string dataEncryptionKeyId,
                string encryptionAlgorithm,
                CancellationToken cancellationToken = default)
            {
                if (this.FailDecryption && dataEncryptionKeyId.Equals("failDek"))
                {
                    throw new InvalidOperationException($"Null {nameof(DataEncryptionKey)} returned.");
                }

                DataEncryptionKey dek = await this.DataEncryptionKeyProvider.FetchDataEncryptionKeyAsync(
                    dataEncryptionKeyId,
                    encryptionAlgorithm,
                    cancellationToken);

                if (dek == null)
                {
                    throw new InvalidOperationException($"Null {nameof(DataEncryptionKey)} returned from {nameof(this.DataEncryptionKeyProvider.FetchDataEncryptionKeyAsync)}.");
                }

                return dek.DecryptData(cipherText);
            }

            public override async Task<byte[]> EncryptAsync(
                byte[] plainText,
                string dataEncryptionKeyId,
                string encryptionAlgorithm,
                CancellationToken cancellationToken = default)
            {
                DataEncryptionKey dek = await this.DataEncryptionKeyProvider.FetchDataEncryptionKeyAsync(
                    dataEncryptionKeyId,
                    encryptionAlgorithm,
                    cancellationToken);

                return dek.EncryptData(plainText);
            }
        }



        #region Legacy
        #pragma warning disable CS0618 // Type or member is obsolete
        [TestMethod]
        public async Task EncryptionCreateDekWithDualDekProvider()
        {
            string dekId = "dekWithDualDekProviderNewAlgo";
            DataEncryptionKeyProperties dekProperties = await MdeCustomEncryptionTests.CreateDekAsync(MdeCustomEncryptionTests.dualDekProvider, dekId);
            Assert.AreEqual(
                new EncryptionKeyWrapMetadata(name: "metadata1", value: MdeCustomEncryptionTests.metadata1.Value),
                dekProperties.EncryptionKeyWrapMetadata);

            // Use different DEK provider to avoid (unintentional) cache impact
            CosmosDataEncryptionKeyProvider dekProvider = new CosmosDataEncryptionKeyProvider(new TestKeyWrapProvider(), new TestEncryptionKeyStoreProvider(), TimeSpan.FromMinutes(30));
            await dekProvider.InitializeAsync(MdeCustomEncryptionTests.database, MdeCustomEncryptionTests.keyContainer.Id);
            DataEncryptionKeyProperties readProperties = await dekProvider.DataEncryptionKeyContainer.ReadDataEncryptionKeyAsync(dekId);
            Assert.AreEqual(dekProperties, readProperties);

            dekId = "dekWithDualDekProviderLegacyAlgo";
            dekProperties = await MdeCustomEncryptionTests.CreateLegacyDekAsync(MdeCustomEncryptionTests.dualDekProvider, dekId);
            Assert.AreEqual(
                new EncryptionKeyWrapMetadata(MdeCustomEncryptionTests.metadata1.Value + MdeCustomEncryptionTests.metadataUpdateSuffix),
                dekProperties.EncryptionKeyWrapMetadata);

            readProperties = await dekProvider.DataEncryptionKeyContainer.ReadDataEncryptionKeyAsync(dekId);
            Assert.AreEqual(dekProperties, readProperties);
        }

        [TestMethod]
        public async Task EncryptionCreateDekWithNonMdeAlgorithmFails()
        {
            string dekId = "oldDek";
            TestEncryptionKeyStoreProvider testKeyStoreProvider = new TestEncryptionKeyStoreProvider();
            CosmosDataEncryptionKeyProvider dekProvider = new CosmosDataEncryptionKeyProvider(testKeyStoreProvider, cacheTimeToLive: TimeSpan.FromSeconds(3600));
            try
            {
                await MdeCustomEncryptionTests.CreateDekAsync(dekProvider, dekId, CosmosEncryptionAlgorithm.AEAes256CbcHmacSha256Randomized);
                Assert.Fail("CreateDataEncryptionKeyAsync should not have succeeded. ");
            }
            catch (InvalidOperationException ex)
            {
                Assert.AreEqual("For use of 'AEAes256CbcHmacSha256Randomized' algorithm, Encryptor or CosmosDataEncryptionKeyProvider needs to be initialized with EncryptionKeyWrapProvider.", ex.Message);
            }
        }

        [TestMethod]
        public async Task EncryptionCreateItemWithIncompatibleWrapProvider()
        {
            Container legacyEncryptionContainer;
            CosmosDataEncryptionKeyProvider legacydekProvider = new CosmosDataEncryptionKeyProvider(new TestKeyWrapProvider());
            await legacydekProvider.InitializeAsync(MdeCustomEncryptionTests.database, MdeCustomEncryptionTests.keyContainer.Id);
            TestEncryptor legacyEncryptor = new TestEncryptor(legacydekProvider);
            legacyEncryptionContainer = MdeCustomEncryptionTests.itemContainer.WithEncryptor(legacyEncryptor);
            TestDoc testDoc = TestDoc.Create(null);

            try
            {
                ItemResponse<TestDoc> createResponse = await legacyEncryptionContainer.CreateItemAsync(
                testDoc,
                new PartitionKey(testDoc.PK),
                MdeCustomEncryptionTests.GetRequestOptions(MdeCustomEncryptionTests.dekId, TestDoc.PathsToEncrypt, legacyAlgo: true));
                Assert.Fail("CreateItemAsync should not have succeeded. ");
            }
            catch (InvalidOperationException ex)
            {
                Assert.AreEqual("For use of 'MdeAeadAes256CbcHmac256Randomized' algorithm based DEK, Encryptor or CosmosDataEncryptionKeyProvider needs to be initialized with EncryptionKeyStoreProvider.", ex.Message);
            }
        }

        [TestMethod]
        public async Task EncryptionCreateItemUsingLegacyAlgoWithMdeDek()
        {
            TestDoc testDoc = await MdeCustomEncryptionTests.CreateItemAsync(MdeCustomEncryptionTests.encryptionContainer, MdeCustomEncryptionTests.dekId, TestDoc.PathsToEncrypt, legacyAlgo: true);
            await MdeCustomEncryptionTests.VerifyItemByReadAsync(MdeCustomEncryptionTests.encryptionContainer, testDoc, dekId: MdeCustomEncryptionTests.dekId);
        }

        [TestMethod]
        public async Task EncryptionCreateItemUsingMDEAlgoWithLegacyDek()
        {
            CosmosDataEncryptionKeyProvider legacydekProvider = new CosmosDataEncryptionKeyProvider(new TestKeyWrapProvider());
            await legacydekProvider.InitializeAsync(MdeCustomEncryptionTests.database, MdeCustomEncryptionTests.keyContainer.Id);

            TestDoc testDoc = TestDoc.Create(null);

            ItemResponse<TestDoc> createResponse = await MdeCustomEncryptionTests.encryptionContainer.CreateItemAsync(
                testDoc,
                new PartitionKey(testDoc.PK),
                MdeCustomEncryptionTests.GetRequestOptions(MdeCustomEncryptionTests.legacydekId, TestDoc.PathsToEncrypt, legacyAlgo: false));

            VerifyExpectedDocResponse(testDoc, createResponse);

            await MdeCustomEncryptionTests.VerifyItemByReadAsync(MdeCustomEncryptionTests.encryptionContainer, testDoc, dekId: MdeCustomEncryptionTests.legacydekId);
        }


        [TestMethod]
        public async Task EncryptionRewrapLegacyDekToMdeWrap()
        {
            string dekId = "rewrapLegacyAlgoDektoMdeAlgoDek";
            DataEncryptionKeyProperties dataEncryptionKeyProperties;

            dataEncryptionKeyProperties = await MdeCustomEncryptionTests.CreateLegacyDekAsync(MdeCustomEncryptionTests.dualDekProvider, dekId);

            Assert.AreEqual(
                MdeCustomEncryptionTests.metadata1.Value + MdeCustomEncryptionTests.metadataUpdateSuffix,
                dataEncryptionKeyProperties.EncryptionKeyWrapMetadata.Value);

            Assert.AreEqual(CosmosEncryptionAlgorithm.AEAes256CbcHmacSha256Randomized, dataEncryptionKeyProperties.EncryptionAlgorithm);

            // use it to create item with Legacy Algo
            TestDoc testDoc = await MdeCustomEncryptionTests.CreateItemAsync(MdeCustomEncryptionTests.encryptionContainer, dekId, TestDoc.PathsToEncrypt, legacyAlgo: true);

            await MdeCustomEncryptionTests.VerifyItemByReadAsync(MdeCustomEncryptionTests.encryptionContainer, testDoc, dekId: dekId);

            // validate key with new Algo
            testDoc = await MdeCustomEncryptionTests.CreateItemAsync(MdeCustomEncryptionTests.encryptionContainer, dekId, TestDoc.PathsToEncrypt);

            await MdeCustomEncryptionTests.VerifyItemByReadAsync(MdeCustomEncryptionTests.encryptionContainer, testDoc, dekId: dekId);

            ItemResponse<DataEncryptionKeyProperties> dekResponse = await MdeCustomEncryptionTests.dekProvider.DataEncryptionKeyContainer.RewrapDataEncryptionKeyAsync(
                dekId,
                MdeCustomEncryptionTests.metadata2,
                CosmosEncryptionAlgorithm.MdeAeadAes256CbcHmac256Randomized);

            Assert.AreEqual(HttpStatusCode.OK, dekResponse.StatusCode);

            dataEncryptionKeyProperties = MdeCustomEncryptionTests.VerifyDekResponse(
                dekResponse,
                dekId);

            Assert.AreEqual(CosmosEncryptionAlgorithm.MdeAeadAes256CbcHmac256Randomized, dataEncryptionKeyProperties.EncryptionAlgorithm);

            Assert.AreEqual(
                MdeCustomEncryptionTests.metadata2,
                dataEncryptionKeyProperties.EncryptionKeyWrapMetadata);

            // Use different DEK provider to avoid (unintentional) cache impact
            CosmosDataEncryptionKeyProvider dekProvider = new CosmosDataEncryptionKeyProvider(new TestEncryptionKeyStoreProvider());
            await dekProvider.InitializeAsync(MdeCustomEncryptionTests.database, MdeCustomEncryptionTests.keyContainer.Id);
            DataEncryptionKeyProperties readProperties = await dekProvider.DataEncryptionKeyContainer.ReadDataEncryptionKeyAsync(dekId);
            Assert.AreEqual(dataEncryptionKeyProperties, readProperties);

            // validate key
            testDoc = await MdeCustomEncryptionTests.CreateItemAsync(MdeCustomEncryptionTests.encryptionContainer, dekId, TestDoc.PathsToEncrypt);

            await MdeCustomEncryptionTests.VerifyItemByReadAsync(MdeCustomEncryptionTests.encryptionContainer, testDoc, dekId: dekId);

            // rewrap from Mde Algo to  Legacy algo should fail
            dekId = "rewrapMdeAlgoDekToLegacyAlgoDek";

            DataEncryptionKeyProperties dekProperties = await MdeCustomEncryptionTests.CreateDekAsync(MdeCustomEncryptionTests.dekProvider, dekId);
            Assert.AreEqual(
                MdeCustomEncryptionTests.metadata1,
                dekProperties.EncryptionKeyWrapMetadata);

            try
            {
                await MdeCustomEncryptionTests.dekProvider.DataEncryptionKeyContainer.RewrapDataEncryptionKeyAsync(
                    dekId,
                    MdeCustomEncryptionTests.metadata2,
                    CosmosEncryptionAlgorithm.AEAes256CbcHmacSha256Randomized);

                Assert.Fail("RewrapDataEncryptionKeyAsync should not have succeeded. ");
            }
            catch (InvalidOperationException ex)
            {
                Assert.AreEqual("Rewrap operation with EncryptionAlgorithm 'AEAes256CbcHmacSha256Randomized' is not supported on Data Encryption Keys which are configured with 'MdeAeadAes256CbcHmac256Randomized'. ", ex.Message);
            }

            // rewrap Mde to Mde with Option

            // rewrap from Mde Algo to  Legacy algo should fail
            dekId = "rewrapMdeAlgoDekToMdeAlgoDek";

            dekProperties = await MdeCustomEncryptionTests.CreateDekAsync(MdeCustomEncryptionTests.dekProvider, dekId);
            Assert.AreEqual(
                MdeCustomEncryptionTests.metadata1,
                dekProperties.EncryptionKeyWrapMetadata);

            dekResponse = await MdeCustomEncryptionTests.dekProvider.DataEncryptionKeyContainer.RewrapDataEncryptionKeyAsync(
               dekId,
               MdeCustomEncryptionTests.metadata2,
               CosmosEncryptionAlgorithm.MdeAeadAes256CbcHmac256Randomized);

            Assert.AreEqual(HttpStatusCode.OK, dekResponse.StatusCode);

            dataEncryptionKeyProperties = MdeCustomEncryptionTests.VerifyDekResponse(
                dekResponse,
                dekId);

            Assert.AreEqual(CosmosEncryptionAlgorithm.MdeAeadAes256CbcHmac256Randomized, dataEncryptionKeyProperties.EncryptionAlgorithm);

            Assert.AreEqual(
                MdeCustomEncryptionTests.metadata2,
                dataEncryptionKeyProperties.EncryptionKeyWrapMetadata);
        }


        [TestMethod]
        public async Task ReadLegacyEncryptedDataWithMdeProcessor()
        {
            // Setup the Container with a Dual Wrap Provider Container.
            MdeCustomEncryptionTests.encryptionContainer = MdeCustomEncryptionTests.itemContainer.WithEncryptor(encryptorWithDualWrapProvider);

            TestDoc testDoc = await MdeCustomEncryptionTests.CreateItemAsyncUsingLegacyAlgorithm(MdeCustomEncryptionTests.encryptionContainer, MdeCustomEncryptionTests.legacydekId, TestDoc.PathsToEncrypt);

            await MdeCustomEncryptionTests.VerifyItemByReadAsync(MdeCustomEncryptionTests.encryptionContainer, testDoc, dekId: MdeCustomEncryptionTests.legacydekId);

            await MdeCustomEncryptionTests.VerifyItemByReadStreamAsync(MdeCustomEncryptionTests.encryptionContainer, testDoc);

            TestDoc expectedDoc = new TestDoc(testDoc);

            // Read feed (null query)
            await MdeCustomEncryptionTests.ValidateQueryResultsAsync(
                MdeCustomEncryptionTests.encryptionContainer,
                query: null,
                expectedDoc,
                legacyAlgo: true);

            await MdeCustomEncryptionTests.ValidateQueryResultsAsync(
                MdeCustomEncryptionTests.encryptionContainer,
                "SELECT * FROM c",
                expectedDoc,
                legacyAlgo: true);

            await MdeCustomEncryptionTests.ValidateQueryResultsAsync(
                MdeCustomEncryptionTests.encryptionContainer,
                string.Format(
                    "SELECT * FROM c where c.PK = '{0}' and c.id = '{1}' and c.NonSensitive = '{2}'",
                    expectedDoc.PK,
                    expectedDoc.Id,
                    expectedDoc.NonSensitive),
                expectedDoc,
                legacyAlgo: true);

            await MdeCustomEncryptionTests.ValidateQueryResultsAsync(
                MdeCustomEncryptionTests.encryptionContainer,
                string.Format("SELECT * FROM c where c.Sensitive_IntFormat = '{0}'", testDoc.Sensitive_StringFormat),
                expectedDoc: null,
                legacyAlgo: true);

            await MdeCustomEncryptionTests.ValidateQueryResultsAsync(
                MdeCustomEncryptionTests.encryptionContainer,
                queryDefinition: new QueryDefinition(
                    "select * from c where c.id = @theId and c.PK = @thePK")
                         .WithParameter("@theId", expectedDoc.Id)
                         .WithParameter("@thePK", expectedDoc.PK),
                expectedDoc: expectedDoc,
                legacyAlgo: true);

            expectedDoc.Sensitive_NestedObjectFormatL1 = null;
            expectedDoc.Sensitive_ArrayFormat = null;
            expectedDoc.Sensitive_DecimalFormat = 0;
            expectedDoc.Sensitive_IntFormat = 0;
            expectedDoc.Sensitive_FloatFormat = 0;
            expectedDoc.Sensitive_BoolFormat = false;
            expectedDoc.Sensitive_StringFormat = null;
            expectedDoc.Sensitive_DateFormat = new DateTime();

            await MdeCustomEncryptionTests.ValidateQueryResultsAsync(
                MdeCustomEncryptionTests.encryptionContainer,
                "SELECT c.id, c.PK, c.NonSensitive FROM c",
                expectedDoc);

            // create Items with New Algorithm
            await this.EncryptionCreateItem();

            // read back Data Items encrypted with Old Algorithm
            await MdeCustomEncryptionTests.VerifyItemByReadAsync(MdeCustomEncryptionTests.encryptionContainer, testDoc, dekId: MdeCustomEncryptionTests.legacydekId);

            await MdeCustomEncryptionTests.VerifyItemByReadStreamAsync(MdeCustomEncryptionTests.encryptionContainer, testDoc);

            // Create and read back Data Items encrypted with Old Algorithm
            TestDoc testDoc2 = await MdeCustomEncryptionTests.CreateItemAsyncUsingLegacyAlgorithm(MdeCustomEncryptionTests.encryptionContainer, MdeCustomEncryptionTests.legacydekId, TestDoc.PathsToEncrypt);

            await MdeCustomEncryptionTests.VerifyItemByReadAsync(MdeCustomEncryptionTests.encryptionContainer, testDoc2, dekId: MdeCustomEncryptionTests.legacydekId);

            await MdeCustomEncryptionTests.VerifyItemByReadStreamAsync(MdeCustomEncryptionTests.encryptionContainer, testDoc2);

            // create Items with New Algorithm
            await this.EncryptionCreateItem();

            // read back Data Items encrypted with Old Algorithm
            await MdeCustomEncryptionTests.VerifyItemByReadAsync(MdeCustomEncryptionTests.encryptionContainer, testDoc2, dekId: MdeCustomEncryptionTests.legacydekId);

            await MdeCustomEncryptionTests.VerifyItemByReadStreamAsync(MdeCustomEncryptionTests.encryptionContainer, testDoc2);

            // Reset the Container for Other Tests to be carried on regular Encryptor with Single Dek Provider.
            MdeCustomEncryptionTests.encryptionContainer = MdeCustomEncryptionTests.itemContainer.WithEncryptor(encryptor);
        }


        private static async Task<ItemResponse<TestDoc>> CreateItemAsyncUsingLegacyAlgorithm(
           Container container,
           string dekId,
           List<string> pathsToEncrypt,
           string partitionKey = null)
        {
            TestDoc testDoc = TestDoc.Create(partitionKey);
            ItemResponse<TestDoc> createResponse = await container.CreateItemAsync(
                testDoc,
                new PartitionKey(testDoc.PK),
                MdeCustomEncryptionTests.GetRequestOptions(dekId, pathsToEncrypt, legacyAlgo: true));
            Assert.AreEqual(HttpStatusCode.Created, createResponse.StatusCode);

            VerifyExpectedDocResponse(testDoc, createResponse.Resource);

            return createResponse;
        }

        private static async Task LegacyClassInitializeAsync()
        {
            MdeCustomEncryptionTests.dekProvider = new CosmosDataEncryptionKeyProvider(new TestKeyWrapProvider(), MdeCustomEncryptionTests.testKeyStoreProvider, cacheTimeToLive: TimeSpan.FromSeconds(3600));
            MdeCustomEncryptionTests.legacytestKeyWrapProvider = new TestKeyWrapProvider();
            MdeCustomEncryptionTests.dualDekProvider = new CosmosDataEncryptionKeyProvider(legacytestKeyWrapProvider, MdeCustomEncryptionTests.testKeyStoreProvider, cacheTimeToLive: TimeSpan.FromSeconds(0));
            await MdeCustomEncryptionTests.dualDekProvider.InitializeAsync(MdeCustomEncryptionTests.database, MdeCustomEncryptionTests.keyContainer.Id);

            MdeCustomEncryptionTests.legacyDekProperties = await MdeCustomEncryptionTests.CreateLegacyDekAsync(MdeCustomEncryptionTests.dualDekProvider, MdeCustomEncryptionTests.legacydekId);
            MdeCustomEncryptionTests.encryptorWithDualWrapProvider = new TestEncryptor(MdeCustomEncryptionTests.dualDekProvider);
        }

        private static EncryptionOptions GetLegacyEncryptionOptions(
            string dekId,
            List<string> pathsToEncrypt)
        {
            return new EncryptionOptions()
            {
                DataEncryptionKeyId = dekId,
                EncryptionAlgorithm = CosmosEncryptionAlgorithm.AEAes256CbcHmacSha256Randomized,
                PathsToEncrypt = pathsToEncrypt
            };
        }

        private static async Task<DataEncryptionKeyProperties> CreateLegacyDekAsync(CosmosDataEncryptionKeyProvider dekProvider, string dekId, string algorithm = null)
        {
            ItemResponse<DataEncryptionKeyProperties> dekResponse = await dekProvider.DataEncryptionKeyContainer.CreateDataEncryptionKeyAsync(
                dekId,
                algorithm ?? CosmosEncryptionAlgorithm.AEAes256CbcHmacSha256Randomized,
                MdeCustomEncryptionTests.metadata1);

            Assert.AreEqual(HttpStatusCode.Created, dekResponse.StatusCode);

            return VerifyDekResponse(dekResponse,
                dekId);
        }


        private class TestKeyWrapProvider : EncryptionKeyWrapProvider
        {
            public Dictionary<string, int> WrapKeyCallsCount { get; private set; }

            public TestKeyWrapProvider()
            {
                this.WrapKeyCallsCount = new Dictionary<string, int>();
            }

            public override Task<EncryptionKeyUnwrapResult> UnwrapKeyAsync(byte[] wrappedKey, EncryptionKeyWrapMetadata metadata, CancellationToken cancellationToken)
            {
                int moveBy = metadata.Value == MdeCustomEncryptionTests.metadata1.Value + MdeCustomEncryptionTests.metadataUpdateSuffix ? 1 : 2;
                return Task.FromResult(new EncryptionKeyUnwrapResult(wrappedKey.Select(b => (byte)(b - moveBy)).ToArray(), MdeCustomEncryptionTests.cacheTTL));
            }

            public override Task<EncryptionKeyWrapResult> WrapKeyAsync(byte[] key, EncryptionKeyWrapMetadata metadata, CancellationToken cancellationToken)
            {
                if (!this.WrapKeyCallsCount.ContainsKey(metadata.Value))
                {
                    this.WrapKeyCallsCount[metadata.Value] = 1;
                }
                else
                {
                    this.WrapKeyCallsCount[metadata.Value]++;
                }

                EncryptionKeyWrapMetadata responseMetadata = new EncryptionKeyWrapMetadata(metadata.Value + MdeCustomEncryptionTests.metadataUpdateSuffix);
                int moveBy = metadata.Value == MdeCustomEncryptionTests.metadata1.Value ? 1 : 2;
                return Task.FromResult(new EncryptionKeyWrapResult(key.Select(b => (byte)(b + moveBy)).ToArray(), responseMetadata));
            }
        }
        
        #pragma warning restore CS0618 // Type or member is obsolete
        #endregion
    }
}<|MERGE_RESOLUTION|>--- conflicted
+++ resolved
@@ -52,12 +52,6 @@
         public static async Task ClassInitialize(TestContext context)
         {
             _ = context;
-<<<<<<< HEAD
-            MdeCustomEncryptionTests.testKeyStoreProvider = new TestEncryptionKeyStoreProvider();
-            MdeCustomEncryptionTests.dekProvider = new CosmosDataEncryptionKeyProvider(new TestKeyWrapProvider(),MdeCustomEncryptionTests.testKeyStoreProvider);
-            MdeCustomEncryptionTests.encryptor = new TestEncryptor(MdeCustomEncryptionTests.dekProvider);
-=======
->>>>>>> 2ccc5372
 
             MdeCustomEncryptionTests.client = TestCommon.CreateCosmosClient();
             MdeCustomEncryptionTests.database = await MdeCustomEncryptionTests.client.CreateDatabaseAsync(Guid.NewGuid().ToString());
@@ -71,16 +65,7 @@
             MdeCustomEncryptionTests.encryptionContainer = MdeCustomEncryptionTests.itemContainer.WithEncryptor(encryptor);
             await MdeCustomEncryptionTests.dekProvider.InitializeAsync(MdeCustomEncryptionTests.database, MdeCustomEncryptionTests.keyContainer.Id);
             MdeCustomEncryptionTests.dekProperties = await MdeCustomEncryptionTests.CreateDekAsync(MdeCustomEncryptionTests.dekProvider, MdeCustomEncryptionTests.dekId);
-<<<<<<< HEAD
-
-            /*For Legacy Compatibility*/
-            MdeCustomEncryptionTests.legacytestKeyWrapProvider = new TestKeyWrapProvider();
-            MdeCustomEncryptionTests.dualDekProvider = new CosmosDataEncryptionKeyProvider(legacytestKeyWrapProvider, MdeCustomEncryptionTests.testKeyStoreProvider);
-            await MdeCustomEncryptionTests.dualDekProvider.InitializeAsync(MdeCustomEncryptionTests.database, MdeCustomEncryptionTests.keyContainer.Id);
-            MdeCustomEncryptionTests.legacyDekProperties = await MdeCustomEncryptionTests.CreateLegacyDekAsync(MdeCustomEncryptionTests.dualDekProvider, MdeCustomEncryptionTests.legacydekId);
-            MdeCustomEncryptionTests.encryptorWithDualWrapProvider = new TestEncryptor(MdeCustomEncryptionTests.dualDekProvider);
-=======
->>>>>>> 2ccc5372
+
         }
 
         [ClassCleanup]
@@ -114,104 +99,6 @@
         }
 
         [TestMethod]
-<<<<<<< HEAD
-        public async Task EncryptionCreateDekWithDualDekProvider()
-        {
-            string dekId = "dekWithDualDekProviderNewAlgo";
-            DataEncryptionKeyProperties dekProperties = await MdeCustomEncryptionTests.CreateDekAsync(MdeCustomEncryptionTests.dualDekProvider, dekId);
-            Assert.AreEqual(
-                new EncryptionKeyWrapMetadata(name: "metadata1", value: MdeCustomEncryptionTests.metadata1.Value),
-                dekProperties.EncryptionKeyWrapMetadata);
-
-            // Use different DEK provider to avoid (unintentional) cache impact
-            CosmosDataEncryptionKeyProvider dekProvider = new CosmosDataEncryptionKeyProvider(new TestKeyWrapProvider(),new TestEncryptionKeyStoreProvider(),TimeSpan.FromMinutes(30));
-            await dekProvider.InitializeAsync(MdeCustomEncryptionTests.database, MdeCustomEncryptionTests.keyContainer.Id);
-            DataEncryptionKeyProperties readProperties = await dekProvider.DataEncryptionKeyContainer.ReadDataEncryptionKeyAsync(dekId);
-            Assert.AreEqual(dekProperties, readProperties);
-
-            dekId = "dekWithDualDekProviderLegacyAlgo";
-            dekProperties = await MdeCustomEncryptionTests.CreateLegacyDekAsync(MdeCustomEncryptionTests.dualDekProvider, dekId);
-            Assert.AreEqual(
-                new EncryptionKeyWrapMetadata(MdeCustomEncryptionTests.metadata1.Value + MdeCustomEncryptionTests.metadataUpdateSuffix),
-                dekProperties.EncryptionKeyWrapMetadata);
-
-            readProperties = await dekProvider.DataEncryptionKeyContainer.ReadDataEncryptionKeyAsync(dekId);
-            Assert.AreEqual(dekProperties, readProperties);
-        }
-
-        [TestMethod]
-        public async Task EncryptionCreateDekWithNonMdeAlgorithmFails()
-        {
-            string dekId = "oldDek";
-            TestEncryptionKeyStoreProvider testKeyStoreProvider = new TestEncryptionKeyStoreProvider
-            {
-                DataEncryptionKeyCacheTimeToLive = TimeSpan.FromSeconds(3600)
-            };
-
-            CosmosDataEncryptionKeyProvider dekProvider = new CosmosDataEncryptionKeyProvider(testKeyStoreProvider);
-            try
-            {
-                await MdeCustomEncryptionTests.CreateDekAsync(dekProvider, dekId, CosmosEncryptionAlgorithm.AEAes256CbcHmacSha256Randomized);
-                Assert.Fail("CreateDataEncryptionKeyAsync should not have succeeded. ");
-            }
-            catch (InvalidOperationException ex)
-            {
-                Assert.AreEqual("For use of 'AEAes256CbcHmacSha256Randomized' algorithm, Encryptor or CosmosDataEncryptionKeyProvider needs to be initialized with EncryptionKeyWrapProvider.", ex.Message);
-            }
-        }
-
-        [TestMethod]
-        public async Task EncryptionCreateItemWithIncompatibleWrapProvider()
-        {
-            Container legacyEncryptionContainer;
-            CosmosDataEncryptionKeyProvider legacydekProvider = new CosmosDataEncryptionKeyProvider(new TestKeyWrapProvider());
-            await legacydekProvider.InitializeAsync(MdeCustomEncryptionTests.database, MdeCustomEncryptionTests.keyContainer.Id);
-            TestEncryptor legacyEncryptor = new TestEncryptor(legacydekProvider);
-            legacyEncryptionContainer = MdeCustomEncryptionTests.itemContainer.WithEncryptor(legacyEncryptor);
-            TestDoc testDoc = TestDoc.Create(null);
-            
-            try
-            {
-                ItemResponse<TestDoc> createResponse = await legacyEncryptionContainer.CreateItemAsync(
-                testDoc,
-                new PartitionKey(testDoc.PK),
-                MdeCustomEncryptionTests.GetRequestOptions(MdeCustomEncryptionTests.dekId, TestDoc.PathsToEncrypt, legacyAlgo: true));
-                Assert.Fail("CreateItemAsync should not have succeeded. ");
-            }
-            catch(InvalidOperationException ex)
-            {
-                Assert.AreEqual("For use of 'MdeAeadAes256CbcHmac256Randomized' algorithm based DEK, Encryptor or CosmosDataEncryptionKeyProvider needs to be initialized with EncryptionKeyStoreProvider.", ex.Message);
-            }           
-        }
-
-        [TestMethod]
-        public async Task EncryptionCreateItemUsingLegacyAlgoWithMdeDek()
-        {
-            TestDoc testDoc = await MdeCustomEncryptionTests.CreateItemAsync(MdeCustomEncryptionTests.encryptionContainer, MdeCustomEncryptionTests.dekId, TestDoc.PathsToEncrypt, legacyAlgo: true);
-            await MdeCustomEncryptionTests.VerifyItemByReadAsync(MdeCustomEncryptionTests.encryptionContainer, testDoc, dekId: MdeCustomEncryptionTests.dekId);
-        }
-
-        [TestMethod]
-        public async Task EncryptionCreateItemUsingMDEAlgoWithLegacyDek()
-        {
-            CosmosDataEncryptionKeyProvider legacydekProvider = new CosmosDataEncryptionKeyProvider(new TestKeyWrapProvider());
-            await legacydekProvider.InitializeAsync(MdeCustomEncryptionTests.database, MdeCustomEncryptionTests.keyContainer.Id);
-
-            TestDoc testDoc = TestDoc.Create(null);
-
-            ItemResponse<TestDoc> createResponse = await MdeCustomEncryptionTests.encryptionContainer.CreateItemAsync(
-                testDoc,
-                new PartitionKey(testDoc.PK),
-                MdeCustomEncryptionTests.GetRequestOptions(MdeCustomEncryptionTests.legacydekId, TestDoc.PathsToEncrypt, legacyAlgo: false));
-
-            VerifyExpectedDocResponse(testDoc, createResponse);
-
-            await MdeCustomEncryptionTests.VerifyItemByReadAsync(MdeCustomEncryptionTests.encryptionContainer, testDoc, dekId: MdeCustomEncryptionTests.legacydekId);
-        }
-
-        [TestMethod]
-=======
->>>>>>> 2ccc5372
         public async Task EncryptionRewrapDek()
         {
             string dekId = "randomDek";
@@ -402,7 +289,11 @@
         [TestMethod]
         public async Task ValidateCachingOfProtectedDataEncryptionKey()
         {
-            TestEncryptionKeyStoreProvider testEncryptionKeyStoreProvider = new TestEncryptionKeyStoreProvider();
+            TestEncryptionKeyStoreProvider testEncryptionKeyStoreProvider = testEncryptionKeyStoreProvider = new TestEncryptionKeyStoreProvider
+            {
+                DataEncryptionKeyCacheTimeToLive = TimeSpan.FromMinutes(30)
+            };
+
             string dekId = "pDekCache";
             DataEncryptionKeyProperties dekProperties = await MdeCustomEncryptionTests.CreateDekAsync(MdeCustomEncryptionTests.dualDekProvider, dekId);
             Assert.AreEqual(
@@ -410,7 +301,7 @@
                 dekProperties.EncryptionKeyWrapMetadata);
 
             // Caching for 30 min.
-            CosmosDataEncryptionKeyProvider dekProvider = new CosmosDataEncryptionKeyProvider(testEncryptionKeyStoreProvider, TimeSpan.FromMinutes(30));
+            CosmosDataEncryptionKeyProvider dekProvider = new CosmosDataEncryptionKeyProvider(testEncryptionKeyStoreProvider);
             await dekProvider.InitializeAsync(MdeCustomEncryptionTests.database, MdeCustomEncryptionTests.keyContainer.Id);
 
             TestEncryptor encryptor = new TestEncryptor(dekProvider);
@@ -421,9 +312,13 @@
             testEncryptionKeyStoreProvider.UnWrapKeyCallsCount.TryGetValue(masterKeyUri1.ToString(), out int unwrapcount);
             Assert.AreEqual(1, unwrapcount);
 
-            testEncryptionKeyStoreProvider = new TestEncryptionKeyStoreProvider();
+            testEncryptionKeyStoreProvider = new TestEncryptionKeyStoreProvider
+            {
+                DataEncryptionKeyCacheTimeToLive = TimeSpan.Zero
+            };
+
             // No caching
-            dekProvider = new CosmosDataEncryptionKeyProvider(testEncryptionKeyStoreProvider, cacheTimeToLive: TimeSpan.FromSeconds(0));
+            dekProvider = new CosmosDataEncryptionKeyProvider(testEncryptionKeyStoreProvider);
             await dekProvider.InitializeAsync(MdeCustomEncryptionTests.database, MdeCustomEncryptionTests.keyContainer.Id);
 
             encryptor = new TestEncryptor(dekProvider);
@@ -431,106 +326,11 @@
             for (int i = 0; i < 2; i++)
                 await MdeCustomEncryptionTests.CreateItemAsync(encryptionContainer, dekId, TestDoc.PathsToEncrypt);
 
-<<<<<<< HEAD
-            await MdeCustomEncryptionTests.ValidateQueryResultsAsync(
-                MdeCustomEncryptionTests.encryptionContainer,
-                "SELECT * FROM c",
-                expectedDoc,
-                legacyAlgo: true);
-
-            await MdeCustomEncryptionTests.ValidateQueryResultsAsync(
-                MdeCustomEncryptionTests.encryptionContainer,
-                string.Format(
-                    "SELECT * FROM c where c.PK = '{0}' and c.id = '{1}' and c.NonSensitive = '{2}'",
-                    expectedDoc.PK,
-                    expectedDoc.Id,
-                    expectedDoc.NonSensitive),
-                expectedDoc,
-                legacyAlgo: true);
-
-            await MdeCustomEncryptionTests.ValidateQueryResultsAsync(
-                MdeCustomEncryptionTests.encryptionContainer,
-                string.Format("SELECT * FROM c where c.Sensitive_IntFormat = '{0}'", testDoc.Sensitive_StringFormat),
-                expectedDoc: null,
-                legacyAlgo: true);
-
-            await MdeCustomEncryptionTests.ValidateQueryResultsAsync(
-                MdeCustomEncryptionTests.encryptionContainer,
-                queryDefinition: new QueryDefinition(
-                    "select * from c where c.id = @theId and c.PK = @thePK")
-                         .WithParameter("@theId", expectedDoc.Id)
-                         .WithParameter("@thePK", expectedDoc.PK),
-                expectedDoc: expectedDoc,
-                legacyAlgo: true);
-
-            expectedDoc.Sensitive_NestedObjectFormatL1 = null;
-            expectedDoc.Sensitive_ArrayFormat = null;
-            expectedDoc.Sensitive_DecimalFormat = 0;
-            expectedDoc.Sensitive_IntFormat = 0;
-            expectedDoc.Sensitive_FloatFormat = 0;
-            expectedDoc.Sensitive_BoolFormat = false;
-            expectedDoc.Sensitive_StringFormat = null;
-            expectedDoc.Sensitive_DateFormat = new DateTime();
-
-            await MdeCustomEncryptionTests.ValidateQueryResultsAsync(
-                MdeCustomEncryptionTests.encryptionContainer,
-                "SELECT c.id, c.PK, c.NonSensitive FROM c",
-                expectedDoc);
-
-            /* create Items with New Algorithm*/
-            await this.EncryptionCreateItem();
-
-            /* read back Data Items encrypted with Old Algorithm*/
-            await MdeCustomEncryptionTests.VerifyItemByReadAsync(MdeCustomEncryptionTests.encryptionContainer, testDoc, dekId: MdeCustomEncryptionTests.legacydekId);
-
-            await MdeCustomEncryptionTests.VerifyItemByReadStreamAsync(MdeCustomEncryptionTests.encryptionContainer, testDoc);
-
-            /* Create and read back Data Items encrypted with Old Algorithm*/
-            TestDoc testDoc2 = await MdeCustomEncryptionTests.CreateItemAsyncUsingLegacyAlgorithm(MdeCustomEncryptionTests.encryptionContainer, MdeCustomEncryptionTests.legacydekId, TestDoc.PathsToEncrypt);
-
-            await MdeCustomEncryptionTests.VerifyItemByReadAsync(MdeCustomEncryptionTests.encryptionContainer, testDoc2, dekId: MdeCustomEncryptionTests.legacydekId);
-
-            await MdeCustomEncryptionTests.VerifyItemByReadStreamAsync(MdeCustomEncryptionTests.encryptionContainer, testDoc2);
-
-            /* create Items with New Algorithm*/
-            await this.EncryptionCreateItem();
-
-            /* read back Data Items encrypted with Old Algorithm*/
-            await MdeCustomEncryptionTests.VerifyItemByReadAsync(MdeCustomEncryptionTests.encryptionContainer, testDoc2, dekId: MdeCustomEncryptionTests.legacydekId);
-
-            await MdeCustomEncryptionTests.VerifyItemByReadStreamAsync(MdeCustomEncryptionTests.encryptionContainer, testDoc2);
-
-            /*Reset the Container for Other Tests to be carried on regular Encryptor with Single Dek Provider.*/
-            MdeCustomEncryptionTests.encryptionContainer = MdeCustomEncryptionTests.itemContainer.WithEncryptor(encryptor);
-        }
-
-        [TestMethod]
-        public async Task ValidateCachingofProtectedDataEncryptionKey()
-        {            
-            string dekId = "pDekCache";
-            DataEncryptionKeyProperties dekProperties = await MdeCustomEncryptionTests.CreateDekAsync(MdeCustomEncryptionTests.dualDekProvider, dekId);
-            Assert.AreEqual(
-                new EncryptionKeyWrapMetadata(name: "metadata1", value: MdeCustomEncryptionTests.metadata1.Value),
-                dekProperties.EncryptionKeyWrapMetadata);
-
-            TestEncryptionKeyStoreProvider testEncryptionKeyStoreProvider = new TestEncryptionKeyStoreProvider();
-            // default 2 hours.
-            CosmosDataEncryptionKeyProvider dekProvider = new CosmosDataEncryptionKeyProvider(testEncryptionKeyStoreProvider);
-            await dekProvider.InitializeAsync(MdeCustomEncryptionTests.database, MdeCustomEncryptionTests.keyContainer.Id);
-
-            TestEncryptor encryptor = new TestEncryptor(dekProvider);
-            Container encryptionContainer = MdeCustomEncryptionTests.itemContainer.WithEncryptor(encryptor);
-            for (int i = 0; i < 2; i++)
-                await MdeCustomEncryptionTests.CreateItemAsync(encryptionContainer, dekId, TestDoc.PathsToEncrypt);
-
-            testEncryptionKeyStoreProvider.UnWrapKeyCallsCount.TryGetValue(masterKeyUri1.ToString(), out int unwrapcount);
-            Assert.AreEqual(1, unwrapcount);
-
-            // Caching for 30 min.
-            testEncryptionKeyStoreProvider = new TestEncryptionKeyStoreProvider
-            {
-                DataEncryptionKeyCacheTimeToLive = null
-            };
+            testEncryptionKeyStoreProvider.UnWrapKeyCallsCount.TryGetValue(masterKeyUri1.ToString(), out unwrapcount);
+            Assert.AreEqual(32, unwrapcount);
+
+            // 2 hours default
+            testEncryptionKeyStoreProvider = new TestEncryptionKeyStoreProvider();  
 
             dekProvider = new CosmosDataEncryptionKeyProvider(testEncryptionKeyStoreProvider);
             await dekProvider.InitializeAsync(MdeCustomEncryptionTests.database, MdeCustomEncryptionTests.keyContainer.Id);
@@ -541,28 +341,7 @@
                 await MdeCustomEncryptionTests.CreateItemAsync(encryptionContainer, dekId, TestDoc.PathsToEncrypt);
 
             testEncryptionKeyStoreProvider.UnWrapKeyCallsCount.TryGetValue(masterKeyUri1.ToString(), out unwrapcount);
-            Assert.AreEqual(1, unwrapcount);
-=======
-            testEncryptionKeyStoreProvider.UnWrapKeyCallsCount.TryGetValue(masterKeyUri1.ToString(), out unwrapcount);
-            Assert.AreEqual(32, unwrapcount);
->>>>>>> 2ccc5372
-
-            // No caching
-            testEncryptionKeyStoreProvider = new TestEncryptionKeyStoreProvider
-            {
-                DataEncryptionKeyCacheTimeToLive = TimeSpan.Zero
-            };
-
-            dekProvider = new CosmosDataEncryptionKeyProvider(testEncryptionKeyStoreProvider,TimeSpan.FromMinutes(30));
-            await dekProvider.InitializeAsync(MdeCustomEncryptionTests.database, MdeCustomEncryptionTests.keyContainer.Id);
-
-            encryptor = new TestEncryptor(dekProvider);
-            encryptionContainer = MdeCustomEncryptionTests.itemContainer.WithEncryptor(encryptor);
-            for (int i = 0; i < 2; i++)
-                await MdeCustomEncryptionTests.CreateItemAsync(encryptionContainer, dekId, TestDoc.PathsToEncrypt);
-
-            testEncryptionKeyStoreProvider.UnWrapKeyCallsCount.TryGetValue(masterKeyUri1.ToString(), out unwrapcount);
-            Assert.AreEqual(32, unwrapcount);            
+            Assert.AreEqual(1, unwrapcount);            
         }
 
         [TestMethod]
@@ -2073,8 +1852,12 @@
         public async Task EncryptionCreateDekWithNonMdeAlgorithmFails()
         {
             string dekId = "oldDek";
-            TestEncryptionKeyStoreProvider testKeyStoreProvider = new TestEncryptionKeyStoreProvider();
-            CosmosDataEncryptionKeyProvider dekProvider = new CosmosDataEncryptionKeyProvider(testKeyStoreProvider, cacheTimeToLive: TimeSpan.FromSeconds(3600));
+            TestEncryptionKeyStoreProvider testKeyStoreProvider = new TestEncryptionKeyStoreProvider
+            {
+                DataEncryptionKeyCacheTimeToLive = TimeSpan.FromSeconds(3600)
+            };
+
+            CosmosDataEncryptionKeyProvider dekProvider = new CosmosDataEncryptionKeyProvider(testKeyStoreProvider);
             try
             {
                 await MdeCustomEncryptionTests.CreateDekAsync(dekProvider, dekId, CosmosEncryptionAlgorithm.AEAes256CbcHmacSha256Randomized);
@@ -2353,9 +2136,19 @@
 
         private static async Task LegacyClassInitializeAsync()
         {
-            MdeCustomEncryptionTests.dekProvider = new CosmosDataEncryptionKeyProvider(new TestKeyWrapProvider(), MdeCustomEncryptionTests.testKeyStoreProvider, cacheTimeToLive: TimeSpan.FromSeconds(3600));
+            TestEncryptionKeyStoreProvider testKeyStoreProvider = new TestEncryptionKeyStoreProvider
+            {
+                DataEncryptionKeyCacheTimeToLive = TimeSpan.FromSeconds(3600)
+            };
+
+            MdeCustomEncryptionTests.dekProvider = new CosmosDataEncryptionKeyProvider(new TestKeyWrapProvider(), testKeyStoreProvider);
             MdeCustomEncryptionTests.legacytestKeyWrapProvider = new TestKeyWrapProvider();
-            MdeCustomEncryptionTests.dualDekProvider = new CosmosDataEncryptionKeyProvider(legacytestKeyWrapProvider, MdeCustomEncryptionTests.testKeyStoreProvider, cacheTimeToLive: TimeSpan.FromSeconds(0));
+
+            testKeyStoreProvider = new TestEncryptionKeyStoreProvider
+            {
+                DataEncryptionKeyCacheTimeToLive = TimeSpan.Zero
+            };
+            MdeCustomEncryptionTests.dualDekProvider = new CosmosDataEncryptionKeyProvider(legacytestKeyWrapProvider, testKeyStoreProvider);
             await MdeCustomEncryptionTests.dualDekProvider.InitializeAsync(MdeCustomEncryptionTests.database, MdeCustomEncryptionTests.keyContainer.Id);
 
             MdeCustomEncryptionTests.legacyDekProperties = await MdeCustomEncryptionTests.CreateLegacyDekAsync(MdeCustomEncryptionTests.dualDekProvider, MdeCustomEncryptionTests.legacydekId);
